--- conflicted
+++ resolved
@@ -70,11 +70,7 @@
     mng_columns_to_send = ["mtbl." + col for col in columns]
     send_cmd = f'''
         columns = {{{", ".join(mng_columns_to_send)}}}
-<<<<<<< HEAD
         py:send(columns, true)
-=======
-        py:send(columns)
->>>>>>> 556b0370
     '''
 
     if len(rdts) > 0:
@@ -88,17 +84,10 @@
             '''
             -- create phase-space damap at 4th order
             local X0 = damap {nv=6, mo=4}
-<<<<<<< HEAD
-    
+
             -- twiss with RDTs
             local mtbl = twiss {sequence=seq, X0=X0, trkrdt=rdts, info=2, saverdt=true, coupling=true, chrom=true}
-    
-=======
-
-            -- twiss with RDTs
-            local mtbl = twiss {sequence=seq, X0=X0, trkrdt=rdts, info=2, saverdt=true, coupling=true, chrom=true}
-
->>>>>>> 556b0370
+
             -- send columns to Python
             '''
             + send_cmd
@@ -123,11 +112,7 @@
 
     mng.send(mng_script)
 
-<<<<<<< HEAD
     out = mng.recv('columns')
-=======
-    out = mng.recv('columns').eval()
->>>>>>> 556b0370
     out_dct = {k: v for k, v in zip(columns, out)}
 
     # Add to table
