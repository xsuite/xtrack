"""

Structure of the code:

MadLoader takes a sequence and several options
MadLooder.make_line(buffer=None) returns a line with elements installed in one buffer
MadLooder.iter_elements() iterates over the elements of the sequence,
                          yielding a MadElement and applies some simplifications

Developers:

- MadElem encapsulate a mad element, it behaves like an elemenent from the expanded sequence
but returns as attributes a value, or an expression if present.

- Use `if MadElem(mad).l: to check for no zero value and NOT `if MadElem(mad).l!=0:` because if l is an expression it will create the expression l!=0 and return True


- ElementBuilder, is a class that builds an xtrack element from a definition. If a values is expression, the value calculated from the expression, the expression if present is attached to the line.


Developer should write
Loader.convert_<name>(mad_elem)->List[ElementBuilder] to convert new element in a list

or in alternative

Loader.add_<name>(mad_elem,line,buffer) to add a new element to line

if the want to control how the xobject is created
"""

from typing import List, Union

import numpy as np

import xobjects
import xtrack
from .compounds import Compound
from .general import _print
from .progress_indicator import progress

# Generic functions

clight = 299792458

DEFAULT_BEND_N_MULT_KICKS = 5


def iterable(obj):
    return hasattr(obj, "__iter__")


def set_if_not_none(dct, key, val):
    if val is not None:
        dct[key] = val


def rad2deg(rad):
    return rad * 180 / np.pi


def get_value(x):
    if is_expr(x):
        return x._get_value()
    elif isinstance(x, list) or isinstance(x, tuple):
        return [get_value(xx) for xx in x]
    elif isinstance(x, np.ndarray):
        arr = np.zeros_like(x, dtype=float)
        for ii in np.ndindex(*x.shape):
            arr[ii] = get_value(x[ii])
    elif isinstance(x, dict):
        return {k: get_value(v) for k, v in x.items()}
    else:
        return x


def set_expr(target, key, xx):
    """
    Assumes target is either a struct supporting attr assignment or an array supporint item assignment.

    """
    if isinstance(xx, list):
        out = getattr(target, key)
        for ii, ex in enumerate(xx):
            set_expr(out, ii, ex)
    elif isinstance(xx, np.ndarray):
        out = getattr(target, key)
        for ii in np.ndindex(*xx.shape):
            set_expr(out, ii, xx[ii])
    elif isinstance(xx, dict):
        for kk, ex in xx.items():
            set_expr(target[key], kk, ex)
    elif xx is not None:
        if isinstance(key, int) or isinstance(key, tuple):
            target[key] = xx
        else:
            setattr(target, key, xx)  # issue if target is not a structure


# needed because cannot used += with numpy arrays of expressions
def add_lists(a, b, length):
    out = []
    for ii in range(length):
        if ii < len(a) and ii < len(b):
            c = a[ii] + b[ii]
        elif ii < len(a):
            c = a[ii]
        elif ii < len(b):
            c = b[ii]
        else:
            c = 0
        out.append(c)
    return out


def non_zero_len(lst):
    for ii, x in enumerate(lst[::-1]):
        if x:  # could be expression
            return len(lst) - ii
    return 0


def trim_trailing_zeros(lst):
    for ii in range(len(lst) - 1, 0, -1):
        if lst[ii] != 0:
            return lst[: ii + 1]
    return []


def is_expr(x):
    return hasattr(x, "_get_value")


def nonzero_or_expr(x):
    if is_expr(x):
        return True
    else:
        return x != 0


def value_if_expr(x):
    if is_expr(x):
        return x._value
    else:
        return x


def eval_list(par, madeval):
    if madeval is None:
        return par.value
    else:
        return [
            madeval(expr) if expr else value for value, expr in zip(par.value, par.expr)
        ]


def generate_repeated_name(line, name):
    if name in line.element_dict:
        ii = 0
        while f"{name}:{ii}" in line.element_dict:
            ii += 1
        return f"{name}:{ii}"
    else:
        return name


class FieldErrors:
    def __init__(self, field_errors):
        self.dkn = np.array(field_errors.dkn)
        self.dks = np.array(field_errors.dks)


class PhaseErrors:
    def __init__(self, phase_errors):
        self.dpn = np.array(phase_errors.dpn)
        self.dps = np.array(phase_errors.dps)


class MadElem:
    def __init__(self, name, elem, sequence, madeval=None, name_prefix=None):
        if name_prefix is None:
            self.name = name
        else:
            self.name = name_prefix + name
        self.elem = elem
        self.sequence = sequence
        self.madeval = madeval
        ### needed for merge multipoles
        if hasattr(elem, "field_errors") and elem.field_errors is not None:
            self.field_errors = FieldErrors(elem.field_errors)
        else:
            self.field_errors = None
        if elem.base_type.name != "translation" and (
            elem.dphi or elem.dtheta or elem.dpsi or elem.dx or elem.dy or elem.ds
        ):
            raise NotImplementedError

    # @property
    # def field_errors(self):
    #    elem=self.elem
    #    if hasattr(elem, "field_errors") and elem.field_errors is not None:
    #        return FieldErrors(elem.field_errors)

    def get_type_hierarchy(self, cpymad_elem=None):
        if cpymad_elem is None:
            cpymad_elem = self.elem

        if cpymad_elem.name == cpymad_elem.parent.name:
            return [cpymad_elem.name]

        parent_types = self.get_type_hierarchy(cpymad_elem.parent)
        return [cpymad_elem.name] + parent_types

    @property
    def phase_errors(self):
        elem = self.elem
        if hasattr(elem, "phase_errors") and elem.phase_errors is not None:
            return PhaseErrors(elem.phase_errors)

    @property
    def align_errors(self):
        elem = self.elem
        if hasattr(elem, "align_errors") and elem.align_errors is not None:
            return elem.align_errors

    def __repr__(self):
        return f"<{self.name}: {self.type}>"

    @property
    def type(self):
        return self.elem.base_type.name

    @property
    def slot_id(self):
        return self.elem.slot_id

    def __getattr__(self, k):
        par = self.elem.cmdpar.get(k)
        if par is None:
            raise AttributeError(
                f"Element `{self.name}: {self.type}` has no attribute `{k}`"
            )
        if isinstance(par.value, list):
            # return ParList(eval_list(par, self.madeval))
            return eval_list(par, self.madeval)
        elif isinstance(par.value, str):
            return par.value  # no need to make a Par for strings
        elif self.madeval is not None and par.expr is not None:
            return self.madeval(par.expr)
        else:
            return par.value

    def get(self, key, default=None):
        if hasattr(self, key):
            return getattr(self, key)
        else:
            return default

    def has_aperture(self):
        el = self.elem
        has_aper = hasattr(el, "aperture") and (
            el.aperture[0] != 0.0 or len(el.aperture) > 1
        )
        has_aper = has_aper or (hasattr(el, "aper_vx") and len(el.aper_vx) > 2)
        return has_aper

    def is_empty_marker(self):
        return self.type == "marker" and not self.has_aperture()

    def same_aperture(self, other):
        return (
            self.aperture == other.aperture
            and self.aper_offset == other.aper_offset
            and self.aper_tilt == other.aper_tilt
            and self.aper_vx == other.aper_vx
            and self.aper_vy == other.aper_vy
            and self.apertype == other.apertype
        )

    def merge_multipole(self, other):
        if (
            self.same_aperture(other)
            and self.align_errors == other.align_errors
            and self.tilt == other.tilt
            and self.angle == other.angle
        ):
            self.knl += other.knl
            self.ksl += other.ksl
            if self.field_errors is not None and other.field_errors is not None:
                for ii in range(len(self.field_errors.dkn)):
                    self.field_errors.dkn[ii] += other.field_errors.dkn[ii]
                    self.field_errors.dks[ii] += other.field_errors.dks[ii]
            self.name = self.name + "_" + other.name
            return True
        else:
            return False


class ElementBuilder:
    """
    init  is a dictionary of element data passed to the __init__ function of the element class
    attrs is a dictionary of extra data to be added to the element data after creation
    """

    def __init__(self, name, type, **attrs):
        self.name = name
        self.type = type
        self.attrs = {} if attrs is None else attrs

    def __repr__(self):
        return "Element(%s, %s, %s)" % (self.name, self.type, self.attrs)

    def __setattr__(self, k, v):
        if hasattr(self, "attrs") and k not in ("name", "type", "attrs"):
            self.attrs[k] = v
        else:
            super().__setattr__(k, v)

    def add_to_line(self, line, buffer):
        xtel = self.type(**self.attrs, _buffer=buffer)
        name = generate_repeated_name(line, self.name)
        line.append_element(xtel, name)


class ElementBuilderWithExpr(ElementBuilder):
    def add_to_line(self, line, buffer):
        attr_values = {k: get_value(v) for k, v in self.attrs.items()}
        xtel = self.type(**attr_values, _buffer=buffer)
        name = generate_repeated_name(line, self.name)
        line.append_element(xtel, name)
        elref = line.element_refs[name]
        for k, p in self.attrs.items():
            set_expr(elref, k, p)
        return xtel


class CompoundElementBuilder:
    """A builder-like object for holding elements that should become a compound
    element in the final lattice."""

    def __init__(
        self,
        name: str,
        core: List[ElementBuilder],
        entry_transform: List[ElementBuilder],
        exit_transform: List[ElementBuilder],
        aperture: List[ElementBuilder],
    ):
        self.name = name
        self.core = core
        self.entry_transform = entry_transform
        self.exit_transform = exit_transform
        self.aperture = aperture

    def add_to_line(self, line, buffer):
        start_marker = ElementBuilder(
            name=self.name + "_entry",
            type=xtrack.Marker,
        )

        end_marker = ElementBuilder(
            name=self.name + "_exit",
            type=xtrack.Marker,
        )

        component_elements = (
            [start_marker]
            + self.aperture
            + self.entry_transform
            + self.core
            + self.exit_transform
            + [end_marker]
        )

        for el in component_elements:
            el.add_to_line(line, buffer)

        def _get_names(builder_elements):
            return [elem.name for elem in builder_elements]

        compound = Compound(
            core=_get_names(self.core),
            aperture=_get_names(self.aperture),
            entry_transform=_get_names(self.entry_transform),
            exit_transform=_get_names(self.exit_transform),
            entry=start_marker.name,
            exit_=end_marker.name,
        )
        line.compound_container.define_compound(self.name, compound)


class Aperture:
    def __init__(self, mad_el, enable_errors, loader):
        self.mad_el = mad_el
        self.aper_tilt = rad2deg(mad_el.aper_tilt * loader.bv)
        self.aper_offset = mad_el.aper_offset
        self.name = self.mad_el.name
        self.dx = self.aper_offset[0] * loader.bv
        if len(self.aper_offset) > 1:
            self.dy = self.aper_offset[1]
        else:
            self.dy = 0
        if enable_errors and self.mad_el.align_errors is not None:
            self.dx += mad_el.align_errors.arex * loader.bv
            self.dy += mad_el.align_errors.arey
        self.apertype = self.mad_el.apertype
        self.loader = loader
        self.classes = loader.classes
        self.Builder = loader.Builder

    def entry(self):
        out = []
        if self.aper_tilt:
            out.append(
                self.Builder(
                    self.name + "_aper_tilt_entry",
                    self.classes.SRotation,
                    angle=self.aper_tilt,
                )
            )
        if self.dx or self.dy or self.loader.force_aper_offset:
            out.append(
                self.Builder(
                    self.name + "_aper_offset_entry",
                    self.classes.XYShift,
                    dx=self.dx,
                    dy=self.dy,
                )
            )
        return out

    def exit(self):
        out = []
        if self.dx or self.dy or self.loader.force_aper_offset:
            out.append(
                self.Builder(
                    self.name + "_aper_offset_exit",
                    self.classes.XYShift,
                    dx=-self.dx,
                    dy=-self.dy,
                )
            )
        if self.aper_tilt:
            out.append(
                self.Builder(
                    self.name + "_aper_tilt_exit",
                    self.classes.SRotation,
                    angle=-self.aper_tilt,
                )
            )
        return out

    def aperture(self):
        if len(self.mad_el.aper_vx) > 2:
            return [
                self.Builder(
                    self.name + "_aper",
                    self.classes.LimitPolygon,
                    x_vertices=self.mad_el.aper_vx,
                    y_vertices=self.mad_el.aper_vy,
                )
            ]
        else:
            conveter = getattr(self.loader, "convert_" + self.apertype, None)
            if conveter is None:
                raise ValueError(f"Aperture type `{self.apertype}` not supported")
            return conveter(self.mad_el)


class Alignment:
    def __init__(self, mad_el, enable_errors, classes, Builder, bv, custom_tilt=None):
        self.mad_el = mad_el
        self.bv = bv
        self.tilt = bv * mad_el.get("tilt", 0)  # some elements do not have tilt
        if self.tilt:
            self.tilt = rad2deg(self.tilt)
        if custom_tilt is not None:
            self.tilt += rad2deg(custom_tilt)
        self.name = mad_el.name
        self.dx = 0
        self.dy = 0
        if (
            enable_errors
            and hasattr(mad_el, "align_errors")
            and mad_el.align_errors is not None
        ):
            if bv != 1:
                raise NotImplementedError("Alignment errors not supported for bv=-1")
            self.align_errors = mad_el.align_errors
            self.dx = self.align_errors.dx
            self.dy = self.align_errors.dy
            self.tilt += rad2deg(self.align_errors.dpsi)
        self.classes = classes
        self.Builder = Builder

    def entry(self):
        out = []
        if self.tilt:
            out.append(
                self.Builder(
                    self.name + "_tilt_entry",
                    self.classes.SRotation,
                    angle=self.tilt,
                )
            )
        if self.dx or self.dy:
            out.append(
                self.Builder(
                    self.name + "_offset_entry",
                    self.classes.XYShift,
                    dx=self.dx,
                    dy=self.dy,
                )
            )
        return out

    def exit(self):
        out = []
        if self.dx or self.dy:
            out.append(
                self.Builder(
                    self.name + "_offset_exit",
                    self.classes.XYShift,
                    dx=-self.dx,
                    dy=-self.dy,
                )
            )
        if self.tilt:
            out.append(
                self.Builder(
                    self.name + "_tilt_exit",
                    self.classes.SRotation,
                    angle=-self.tilt,
                )
            )
        return out


class Dummy:
    type = "None"


def _default_factory():
    return 0.0


class MadLoader:
    @staticmethod
    def init_line_expressions(line, mad, replace_in_expr):  # to be added to Line....
        """Enable expressions"""
        if line._var_management is None:
            line._init_var_management()

        from xdeps.madxutils import MadxEval

        _var_values = line._var_management["data"]["var_values"]
        _var_values.default_factory = _default_factory
        for name, par in mad.globals.cmdpar.items():
            if replace_in_expr is not None:
                for k, v in replace_in_expr.items():
                    name = name.replace(k, v)
            _var_values[name] = par.value
        _ref_manager = line._var_management["manager"]
        _vref = line._var_management["vref"]
        _fref = line._var_management["fref"]
        _lref = line._var_management["lref"]

        madeval_no_repl = MadxEval(_vref, _fref, mad.elements).eval

        if replace_in_expr is not None:

            def madeval(expr):
                for k, v in replace_in_expr.items():
                    expr = expr.replace(k, v)
                return madeval_no_repl(expr)

        else:
            madeval = madeval_no_repl

        # Extract expressions from madx globals
        for name, par in mad.globals.cmdpar.items():
            ee = par.expr
            if ee is not None:
                if "table(" in ee:  # Cannot import expressions involving tables
                    continue
                _vref[name] = madeval(ee)
        return madeval

    def __init__(
        self,
        sequence,
        enable_expressions=False,
        enable_errors=None,
        enable_field_errors=None,
        enable_align_errors=None,
        enable_apertures=False,
        skip_markers=False,
        merge_drifts=False,
        merge_multipoles=False,
        error_table=None,
        ignore_madtypes=(),
        expressions_for_element_types=None,
        classes=xtrack,
        replace_in_expr=None,
        allow_thick=False,
        use_compound_elements=True,
        name_prefix=None,
        force_aper_offset=False,
        enable_layout_data=False,
    ):

        if enable_errors is not None:
            if enable_field_errors is None:
                enable_field_errors = enable_errors
            if enable_align_errors is None:
                enable_align_errors = enable_errors

        if enable_field_errors is None:
            enable_field_errors = False
        if enable_align_errors is None:
            enable_align_errors = False

        if allow_thick is None:
            if enable_field_errors:
                allow_thick = False
            else:
                allow_thick = True

        if allow_thick and enable_field_errors:
            raise NotImplementedError(
                "Field errors are not yet supported for thick elements"
            )

        if expressions_for_element_types is not None:
            assert enable_expressions, (
                "Expressions must be enabled if "
                "`expressions_for_element_types` is not None"
            )

        self.sequence = sequence
        self.enable_expressions = enable_expressions
        self.enable_field_errors = enable_field_errors
        self.enable_align_errors = enable_align_errors
        self.error_table = error_table
        self.skip_markers = skip_markers
        self.merge_drifts = merge_drifts
        self.merge_multipoles = merge_multipoles
        self.enable_apertures = enable_apertures
        self.expressions_for_element_types = expressions_for_element_types
        self.classes = classes
        self.replace_in_expr = replace_in_expr
        self._drift = self.classes.Drift
        self.ignore_madtypes = ignore_madtypes
        self.name_prefix = name_prefix
        self.force_aper_offset = force_aper_offset
        self.enable_layout_data = enable_layout_data

        self.allow_thick = allow_thick
        self.use_compound_elements = use_compound_elements
        self.bv = 1

    def iter_elements(self, madeval=None):
        """Yield element data for each known element"""
        if len(self.sequence.expanded_elements) == 0:
            raise ValueError(
                f"{self.sequence} has no elements, please do {self.sequence}.use()"
            )
        last_element = Dummy
        if self.bv == -1:
            expanded_elements = list(self.sequence.expanded_elements)[::-1]
        elif self.bv == 1:
            expanded_elements = self.sequence.expanded_elements
        else:
            raise ValueError(f"bv should be 1 or -1, not {self.bv}")
        for el in expanded_elements:
<<<<<<< HEAD
            madelem = MadElem(
                el.name, el, self.sequence, madeval, name_prefix=self.name_prefix
            )
=======
            madelem = MadElem(el.name, el, self.sequence, madeval,
                              name_prefix=self.name_prefix)
>>>>>>> db1fab71
            if self.skip_markers and madelem.is_empty_marker():
                pass
            elif (
                self.merge_drifts
                and last_element.type == "drift"
                and madelem.type == "drift"
            ):
                last_element.l += el.l
            elif (
                self.merge_multipoles
                and last_element.type == "multipole"
                and madelem.type == "multipole"
            ):
                merged = last_element.merge_multipole(madelem)
                if not merged:
                    yield last_element
                    last_element = madelem
            elif madelem.type in self.ignore_madtypes:
                pass
            else:
                if last_element is not Dummy:
                    yield last_element
                last_element = madelem
        yield last_element

    def make_line(self, buffer=None):
        """Create a new line in buffer"""

        mad = self.sequence._madx

        if buffer is None:
            buffer = xobjects.context_default.new_buffer()

        line = self.classes.Line()
        self.line = line

        if self.enable_expressions:
            madeval = MadLoader.init_line_expressions(line, mad, self.replace_in_expr)
            self.Builder = ElementBuilderWithExpr
        else:
            madeval = None
            self.Builder = ElementBuilder

        bv = self.sequence.beam.bv
<<<<<<< HEAD
        assert bv == 1 or bv == -1, f"bv should be 1 or -1, not {bv}"
=======
        assert bv==1 or bv==-1, f"bv should be 1 or -1, not {bv}"
>>>>>>> db1fab71
        self.bv = bv

        # Avoid progress bar if there are few elements
        if len(self.sequence.expanded_elements) > 10:
            _prog = progress(
                self.iter_elements(madeval=madeval),
                desc=f'Converting sequence "{self.sequence.name}"',
                total=len(self.sequence.expanded_elements),
            )
        else:
            _prog = self.iter_elements(madeval=madeval)

        for ii, el in enumerate(_prog):
            # for each mad element create xtract elements in a buffer and add to a line
            converter = getattr(self, "convert_" + el.type, None)
            adder = getattr(self, "add_" + el.type, None)
            if self.expressions_for_element_types is not None:
                if el.type in self.expressions_for_element_types:
                    self.Builder = ElementBuilderWithExpr
                    el.madeval = madeval
                else:
                    self.Builder = ElementBuilder
                    el.madeval = None
            if adder:
                adder(el, line, buffer)
            elif converter:
                converted_el = converter(el)
                self.add_elements(converted_el, line, buffer)
            else:
                raise ValueError(
                    f'Element {el.type} not supported,\nimplement "add_{el.type}"'
                    f" or convert_{el.type} in function in MadLoader"
                )

        # copy layout data
        if self.enable_layout_data:
            layout_data = {}
            for compound_name in line.compound_container._compounds:
                madel = mad.elements[compound_name]
                # offset represent the offset of the assembly with respect to mid-beam
                eldata = {}
                eldata["offset"] = [madel.mech_sep / 2 * self.bv, madel.v_pos]
                eldata["assembly_id"] = madel.assembly_id
                eldata["slot_id"] = madel.slot_id
                eldata["aperture"] = [
                    madel.apertype,
                    list(madel.aperture),
                    list(madel.aper_tol),
                ]
                layout_data[compound_name] = eldata

            line.metadata["layout_data"] = layout_data

        return line

    def add_elements(
        self,
        elements: List[Union[ElementBuilder, CompoundElementBuilder]],
        line,
        buffer,
    ):
        out = {}  # tbc
        for el in elements:
            xt_element = el.add_to_line(line, buffer)
            out[el.name] = xt_element  # tbc
        return out  # tbc

    @property
    def math(self):
        if issubclass(self.Builder, ElementBuilderWithExpr):
            return self.line._var_management["fref"]

        import math

        return math

    def _assert_element_is_thin(self, mad_el):
        if value_if_expr(mad_el.l) != 0:
            if self.allow_thick:
                raise NotImplementedError(
                    f"Cannot load element {mad_el.name}, as thick elements of "
                    f'type {"/".join(mad_el.get_type_hierarchy())} are not '
                    f"yet supported."
                )
            else:
                raise ValueError(
                    f"Element {mad_el.name} is thick, but importing thick "
                    f"elements is disabled. Did you forget to set "
                    f"`allow_thick=True`?"
                )

    def _make_drift_slice(self, mad_el, weight, name_pattern):
        return self.Builder(
            name_pattern.format(mad_el.name),
            self.classes.Drift,
            length=mad_el.l * weight,
        )

    def make_compound_elem(
        self,
        xtrack_el,
        mad_el,
        custom_tilt=None,
    ):
        """Add aperture and transformations to a thin element:
        tilt, offset, aperture, offset, tilt, tilt, offset, kick, offset, tilt

        Parameters
        ----------
        xtrack_el: list
            List of xtrack elements to which the aperture and transformations
            should be added.
        mad_el: MadElement
            The element for which the aperture and transformations should be
            added.
        custom_tilt: float, optional
            If not None, the element will be additionally tilted by this
            amount.
        """
        # TODO: Implement permanent alignment

        align = Alignment(
<<<<<<< HEAD
            mad_el,
            self.enable_align_errors,
            self.classes,
            self.Builder,
            self.bv,
            custom_tilt,
        )
=======
            mad_el, self.enable_align_errors, self.classes, self.Builder,
            self.bv, custom_tilt)
>>>>>>> db1fab71

        aperture_seq = []
        if self.enable_apertures and mad_el.has_aperture():
            if self.bv == -1:
                raise NotImplementedError("Apertures for bv=-1 are not yet supported.")
            aper = Aperture(mad_el, self.enable_align_errors, self)
            aperture_seq = aper.entry() + aper.aperture() + aper.exit()

        align_entry, align_exit = align.entry(), align.exit()
        elem_list = aperture_seq + align_entry + xtrack_el + align_exit

        if not self.use_compound_elements:
            return elem_list

        is_singleton = len(elem_list) == 1
        if is_singleton:

            is_drift = issubclass(elem_list[0].type, self.classes.Drift)
            if is_drift and mad_el.name.startswith("drift_"):
                return elem_list

            is_marker = issubclass(elem_list[0].type, self.classes.Marker)
            if is_marker:
                return elem_list

        return [
            CompoundElementBuilder(
                name=mad_el.name,
                core=xtrack_el,
                entry_transform=align.entry(),
                exit_transform=align.exit(),
                aperture=aperture_seq,
            ),
        ]

    def convert_quadrupole(self, mad_el):
        if self.allow_thick:
            if not mad_el.l:
                raise ValueError("Thick quadrupole with legth zero are not supported.")
            return self._convert_quadrupole_thick(mad_el)
        else:
            raise NotImplementedError("Quadrupole are not supported in thin mode.")

<<<<<<< HEAD
    def _convert_quadrupole_thick(self, mad_el):  # bv done
=======
    def _convert_quadrupole_thick(self, mad_el): # bv done
>>>>>>> db1fab71

        return self.make_compound_elem(
            [
                self.Builder(
                    mad_el.name,
                    self.classes.Quadrupole,
                    k1=self.bv * mad_el.k1,
                    k1s=mad_el.k1s,
                    length=mad_el.l,
                ),
            ],
            mad_el,
        )

<<<<<<< HEAD
    def convert_rbend(self, mad_el):  # bv done
        return self._convert_bend(mad_el)

    def convert_sbend(self, mad_el):  # bv done
        return self._convert_bend(mad_el)

    def _convert_bend(  # bv done
=======
    def convert_rbend(self, mad_el): # bv done
        return self._convert_bend(mad_el)

    def convert_sbend(self, mad_el): # bv done
        return self._convert_bend(mad_el)

    def _convert_bend( # bv done
>>>>>>> db1fab71
        self,
        mad_el,
    ):

        assert self.allow_thick, "Bends are not supported in thin mode."

        l_curv = mad_el.l
        h = mad_el.angle / l_curv

        if (
            mad_el.type == "rbend"
            and self.sequence._madx.options.rbarc
            and value_if_expr(mad_el.angle)
        ):
            R = (
                0.5 * mad_el.l / self.math.sin(0.5 * mad_el.angle)
            )  # l is on the straight line
            l_curv = R * mad_el.angle
            h = 1 / R

        if not mad_el.k0:
            k0 = h
        else:
            k0 = mad_el.k0

        # Convert bend core
        num_multipole_kicks = 0
        cls = self.classes.Bend
        kwargs = {}
        bend_core = self.Builder(
            mad_el.name,
            cls,
            k0=k0,
            h=h,
            k1=self.bv * mad_el.k1,
            length=l_curv,
            knl=[0, 0, mad_el.k2 * l_curv],
            num_multipole_kicks=num_multipole_kicks,
            **kwargs,
        )

        sequence = [bend_core]

        # Convert dipedge
        if mad_el.type == "sbend":
            e1 = mad_el.e1
            e2 = mad_el.e2
        elif mad_el.type == "rbend":
            e1 = mad_el.e1 + mad_el.angle / 2
            e2 = mad_el.e2 + mad_el.angle / 2
        else:
            raise NotImplementedError(f"Unknown bend type {mad_el.type}.")

        if self.bv == -1:
            e1, e2 = e2, e1

        if self.bv == -1:
            e1, e2 = e2, e1

        dipedge_entry = self.Builder(
            mad_el.name + "_den",
            self.classes.DipoleEdge,
            e1=e1,
            e1_fd=(k0 - h) * l_curv / 2,
            fint=mad_el.fint,
            hgap=mad_el.hgap,
            k=k0,
            side="entry",
        )
        sequence = [dipedge_entry] + sequence

        # For the sbend edge import we assume k0l = angle
        dipedge_exit = self.Builder(
            mad_el.name + "_dex",
            self.classes.DipoleEdge,
            e1=e2,
            e1_fd=(k0 - h) * l_curv / 2,
            fint=mad_el.fintx if value_if_expr(mad_el.fintx) >= 0 else mad_el.fint,
            hgap=mad_el.hgap,
            k=k0,
            side="exit",
        )
        sequence = sequence + [dipedge_exit]

        return self.make_compound_elem(sequence, mad_el)

<<<<<<< HEAD
    def convert_sextupole(self, mad_el):  # bv done
=======
    def convert_sextupole(self, mad_el): # bv done
>>>>>>> db1fab71
        return self.make_compound_elem(
            [
                self.Builder(
                    mad_el.name,
                    self.classes.Sextupole,
                    k2=mad_el.k2,
                    k2s=self.bv * mad_el.k2s,
                    length=mad_el.l,
                ),
            ],
            mad_el,
        )

<<<<<<< HEAD
    def convert_octupole(self, mad_el):  # bv done
=======
    def convert_octupole(self, mad_el): # bv done
>>>>>>> db1fab71
        return self.make_compound_elem(
            [
                self.Builder(
                    mad_el.name,
                    self.classes.Octupole,
<<<<<<< HEAD
                    k3=self.bv * mad_el.k3,
=======
                    k3=self.bv*mad_el.k3,
>>>>>>> db1fab71
                    k3s=mad_el.k3s,
                    length=mad_el.l,
                ),
            ],
            mad_el,
        )

    def convert_rectangle(self, mad_el):
        h, v = mad_el.aperture[:2]
        return [
            self.Builder(
                mad_el.name + "_aper",
                self.classes.LimitRect,
                min_x=-h,
                max_x=h,
                min_y=-v,
                max_y=v,
            )
        ]

    def convert_racetrack(self, mad_el):
        h, v, a, b = mad_el.aperture[:4]
        return [
            self.Builder(
                mad_el.name + "_aper",
                self.classes.LimitRacetrack,
                min_x=-h,
                max_x=h,
                min_y=-v,
                max_y=v,
                a=a,
                b=b,
            )
        ]

    def convert_ellipse(self, mad_el):
        a, b = mad_el.aperture[:2]
        return [
            self.Builder(mad_el.name + "_aper", self.classes.LimitEllipse, a=a, b=b)
        ]

    def convert_circle(self, mad_el):
        a = mad_el.aperture[0]
        return [
            self.Builder(mad_el.name + "_aper", self.classes.LimitEllipse, a=a, b=a)
        ]

    def convert_rectellipse(self, mad_el):
        h, v, a, b = mad_el.aperture[:4]
        return [
            self.Builder(
                mad_el.name + "_aper",
                self.classes.LimitRectEllipse,
                max_x=h,
                max_y=v,
                a=a,
                b=b,
            )
        ]

    def convert_octagon(self, ee):
        # MAD-X assumes X and Y symmetry, defines 2 points per quadrant
        a0 = ee.aperture[0]  # half-width
        a1 = ee.aperture[1]  # half-height
        a2 = ee.aperture[2]  # angle between the lower point and the X axis
        a3 = ee.aperture[3]  # angle between the other point and the X axis
        V1 = (a0, a0 * self.math.tan(a2))
        V2 = (a1 / self.math.tan(a3), a1)
        el = self.Builder(
            ee.name + "_aper",
            self.classes.LimitPolygon,
            x_vertices=[V1[0], V2[0], -V2[0], -V1[0], -V1[0], -V2[0], V2[0], V1[0]],
            y_vertices=[V1[1], V2[1], V2[1], V1[1], -V1[1], -V2[1], -V2[1], -V1[1]],
        )
        return [el]

    def convert_polygon(self, ee):
        x_vertices = ee.aper_vx[0::2]
        y_vertices = ee.aper_vy[1::2]
        el = self.Builder(
            ee.name + "_aper",
            self.classes.LimitPolygon,
            x_vertices=x_vertices,
            y_vertices=y_vertices,
        )
        return [el]

    def convert_drift(self, mad_elem):
        return [self.Builder(mad_elem.name, self._drift, length=mad_elem.l)]

    def convert_marker(self, mad_elem):
        el = self.Builder(mad_elem.name, self.classes.Marker)
        return self.make_compound_elem([el], mad_elem)

    def convert_drift_like(self, mad_elem):
        el = self.Builder(mad_elem.name, self._drift, length=mad_elem.l)
        return self.make_compound_elem([el], mad_elem)

    convert_monitor = convert_drift_like
    convert_hmonitor = convert_drift_like
    convert_vmonitor = convert_drift_like
    convert_collimator = convert_drift_like
    convert_rcollimator = convert_drift_like
    convert_elseparator = convert_drift_like
    convert_instrument = convert_drift_like

<<<<<<< HEAD
    def convert_solenoid(self, mad_elem):  # bv done
=======
    def convert_solenoid(self, mad_elem): # bv done
>>>>>>> db1fab71
        if get_value(mad_elem.l) == 0:
            _print(
                f"Warning: Thin solenoids are not yet implemented, "
                f"reverting to importing `{mad_elem.name}` as a drift."
            )
            return self.convert_drift_like(mad_elem)

        el = self.Builder(
            mad_elem.name,
            self.classes.Solenoid,
            length=mad_elem.l,
            ks=self.bv * mad_elem.ks,
            ksi=self.bv * mad_elem.ksi,
        )
        return self.make_compound_elem([el], mad_elem)

<<<<<<< HEAD
    def convert_multipole(self, mad_elem):  # bv done
        self._assert_element_is_thin(mad_elem)
        # getting max length of knl and ksl
        if self.bv == -1:
            knl = [(-1) ** ii * x for ii, x in enumerate(mad_elem.knl)]
            ksl = [(-1) ** (ii + 1) * x for ii, x in enumerate(mad_elem.ksl)]
=======
    def convert_multipole(self, mad_elem): # bv done
        self._assert_element_is_thin(mad_elem)
        # getting max length of knl and ksl
        if self.bv == -1:
            knl = [(-1)**ii * x for ii, x in enumerate(mad_elem.knl)]
            ksl = [(-1)**(ii+1) * x for ii, x in enumerate(mad_elem.ksl)]
>>>>>>> db1fab71
        else:
            knl = mad_elem.knl
            ksl = mad_elem.ksl
        lmax = max(non_zero_len(knl), non_zero_len(ksl), 1)
        if mad_elem.field_errors is not None and self.enable_field_errors:
            dkn = mad_elem.field_errors.dkn
            dks = mad_elem.field_errors.dks
            lmax = max(lmax, non_zero_len(dkn), non_zero_len(dks))
            knl = add_lists(knl, dkn, lmax)
            ksl = add_lists(ksl, dks, lmax)
        el = self.Builder(mad_elem.name, self.classes.Multipole, order=lmax - 1)
        el.knl = knl[:lmax]
        el.ksl = ksl[:lmax]

        if (
            mad_elem.angle
        ):  # testing for non-zero (cannot use !=0 as it creates an expression)
            el.hxl = mad_elem.angle
        else:
            el.hxl = mad_elem.knl[0]  # in madx angle=0 -> dipole
            el.hyl = mad_elem.ksl[0]  # in madx angle=0 -> dipole
        el.length = mad_elem.lrad
        return self.make_compound_elem([el], mad_elem)

<<<<<<< HEAD
    def convert_kicker(self, mad_el):  # bv done
=======
    def convert_kicker(self, mad_el): # bv done
>>>>>>> db1fab71
        hkick = [-mad_el.hkick] if mad_el.hkick else []
        vkick = [self.bv * mad_el.vkick] if mad_el.vkick else []
        thin_kicker = self.Builder(
            mad_el.name,
            self.classes.Multipole,
            knl=hkick,
            ksl=vkick,
            length=(mad_el.l or mad_el.lrad),
            hxl=0,
            hyl=0,
        )

        if value_if_expr(mad_el.l) != 0:
            if not self.allow_thick:
                self._assert_element_is_thin(mad_el)

            sequence = [
                self._make_drift_slice(mad_el, 0.5, "drift_{}..1"),
                thin_kicker,
                self._make_drift_slice(mad_el, 0.5, "drift_{}..2"),
            ]
        else:
            sequence = [thin_kicker]

        return self.make_compound_elem(sequence, mad_el)

    convert_tkicker = convert_kicker

<<<<<<< HEAD
    def convert_hkicker(self, mad_el):  # bv done
=======
    def convert_hkicker(self, mad_el): # bv done
>>>>>>> db1fab71
        if mad_el.hkick:
            raise ValueError(
                "hkicker with hkick is not supported, please use kick instead"
            )

        hkick = [-mad_el.kick] if mad_el.kick else []
        vkick = []
        thin_hkicker = self.Builder(
            mad_el.name,
            self.classes.Multipole,
            knl=hkick,
            ksl=vkick,
            length=(mad_el.l or mad_el.lrad),
            hxl=0,
            hyl=0,
        )

        if value_if_expr(mad_el.l) != 0:
            if not self.allow_thick:
                self._assert_element_is_thin(mad_el)

            sequence = [
                self._make_drift_slice(mad_el, 0.5, "drift_{}..1"),
                thin_hkicker,
                self._make_drift_slice(mad_el, 0.5, "drift_{}..2"),
            ]
        else:
            sequence = [thin_hkicker]

        return self.make_compound_elem(sequence, mad_el)

<<<<<<< HEAD
    def convert_vkicker(self, mad_el):  # bv done
=======
    def convert_vkicker(self, mad_el): # bv done
>>>>>>> db1fab71
        if mad_el.vkick:
            raise ValueError(
                "vkicker with vkick is not supported, please use kick instead"
            )

        hkick = []
        vkick = [self.bv * mad_el.kick] if mad_el.kick else []
        thin_vkicker = self.Builder(
            mad_el.name,
            self.classes.Multipole,
            knl=hkick,
            ksl=vkick,
            length=(mad_el.l or mad_el.lrad),
            hxl=0,
            hyl=0,
        )

        if value_if_expr(mad_el.l) != 0:
            if not self.allow_thick:
                self._assert_element_is_thin(mad_el)

            sequence = [
                self._make_drift_slice(mad_el, 0.5, "drift_{}..1"),
                thin_vkicker,
                self._make_drift_slice(mad_el, 0.5, "drift_{}..2"),
            ]
        else:
            sequence = [thin_vkicker]

        return self.make_compound_elem(sequence, mad_el)

    def convert_dipedge(self, mad_elem):
        if self.bv == -1:
            raise NotImplementedError("Dipole edges for bv=-1 are not yet supported.")
        # TODO LRAD
        el = self.Builder(
            mad_elem.name,
            self.classes.DipoleEdge,
            h=mad_elem.h,
            e1=mad_elem.e1,
            hgap=mad_elem.hgap,
            fint=mad_elem.fint,
        )
        return self.make_compound_elem([el], mad_elem)

<<<<<<< HEAD
    def convert_rfcavity(self, ee):  # bv done
=======
    def convert_rfcavity(self, ee): # bv done
>>>>>>> db1fab71
        # TODO LRAD
        if ee.freq == 0 and ee.harmon:
            frequency = (
                ee.harmon * self.sequence.beam.beta * clight / self.sequence.length
            )
        else:
            frequency = ee.freq * 1e6
        if hasattr(self.sequence, "beam") and self.sequence.beam.particle == "ion":
            scale_voltage = 1.0 / self.sequence.beam.charge
        else:
            scale_voltage = 1.0
        if self.bv == -1:
            lag_deg = -ee.lag * 360 + 180
        elif self.bv == 1:
            lag_deg = ee.lag * 360
        else:
<<<<<<< HEAD
=======
            scale_voltage = 1.
        if self.bv == -1:
            lag_deg = -ee.lag * 360 + 180
        elif self.bv == 1:
            lag_deg = ee.lag * 360
        else:
>>>>>>> db1fab71
            raise ValueError(f"bv should be 1 or -1, not {self.bv}")
        el = self.Builder(
            ee.name,
            self.classes.Cavity,
            voltage=scale_voltage * ee.volt * 1e6,
            frequency=frequency,
            lag=lag_deg,
        )

        if value_if_expr(ee.l) != 0:
            sequence = [
                self._make_drift_slice(ee, 0.5, f"drift_{{}}..1"),
                el,
                self._make_drift_slice(ee, 0.5, f"drift_{{}}..2"),
            ]
        else:
            sequence = [el]

        return self.make_compound_elem(sequence, ee)

    def convert_rfmultipole(self, ee):
        if self.bv == -1:
            raise NotImplementedError("RF multipole for bv=-1 are not yet supported.")
        self._assert_element_is_thin(ee)
        # TODO LRAD
        if ee.harmon:
            raise NotImplementedError
        if ee.l:
            raise NotImplementedError
        el = self.Builder(
            ee.name,
            self.classes.RFMultipole,
            voltage=ee.volt * 1e6,
            frequency=ee.freq * 1e6,
            lag=ee.lag * 360,
            knl=ee.knl,
            ksl=ee.ksl,
            pn=[v * 360 for v in ee.pnl],
            ps=[v * 360 for v in ee.psl],
        )
        return self.make_compound_elem([el], ee)

    def convert_wire(self, ee):
        if self.bv == -1:
            raise NotImplementedError("Wire for bv=-1 are not yet supported.")
        self._assert_element_is_thin(ee)
        if len(ee.L_phy) == 1:
            # the index [0] is present because in MAD-X multiple wires can
            # be defined within the same element
            el = self.Builder(
                ee.name,
                self.classes.Wire,
                L_phy=ee.L_phy[0],
                L_int=ee.L_int[0],
                current=ee.current[0],
                xma=ee.xma[0],
                yma=ee.yma[0],
            )
            return self.make_compound_elem([el], ee)
        else:
            # TODO: add multiple elements for multiwire configuration
            raise ValueError("Multiwire configuration not supported")

    def convert_crabcavity(self, ee):
        if self.bv == -1:
            raise NotImplementedError("Crab cavity for bv=-1 are not yet supported.")
        self._assert_element_is_thin(ee)
        # This has to be disabled, as it raises an error when l is assigned to an
        # expression:
        # for nn in ["l", "harmon", "lagf", "rv1", "rv2", "rph1", "rph2"]:
        #     if getattr(ee, nn):
        #         raise NotImplementedError(f"Invalid value {nn}={getattr(ee, nn)}")

        # ee.volt in MV, sequence.beam.pc in GeV
        if abs(ee.tilt - np.pi / 2) < 1e-9:
            el = self.Builder(
                ee.name,
                self.classes.RFMultipole,
                frequency=ee.freq * 1e6,
                ksl=[-ee.volt / self.sequence.beam.pc * 1e-3],
                ps=[ee.lag * 360 + 90],
            )
            ee.tilt = 0
        else:
            el = self.Builder(
                ee.name,
                self.classes.RFMultipole,
                frequency=ee.freq * 1e6,
                knl=[ee.volt / self.sequence.beam.pc * 1e-3],
                pn=[ee.lag * 360 + 90],  # TODO: Changed sign to match sixtrack
                # To be checked!!!!
            )
        return self.make_compound_elem([el], ee)

    def convert_beambeam(self, ee):
        if self.bv == -1:
            raise NotImplementedError("BeamBeam for bv=-1 are not yet supported.")
        self._assert_element_is_thin(ee)
        import xfields as xf

        if ee.slot_id == 6 or ee.slot_id == 60:
            # force no expression by using ElementBuilder and not self.Builder
            el = ElementBuilder(
                ee.name,
                xf.BeamBeamBiGaussian3D,
                old_interface={
                    "phi": 0.0,
                    "alpha": 0.0,
                    "x_bb_co": 0.0,
                    "y_bb_co": 0.0,
                    "charge_slices": [0.0],
                    "zeta_slices": [0.0],
                    "sigma_11": 1.0,
                    "sigma_12": 0.0,
                    "sigma_13": 0.0,
                    "sigma_14": 0.0,
                    "sigma_22": 1.0,
                    "sigma_23": 0.0,
                    "sigma_24": 0.0,
                    "sigma_33": 0.0,
                    "sigma_34": 0.0,
                    "sigma_44": 0.0,
                    "x_co": 0.0,
                    "px_co": 0.0,
                    "y_co": 0.0,
                    "py_co": 0.0,
                    "zeta_co": 0.0,
                    "delta_co": 0.0,
                    "d_x": 0.0,
                    "d_px": 0.0,
                    "d_y": 0.0,
                    "d_py": 0.0,
                    "d_zeta": 0.0,
                    "d_delta": 0.0,
                },
            )
        else:
            # BB interaction is 4D
            # force no expression by using ElementBuilder and not self.Builder
            el = ElementBuilder(
                ee.name,
                xf.BeamBeamBiGaussian2D,
                n_particles=0.0,
                q0=0.0,
                beta0=1.0,
                mean_x=0.0,
                mean_y=0.0,
                sigma_x=1.0,
                sigma_y=1.0,
                d_px=0,
                d_py=0,
            )
        return self.make_compound_elem([el], ee)

    def convert_placeholder(self, ee):
        # assert not is_expr(ee.slot_id) can be done only after release MADX 5.09
        if ee.slot_id == 1:
            raise ValueError("This feature is discontinued!")
            # newele = classes.SCCoasting()
        elif ee.slot_id == 2:
            # TODO Abstraction through `classes` to be introduced
            raise ValueError("This feature is discontinued!")
            # import xfields as xf
            # lprofile = xf.LongitudinalProfileQGaussian(
            #         number_of_particles=0.,
            #         sigma_z=1.,
            #         z0=0.,
            #         q_parameter=1.)
            # newele = xf.SpaceChargeBiGaussian(
            #     length=0,
            #     apply_z_kick=False,
            #     longitudinal_profile=lprofile,
            #     mean_x=0.,
            #     mean_y=0.,
            #     sigma_x=1.,
            #     sigma_y=1.)

        elif ee.slot_id == 3:
            el = self.Builder(ee.name, self.classes.SCInterpolatedProfile)
        else:
            el = self.Builder(ee.name, self._drift, length=ee.l)
        return self.make_compound_elem([el], ee)

    def convert_matrix(self, ee):
        if self.bv == -1:
            raise NotImplementedError("Matrix for bv=-1 are not yet supported.")
        length = ee.l
        m0 = np.zeros(6, dtype=object)
        for m0_i in range(6):
            att_name = f"kick{m0_i+1}"
            if hasattr(ee, att_name):
                m0[m0_i] = getattr(ee, att_name)
        m1 = np.zeros((6, 6), dtype=object)
        for m1_i in range(6):
            for m1_j in range(6):
                att_name = f"rm{m1_i+1}{m1_j+1}"
                if hasattr(ee, att_name):
                    m1[m1_i, m1_j] = getattr(ee, att_name)
        el = self.Builder(
            ee.name, self.classes.FirstOrderTaylorMap, length=length, m0=m0, m1=m1
        )
        return self.make_compound_elem([el], ee)

    def convert_srotation(self, ee):
        if self.bv == -1:
            raise NotImplementedError("SRotation for bv=-1 are not yet supported.")
<<<<<<< HEAD
        angle = ee.angle * 180 / np.pi
        el = self.Builder(ee.name, self.classes.SRotation, angle=angle)
=======
        angle = ee.angle*180/np.pi
        el = self.Builder(
            ee.name, self.classes.SRotation, angle=angle
        )
>>>>>>> db1fab71
        return self.make_compound_elem([el], ee)

    def convert_xrotation(self, ee):
        if self.bv == -1:
            raise NotImplementedError("XRotation for bv=-1 are not yet supported.")
<<<<<<< HEAD
        angle = ee.angle * 180 / np.pi
        el = self.Builder(ee.name, self.classes.XRotation, angle=angle)
=======
        angle = ee.angle*180/np.pi
        el = self.Builder(
            ee.name, self.classes.XRotation, angle=angle
        )
>>>>>>> db1fab71
        return self.make_compound_elem([el], ee)

    def convert_yrotation(self, ee):
        if self.bv == -1:
            raise NotImplementedError("YRotation for bv=-1 are not yet supported.")
<<<<<<< HEAD
        angle = ee.angle * 180 / np.pi
        el = self.Builder(ee.name, self.classes.YRotation, angle=angle)
=======
        angle = ee.angle*180/np.pi
        el = self.Builder(
            ee.name, self.classes.YRotation, angle=angle
        )
>>>>>>> db1fab71
        return self.make_compound_elem([el], ee)

    def convert_translation(self, ee):
        if self.bv == -1:
            raise NotImplementedError("Translation for bv=-1 are not yet supported.")
<<<<<<< HEAD
        el_transverse = self.Builder(ee.name, self.classes.XYShift, dx=ee.dx, dy=ee.dy)
=======
        el_transverse = self.Builder(
            ee.name, self.classes.XYShift, dx=ee.dx, dy=ee.dy
        )
>>>>>>> db1fab71
        if ee.ds:
            raise NotImplementedError  # Need to implement ShiftS element
        ee.dx = 0
        ee.dy = 0
        ee.ds = 0
        return self.make_compound_elem([el_transverse], ee)

    def convert_nllens(self, mad_elem):
        if self.bv == -1:
<<<<<<< HEAD
            raise NotImplementedError(
                "Non-linear lens for bv=-1 are not yet supported."
            )
=======
            raise NotImplementedError("Non-linear lens for bv=-1 are not yet supported.")
>>>>>>> db1fab71
        el = self.Builder(
            mad_elem.name,
            self.classes.NonLinearLens,
            knll=mad_elem.knll,
            cnll=mad_elem.cnll,
        )
        return self.make_compound_elem([el], mad_elem)<|MERGE_RESOLUTION|>--- conflicted
+++ resolved
@@ -672,14 +672,9 @@
         else:
             raise ValueError(f"bv should be 1 or -1, not {self.bv}")
         for el in expanded_elements:
-<<<<<<< HEAD
             madelem = MadElem(
                 el.name, el, self.sequence, madeval, name_prefix=self.name_prefix
             )
-=======
-            madelem = MadElem(el.name, el, self.sequence, madeval,
-                              name_prefix=self.name_prefix)
->>>>>>> db1fab71
             if self.skip_markers and madelem.is_empty_marker():
                 pass
             elif (
@@ -724,11 +719,7 @@
             self.Builder = ElementBuilder
 
         bv = self.sequence.beam.bv
-<<<<<<< HEAD
         assert bv == 1 or bv == -1, f"bv should be 1 or -1, not {bv}"
-=======
-        assert bv==1 or bv==-1, f"bv should be 1 or -1, not {bv}"
->>>>>>> db1fab71
         self.bv = bv
 
         # Avoid progress bar if there are few elements
@@ -851,7 +842,6 @@
         # TODO: Implement permanent alignment
 
         align = Alignment(
-<<<<<<< HEAD
             mad_el,
             self.enable_align_errors,
             self.classes,
@@ -859,15 +849,9 @@
             self.bv,
             custom_tilt,
         )
-=======
-            mad_el, self.enable_align_errors, self.classes, self.Builder,
-            self.bv, custom_tilt)
->>>>>>> db1fab71
 
         aperture_seq = []
         if self.enable_apertures and mad_el.has_aperture():
-            if self.bv == -1:
-                raise NotImplementedError("Apertures for bv=-1 are not yet supported.")
             aper = Aperture(mad_el, self.enable_align_errors, self)
             aperture_seq = aper.entry() + aper.aperture() + aper.exit()
 
@@ -906,11 +890,7 @@
         else:
             raise NotImplementedError("Quadrupole are not supported in thin mode.")
 
-<<<<<<< HEAD
     def _convert_quadrupole_thick(self, mad_el):  # bv done
-=======
-    def _convert_quadrupole_thick(self, mad_el): # bv done
->>>>>>> db1fab71
 
         return self.make_compound_elem(
             [
@@ -925,7 +905,6 @@
             mad_el,
         )
 
-<<<<<<< HEAD
     def convert_rbend(self, mad_el):  # bv done
         return self._convert_bend(mad_el)
 
@@ -933,15 +912,6 @@
         return self._convert_bend(mad_el)
 
     def _convert_bend(  # bv done
-=======
-    def convert_rbend(self, mad_el): # bv done
-        return self._convert_bend(mad_el)
-
-    def convert_sbend(self, mad_el): # bv done
-        return self._convert_bend(mad_el)
-
-    def _convert_bend( # bv done
->>>>>>> db1fab71
         self,
         mad_el,
     ):
@@ -998,9 +968,6 @@
         if self.bv == -1:
             e1, e2 = e2, e1
 
-        if self.bv == -1:
-            e1, e2 = e2, e1
-
         dipedge_entry = self.Builder(
             mad_el.name + "_den",
             self.classes.DipoleEdge,
@@ -1028,11 +995,7 @@
 
         return self.make_compound_elem(sequence, mad_el)
 
-<<<<<<< HEAD
     def convert_sextupole(self, mad_el):  # bv done
-=======
-    def convert_sextupole(self, mad_el): # bv done
->>>>>>> db1fab71
         return self.make_compound_elem(
             [
                 self.Builder(
@@ -1046,21 +1009,13 @@
             mad_el,
         )
 
-<<<<<<< HEAD
     def convert_octupole(self, mad_el):  # bv done
-=======
-    def convert_octupole(self, mad_el): # bv done
->>>>>>> db1fab71
         return self.make_compound_elem(
             [
                 self.Builder(
                     mad_el.name,
                     self.classes.Octupole,
-<<<<<<< HEAD
                     k3=self.bv * mad_el.k3,
-=======
-                    k3=self.bv*mad_el.k3,
->>>>>>> db1fab71
                     k3s=mad_el.k3s,
                     length=mad_el.l,
                 ),
@@ -1167,11 +1122,7 @@
     convert_elseparator = convert_drift_like
     convert_instrument = convert_drift_like
 
-<<<<<<< HEAD
     def convert_solenoid(self, mad_elem):  # bv done
-=======
-    def convert_solenoid(self, mad_elem): # bv done
->>>>>>> db1fab71
         if get_value(mad_elem.l) == 0:
             _print(
                 f"Warning: Thin solenoids are not yet implemented, "
@@ -1188,21 +1139,12 @@
         )
         return self.make_compound_elem([el], mad_elem)
 
-<<<<<<< HEAD
     def convert_multipole(self, mad_elem):  # bv done
         self._assert_element_is_thin(mad_elem)
         # getting max length of knl and ksl
         if self.bv == -1:
             knl = [(-1) ** ii * x for ii, x in enumerate(mad_elem.knl)]
             ksl = [(-1) ** (ii + 1) * x for ii, x in enumerate(mad_elem.ksl)]
-=======
-    def convert_multipole(self, mad_elem): # bv done
-        self._assert_element_is_thin(mad_elem)
-        # getting max length of knl and ksl
-        if self.bv == -1:
-            knl = [(-1)**ii * x for ii, x in enumerate(mad_elem.knl)]
-            ksl = [(-1)**(ii+1) * x for ii, x in enumerate(mad_elem.ksl)]
->>>>>>> db1fab71
         else:
             knl = mad_elem.knl
             ksl = mad_elem.ksl
@@ -1227,11 +1169,7 @@
         el.length = mad_elem.lrad
         return self.make_compound_elem([el], mad_elem)
 
-<<<<<<< HEAD
     def convert_kicker(self, mad_el):  # bv done
-=======
-    def convert_kicker(self, mad_el): # bv done
->>>>>>> db1fab71
         hkick = [-mad_el.hkick] if mad_el.hkick else []
         vkick = [self.bv * mad_el.vkick] if mad_el.vkick else []
         thin_kicker = self.Builder(
@@ -1260,11 +1198,7 @@
 
     convert_tkicker = convert_kicker
 
-<<<<<<< HEAD
     def convert_hkicker(self, mad_el):  # bv done
-=======
-    def convert_hkicker(self, mad_el): # bv done
->>>>>>> db1fab71
         if mad_el.hkick:
             raise ValueError(
                 "hkicker with hkick is not supported, please use kick instead"
@@ -1296,11 +1230,7 @@
 
         return self.make_compound_elem(sequence, mad_el)
 
-<<<<<<< HEAD
     def convert_vkicker(self, mad_el):  # bv done
-=======
-    def convert_vkicker(self, mad_el): # bv done
->>>>>>> db1fab71
         if mad_el.vkick:
             raise ValueError(
                 "vkicker with vkick is not supported, please use kick instead"
@@ -1346,11 +1276,7 @@
         )
         return self.make_compound_elem([el], mad_elem)
 
-<<<<<<< HEAD
     def convert_rfcavity(self, ee):  # bv done
-=======
-    def convert_rfcavity(self, ee): # bv done
->>>>>>> db1fab71
         # TODO LRAD
         if ee.freq == 0 and ee.harmon:
             frequency = (
@@ -1367,15 +1293,6 @@
         elif self.bv == 1:
             lag_deg = ee.lag * 360
         else:
-<<<<<<< HEAD
-=======
-            scale_voltage = 1.
-        if self.bv == -1:
-            lag_deg = -ee.lag * 360 + 180
-        elif self.bv == 1:
-            lag_deg = ee.lag * 360
-        else:
->>>>>>> db1fab71
             raise ValueError(f"bv should be 1 or -1, not {self.bv}")
         el = self.Builder(
             ee.name,
@@ -1582,55 +1499,28 @@
     def convert_srotation(self, ee):
         if self.bv == -1:
             raise NotImplementedError("SRotation for bv=-1 are not yet supported.")
-<<<<<<< HEAD
         angle = ee.angle * 180 / np.pi
         el = self.Builder(ee.name, self.classes.SRotation, angle=angle)
-=======
-        angle = ee.angle*180/np.pi
-        el = self.Builder(
-            ee.name, self.classes.SRotation, angle=angle
-        )
->>>>>>> db1fab71
         return self.make_compound_elem([el], ee)
 
     def convert_xrotation(self, ee):
         if self.bv == -1:
             raise NotImplementedError("XRotation for bv=-1 are not yet supported.")
-<<<<<<< HEAD
         angle = ee.angle * 180 / np.pi
         el = self.Builder(ee.name, self.classes.XRotation, angle=angle)
-=======
-        angle = ee.angle*180/np.pi
-        el = self.Builder(
-            ee.name, self.classes.XRotation, angle=angle
-        )
->>>>>>> db1fab71
         return self.make_compound_elem([el], ee)
 
     def convert_yrotation(self, ee):
         if self.bv == -1:
             raise NotImplementedError("YRotation for bv=-1 are not yet supported.")
-<<<<<<< HEAD
         angle = ee.angle * 180 / np.pi
         el = self.Builder(ee.name, self.classes.YRotation, angle=angle)
-=======
-        angle = ee.angle*180/np.pi
-        el = self.Builder(
-            ee.name, self.classes.YRotation, angle=angle
-        )
->>>>>>> db1fab71
         return self.make_compound_elem([el], ee)
 
     def convert_translation(self, ee):
         if self.bv == -1:
             raise NotImplementedError("Translation for bv=-1 are not yet supported.")
-<<<<<<< HEAD
         el_transverse = self.Builder(ee.name, self.classes.XYShift, dx=ee.dx, dy=ee.dy)
-=======
-        el_transverse = self.Builder(
-            ee.name, self.classes.XYShift, dx=ee.dx, dy=ee.dy
-        )
->>>>>>> db1fab71
         if ee.ds:
             raise NotImplementedError  # Need to implement ShiftS element
         ee.dx = 0
@@ -1640,13 +1530,9 @@
 
     def convert_nllens(self, mad_elem):
         if self.bv == -1:
-<<<<<<< HEAD
             raise NotImplementedError(
                 "Non-linear lens for bv=-1 are not yet supported."
             )
-=======
-            raise NotImplementedError("Non-linear lens for bv=-1 are not yet supported.")
->>>>>>> db1fab71
         el = self.Builder(
             mad_elem.name,
             self.classes.NonLinearLens,
