# copyright ############################### #
# This file is part of the Xtrack Package.  #
# Copyright (c) CERN, 2021.                 #
# ######################################### #

from pathlib import Path
import numpy as np
from functools import partial

import xobjects as xo
import xpart as xp

from xobjects.hybrid_class import _build_xofields_dict

from .general import _pkg_root
from .internal_record import RecordIdentifier, RecordIndex, generate_get_record

start_per_part_block = """
<<<<<<< HEAD
   #pragma omp parallel for                                       //only_for_context cpu_openmp
   for (int jj=0; jj<LocalParticle_get__num_active_particles(part0); jj+=!!CHUNK_SIZE!!){                 //only_for_context cpu_serial cpu_openmp
    //#pragma omp simd
    for (int iii=0; iii<!!CHUNK_SIZE!!; iii++){                   //only_for_context cpu_serial cpu_openmp
      int const ii = iii+jj;                                      //only_for_context cpu_serial cpu_openmp
      if (ii<LocalParticle_get__num_active_particles(part0)){                                             //only_for_context cpu_serial cpu_openmp

        LocalParticle lpart = *part0;//only_for_context cpu_serial cpu_openmp
        LocalParticle* part = &lpart;//only_for_context cpu_serial cpu_openmp
        part->ipart = ii;            //only_for_context cpu_serial cpu_openmp

        LocalParticle* part = part0;//only_for_context opencl cuda
""".replace("!!CHUNK_SIZE!!", "128")
=======
    {
    const int64_t start_idx = part0->ipart; //only_for_context cpu_openmp
    const int64_t end_idx = part0->endpart; //only_for_context cpu_openmp
    
    const int64_t start_idx = 0;                                            //only_for_context cpu_serial
    const int64_t end_idx = LocalParticle_get__num_active_particles(part0); //only_for_context cpu_serial
    
    //#pragma omp simd // TODO: currently does not work, needs investigating
    for (int64_t ii=start_idx; ii<end_idx; ii++) { //only_for_context cpu_openmp cpu_serial

        LocalParticle lpart = *part0;  //only_for_context cpu_serial cpu_openmp
        LocalParticle* part = &lpart;  //only_for_context cpu_serial cpu_openmp
        part->ipart = ii;              //only_for_context cpu_serial cpu_openmp

        LocalParticle* part = part0;   //only_for_context opencl cuda
        
        if (LocalParticle_get_state(part) > 0) {  //only_for_context cpu_openmp
"""
>>>>>>> a5009426

end_part_part_block = """
        }  //only_for_context cpu_openmp
    }  //only_for_context cpu_serial cpu_openmp
    }
"""

def _handle_per_particle_blocks(sources, local_particle_src):

    if isinstance(sources, str):
        sources = (sources, )
        wasstring = True
    else:
        wasstring = False

    out = []
    for ii, ss in enumerate(sources):
        if isinstance(ss, Path):
            with open(ss, 'r') as fid:
                strss = fid.read()
        else:
            strss = ss

        strss = strss.replace('/*placeholder_for_local_particle_src*/',
                                local_particle_src,
                                )
        if '//start_per_particle_block' in strss:

            lines = strss.splitlines()
            for ill, ll in enumerate(lines):
                if '//start_per_particle_block' in ll:
                    lines[ill] = start_per_part_block
                if '//end_per_particle_block' in ll:
                    lines[ill] = end_part_part_block

            # TODO: this is very dirty, just for check!!!!!
            out.append('\n'.join(lines))
        else:
            out.append(ss)


    if wasstring:
        out = out[0]

    return out

def _generate_per_particle_kernel_from_local_particle_function(
                                                element_name, kernel_name,
                                                local_particle_function_name,
                                                additional_args=[]):

    if len(additional_args) > 0:
        add_to_signature = ", ".join([
            f"{' /*gpuglmem*/ ' if arg.pointer else ''} {arg.get_c_type()} {arg.name}"
                for arg in additional_args]) + ", "
        add_to_call = ", " + ", ".join(f"{arg.name}" for arg in additional_args)

    source = ('''
            /*gpukern*/
            '''
            f'void {kernel_name}(\n'
            f'               {element_name}Data el,\n'
'''
                             ParticlesData particles,
'''
            f'{(add_to_signature if len(additional_args) > 0 else "")}'
'''
                             int64_t flag_increment_at_element,
                /*gpuglmem*/ int8_t* io_buffer){
            const int num_threads = omp_get_max_threads();                                 //only_for_context cpu_openmp
            const int64_t capacity = ParticlesData_get__capacity(particles);               //only_for_context cpu_openmp
            const int64_t chunk_size = (capacity + num_threads - 1)/num_threads; // ceil division  //only_for_context cpu_openmp
            #pragma omp parallel for                                                       //only_for_context cpu_openmp
            for (int64_t batch_id = 0; batch_id < num_threads; batch_id++) {               //only_for_context cpu_openmp
                LocalParticle lpart;
                lpart.io_buffer = io_buffer;
                int64_t part_id = batch_id * chunk_size;                                       //only_for_context cpu_openmp
                int64_t end_id = (batch_id + 1) * chunk_size;                                  //only_for_context cpu_openmp
                if (end_id > capacity) end_id = capacity;                                      //only_for_context cpu_openmp
    
                int64_t part_id = 0;                    //only_for_context cpu_serial
                int64_t part_id = blockDim.x * blockIdx.x + threadIdx.x; //only_for_context cuda
                int64_t part_id = get_global_id(0);                    //only_for_context opencl
                int64_t end_id = 0; // unused outside of openmp  //only_for_context cpu_serial cuda opencl
    
                int64_t part_capacity = ParticlesData_get__capacity(particles);
                if (part_id<part_capacity){
                    Particles_to_LocalParticle(particles, &lpart, part_id, end_id);
                    if (check_is_active(&lpart)>0){
    '''
            f'          {local_particle_function_name}(el, &lpart{(add_to_call if len(additional_args) > 0 else "")});\n'
    '''
                    }
                    if (check_is_active(&lpart)>0 && flag_increment_at_element){
                            increment_at_element(&lpart);
                    }
                }
            } //only_for_context cpu_openmp
            
            // On OpenMP we want to additionally by default reorganize all
            // the particles.
            #ifndef XT_OMP_SKIP_REORGANIZE                             //only_for_context cpu_openmp
            LocalParticle lpart;                                       //only_for_context cpu_openmp
            lpart.io_buffer = io_buffer;                               //only_for_context cpu_openmp
            Particles_to_LocalParticle(particles, &lpart, 0, capacity);//only_for_context cpu_openmp
            check_is_active(&lpart);                                   //only_for_context cpu_openmp
            #endif                                                     //only_for_context cpu_openmp
        }
''')
    return source

class MetaBeamElement(xo.MetaHybridClass):

    def __new__(cls, name, bases, data):
        _XoStruct_name = name+'Data'

        # Take xofields from data['_xofields'] or from bases
        xofields = _build_xofields_dict(bases, data)
        data = data.copy()
        data['_xofields'] = xofields

        depends_on = []
        extra_c_source = [
            _pkg_root.joinpath('headers','constants.h'),
            _pkg_root.joinpath('headers','checks.h'),
            _pkg_root.joinpath('headers','particle_states.h')
        ]
        kernels = {}

        # Handle internal record
        if '_internal_record_class' in data.keys():
            data['_xofields']['_internal_record_id'] = RecordIdentifier
            if '_skip_in_to_dict' not in data.keys():
                data['_skip_in_to_dict'] = []
            data['_skip_in_to_dict'].append('_internal_record_id')

            depends_on.append(RecordIndex)
            depends_on.append(data['_internal_record_class']._XoStruct)
            extra_c_source.append(
                generate_get_record(ele_classname=_XoStruct_name,
                    record_classname=data['_internal_record_class']._XoStruct.__name__))

        # Get user-defined source, dependencies and kernels
        if '_extra_c_sources' in data.keys():
            extra_c_source.extend(data['_extra_c_sources'])

        if '_depends_on' in data.keys():
            depends_on.extend(data['_depends_on'])

        if '_kernels' in data.keys():
            kernels.update(data['_kernels'])

        # Generate track kernel
        extra_c_source.append(
            _generate_per_particle_kernel_from_local_particle_function(
                element_name=name, kernel_name=name+'_track_particles',
                local_particle_function_name=name+'_track_local_particle'))

        # Add dependency on Particles class
        depends_on.append(xp.ParticlesBase._XoStruct)

        # Define track kernel
        track_kernel_name = f'{name}_track_particles'
        kernels[track_kernel_name] = xo.Kernel(
                    args=[xo.Arg(xo.ThisClass, name='el'),
                        xo.Arg(xp.ParticlesBase._XoStruct, name='particles'),
                        xo.Arg(xo.Int64, name='flag_increment_at_element'),
                        xo.Arg(xo.Int8, pointer=True, name="io_buffer")]
                    )

        # Generate per-particle kernels
        if '_per_particle_kernels' in data.keys():
            for nn, kk in data['_per_particle_kernels'].items():
                extra_c_source.append(
                    _generate_per_particle_kernel_from_local_particle_function(
                        element_name=name, kernel_name=nn,
                        local_particle_function_name=kk.c_name,
                        additional_args=kk.args))
                if xp.ParticlesBase._XoStruct not in depends_on:
                    depends_on.append(xp.ParticlesBase._XoStruct)

                kernels.update(
                    {nn: xo.Kernel(args=[
                        xo.Arg(xo.ThisClass, name='el'),
                        xo.Arg(xp.ParticlesBase._XoStruct, name='particles'),
                        *kk.args,
                        xo.Arg(xo.Int64, name='flag_increment_at_element'),
                        xo.Arg(xo.Int8, pointer=True, name="io_buffer"),
                    ])}
                )


        # Call HybridClass metaclass
        data['_depends_on'] = depends_on
        data['_extra_c_sources'] = extra_c_source
        data['_kernels'] = kernels
        new_class = xo.MetaHybridClass.__new__(cls, name, bases, data)

        # Attach some information to the class
        new_class._track_kernel_name = track_kernel_name
        if '_internal_record_class' in data.keys():
            new_class._XoStruct._internal_record_class = data['_internal_record_class']
            new_class._internal_record_class = data['_internal_record_class']

        # Attach methods corresponding to per-particle kernels
        if '_per_particle_kernels' in data.keys():
            for nn, desc in data['_per_particle_kernels'].items():
                setattr(new_class, nn, PerParticlePyMethodDescriptor(
                    kernel_name=nn,
                    additional_arg_names=tuple(arg.name for arg in desc.args),
                ))

        return new_class


class BeamElement(xo.HybridClass, metaclass=MetaBeamElement):

    iscollective = None
    isthick = False
    behaves_like_drift = False
    allow_backtrack = False
    skip_in_loss_location_refinement = False

    def __init__(self, *args, **kwargs):
        xo.HybridClass.__init__(self, *args, **kwargs)

    def init_pipeline(self, pipeline_manager, name, partners_names=[]):
        self._pipeline_manager = pipeline_manager
        self.name = name
        self.partners_names = partners_names

    def compile_kernels(self, particles_class, *args, **kwargs):
        if 'apply_to_source' not in kwargs.keys():
            kwargs['apply_to_source'] = []
        kwargs['apply_to_source'].append(
            partial(_handle_per_particle_blocks,
                    local_particle_src=particles_class.gen_local_particle_api()))
        xo.HybridClass.compile_kernels(self,
                                       extra_classes=[particles_class._XoStruct],
                                       *args, **kwargs)

    def track(self, particles, increment_at_element=False):
        context = self._buffer.context

        desired_classes = (
            self._XoStruct,  # el
            particles._XoStruct,  # particles
        )

        if (self._track_kernel_name, desired_classes) not in context.kernels:
            self.compile_kernels(particles_class=particles.__class__)

        _track_kernel = context.kernels[(self._track_kernel_name,
                                         desired_classes)]

        if hasattr(self, 'io_buffer') and self.io_buffer is not None:
            io_buffer_arr = self.io_buffer.buffer
        else:
            io_buffer_arr = context.zeros(1, dtype=np.int8)  # dummy

        _track_kernel.description.n_threads = particles._capacity
        _track_kernel(el=self._xobject, particles=particles,
                      flag_increment_at_element=increment_at_element,
                      io_buffer=io_buffer_arr)

    @property
    def context(self):
        return self._buffer.context

    def _arr2ctx(self, arr):
        ctx = self._buffer.context

        if isinstance(arr, list):
            arr = np.array(arr)

        if np.isscalar(arr):
            if hasattr(arr, 'item'):
                return arr.item()
            else:
                return arr
        elif isinstance(arr, ctx.nplike_array_type):
            return arr
        elif isinstance(arr, np.ndarray):
            return ctx.nparray_to_context_array(arr)
        else:
            raise ValueError("Invalid array type")


class PerParticlePyMethod:

    def __init__(self, kernel_name, element, additional_arg_names):
        self.kernel_name = kernel_name
        self.element = element
        self.additional_arg_names = additional_arg_names

    def __call__(self, particles, increment_at_element=False, **kwargs):
        instance = self.element
        context = instance.context

        desired_classes = (self.element._XoStruct,  # el
                           particles._XoStruct)  # part0

        if (self.kernel_name, desired_classes) not in context.kernels:
            instance.compile_kernels(particles_class=particles.__class__)

        kernel = context.kernels[(self.kernel_name, desired_classes)]

        if hasattr(self.element, 'io_buffer') and self.element.io_buffer is not None:
            io_buffer_arr = self.element.io_buffer.buffer
        else:
            context = kernel.context
            io_buffer_arr = context.zeros(1, dtype=np.int8)  # dummy

        kernel.description.n_threads = particles._capacity
        kernel(el=self.element._xobject,
               particles=particles,
               flag_increment_at_element=increment_at_element,
               io_buffer=io_buffer_arr,
               **kwargs)


class PerParticlePyMethodDescriptor:
    def __init__(self, kernel_name, additional_arg_names):
        self.kernel_name = kernel_name
        self.additional_arg_names = additional_arg_names

    def __get__(self, instance, owner):
        return PerParticlePyMethod(kernel_name=self.kernel_name,
                                   element=instance,
                                   additional_arg_names=self.additional_arg_names)<|MERGE_RESOLUTION|>--- conflicted
+++ resolved
@@ -16,21 +16,6 @@
 from .internal_record import RecordIdentifier, RecordIndex, generate_get_record
 
 start_per_part_block = """
-<<<<<<< HEAD
-   #pragma omp parallel for                                       //only_for_context cpu_openmp
-   for (int jj=0; jj<LocalParticle_get__num_active_particles(part0); jj+=!!CHUNK_SIZE!!){                 //only_for_context cpu_serial cpu_openmp
-    //#pragma omp simd
-    for (int iii=0; iii<!!CHUNK_SIZE!!; iii++){                   //only_for_context cpu_serial cpu_openmp
-      int const ii = iii+jj;                                      //only_for_context cpu_serial cpu_openmp
-      if (ii<LocalParticle_get__num_active_particles(part0)){                                             //only_for_context cpu_serial cpu_openmp
-
-        LocalParticle lpart = *part0;//only_for_context cpu_serial cpu_openmp
-        LocalParticle* part = &lpart;//only_for_context cpu_serial cpu_openmp
-        part->ipart = ii;            //only_for_context cpu_serial cpu_openmp
-
-        LocalParticle* part = part0;//only_for_context opencl cuda
-""".replace("!!CHUNK_SIZE!!", "128")
-=======
     {
     const int64_t start_idx = part0->ipart; //only_for_context cpu_openmp
     const int64_t end_idx = part0->endpart; //only_for_context cpu_openmp
@@ -49,7 +34,6 @@
         
         if (LocalParticle_get_state(part) > 0) {  //only_for_context cpu_openmp
 """
->>>>>>> a5009426
 
 end_part_part_block = """
         }  //only_for_context cpu_openmp
