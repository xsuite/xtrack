--- conflicted
+++ resolved
@@ -58,11 +58,9 @@
     def __init__(self, nemitt_x=None, nemitt_y=None, n_turns=256, n_fft=2**18,
             mode='polar', r_range=None, theta_range=None, n_r=None, n_theta=None,
             x_norm_range=None, y_norm_range=None, n_x_norm=None, n_y_norm=None,
-<<<<<<< HEAD
-            keep_fft=False, keep_tracking_data = False):
-=======
-            keep_fft=False,auto_to_numpy=True,fft_chunk_size=200):
->>>>>>> 12470acc
+            keep_fft=False, keep_tracking_data=False,
+            auto_to_numpy=True,fft_chunk_size=200
+            ):
 
         assert nemitt_x is not None and nemitt_y is not None, (
             'nemitt_x and nemitt_y must be provided')
@@ -168,28 +166,14 @@
         y_noCO = mon.y - nplike_lib.atleast_2d(nplike_lib.mean(mon.y, axis=1)).T
         freq_axis = nplike_lib.fft.rfftfreq(self.n_fft)
         if self.keep_fft:
-<<<<<<< HEAD
-            self.fft_x = fft_x
-            self.fft_y = fft_y
-
-        freq_axis = np.fft.rfftfreq(self.n_fft)
-
-        qx = freq_axis[np.argmax(np.abs(fft_x), axis=1)]
-        qy = freq_axis[np.argmax(np.abs(fft_y), axis=1)]
-
-        self.qx = np.reshape(qx, self.x_norm_2d.shape)
-        self.qy = np.reshape(qy, self.x_norm_2d.shape)
-        
-        if self.keep_tracking_data:
-            self.tracking_data = mon
-            
-        print ('Done computing footprint.')
-=======
             self.fft_x = nplike_lib.zeros((npart,len(freq_axis)),dtype=complex)
             self.fft_y = nplike_lib.zeros((npart,len(freq_axis)),dtype=complex)
+
         npart = nplike_lib.shape(x_noCO)[0]
         self.qx = nplike_lib.zeros(npart,dtype=float)
         self.qy = nplike_lib.zeros(npart,dtype=float)
+        
+        # Compute in chunks
         iStart = 0
         while iStart < npart:
             iEnd = iStart + self.fft_chunk_size
@@ -216,6 +200,11 @@
             if self.keep_fft:
                 self.fft_x = ctx2np(self.fft_x)
                 self.fft_y = ctx2np(self.fft_y)
+                
+        if self.keep_tracking_data:
+            self.tracking_data = mon
+            
+        print ('Done computing footprint.')
 
     def _compute_tune_shift(self,_context,J1_2d,J1_grid,J2_2d,J2_grid,q,coherent_tune,epsilon):
         nplike_lib = _context.nplike_lib
@@ -324,7 +313,6 @@
                                           epsilon0 = epsilon0,epsilon_factor = epsilon_factor,epsilon_rel_tol=epsilon_rel_tol,
                                           max_iter=max_iter,min_epsilon=min_epsilon)
         return tune_shifts_x,tune_shifts_y
->>>>>>> 12470acc
 
     def plot(self, ax=None, **kwargs):
         import matplotlib.pyplot as plt
