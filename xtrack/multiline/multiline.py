import io
import json
import pandas as pd
import numpy as np

from .shared_knobs import VarSharing
import xobjects as xo
import xtrack as xt
import xfields as xf

class Multiline:

    '''
    Class to manage multiple beam lines (they can optionally share the xdeps vars).

    Parameters
    ----------
    lines: dict
        Dictionary with the lines objects
    link_vars: bool
        If True, the variables are linked between the lines.

    '''

    def __init__(self, lines: dict, link_vars=True):
        self.lines = {}
        self.lines.update(lines)

        line_names = list(self.lines.keys())
        self.line_names = line_names
        line_list = [self.lines[nn] for nn in line_names]
        if link_vars:
            self._var_sharing = VarSharing(lines=line_list, names=line_names)
            self._multiline_vars = xt.line.LineVars(self)
        else:
            self._var_sharing = None

        for nn, ll in zip(line_names, line_list):
            ll._in_multiline = self
            ll._name_in_multiline = nn

    def to_dict(self, include_var_management=True):

        '''
        Save the multiline to a dictionary.

        Parameters
        ----------
        include_var_management: bool
            If True, the variable management data is included in the dictionary.

        Returns
        -------
        dct: dict
            The dictionary with the multiline data.
        '''

        dct = {}
        if include_var_management:
            dct['_var_manager'] = self._var_sharing.manager.dump()
            dct['_var_management_data'] = self._var_sharing.data
        dct['lines'] = {}
        for nn, ll in self.lines.items():
            dct['lines'][nn] = ll.to_dict(include_var_management=False)

        if hasattr(self, '_bb_config') and self._bb_config is not None:
            dct['_bb_config'] = {}
            for nn, vv in self._bb_config.items():
                if nn == 'dataframes':
                    dct['_bb_config'][nn] = {}
                    for kk, vv in vv.items():
                        if vv is not None:
                            dct['_bb_config'][nn][kk] = vv.to_dict()
                        else:
                            dct['_bb_config'][nn][kk] = None
                else:
                    dct['_bb_config'][nn] = vv
        return dct

    @classmethod
    def from_dict(cls, dct):

        '''
        Load a multiline from a dictionary.

        Parameters
        ----------
        dct: dict
            The dictionary with the multiline data.

        Returns
        -------
        new_multiline: Multiline
            The multiline object.
        '''

        lines = {}
        for nn, ll in dct['lines'].items():
            lines[nn] = xt.Line.from_dict(ll)

        new_multiline = cls(lines=lines, link_vars=('_var_manager' in dct))

        if '_var_manager' in dct:
            for kk in dct['_var_management_data'].keys():
                new_multiline._var_sharing.data[kk].update(
                                                dct['_var_management_data'][kk])
            new_multiline._var_sharing.manager.load(dct['_var_manager'])

        if '_bb_config' in dct:
            new_multiline._bb_config = dct['_bb_config']
            for nn, vv in dct['_bb_config']['dataframes'].items():
                if vv is not None:
                    df = pd.DataFrame(vv)
                else:
                    df = None
                new_multiline._bb_config[
                    'dataframes'][nn] = df

        return new_multiline

    def to_json(self, file, **kwargs):
        '''Save the multiline to a json file.

        Parameters
        ----------
        file: str or file-like object
            The file to save to. If a string is provided, a file is opened and
            closed. If a file-like object is provided, it is used directly.
        **kwargs: dict
            Additional keyword arguments are passed to the `Line.to_dict` method.
        '''

        if isinstance(file, io.IOBase):
            json.dump(self.to_dict(**kwargs), file, cls=xo.JEncoder)
        else:
            with open(file, 'w') as fid:
                json.dump(self.to_dict(**kwargs), fid, cls=xo.JEncoder)

    @classmethod
    def from_json(cls, file, **kwargs):
        '''Load a multiline from a json file.

        Parameters
        ----------
        file: str or file-like object
            The file to load from. If a string is provided, a file is opened and
            closed. If a file-like object is provided, it is used directly.
        **kwargs: dict

        Returns
        -------
        new_multiline: Multiline
            The multiline object.
        '''

        if isinstance(file, io.IOBase):
            dct = json.load(file)
        else:
            with open(file, 'r') as fid:
                dct = json.load(fid)

        return cls.from_dict(dct, **kwargs)

    def __getstate__(self):
        out = self.__dict__.copy()
        for nn, ll in self.lines.items():
            ll._pickled_by_multiline = True
        if '_var_sharing' in out and out['_var_sharing'] is not None:
            out['_var_sharing'] = 'to_be_rebuilt'
            out['_var_manager'] = self._var_sharing.manager.dump()
            out['_var_management_data'] = self._var_sharing.data
        return out

    def __setstate__(self, state):
        if '_var_sharing' in state and state['_var_sharing'] == 'to_be_rebuilt':
            rebuild_var_sharing = True
            _var_manager = state.pop('_var_manager')
            _var_management_data = state.pop('_var_management_data')
        else:
            rebuild_var_sharing = False
            state['_var_sharing'] = None
        self.__dict__.update(state)
        if rebuild_var_sharing:
            line_names = list(self.lines.keys())
            line_list = [self.lines[nn] for nn in line_names]
            self._var_sharing = VarSharing(lines=line_list,
                                           names=line_names)
            self._var_sharing.manager.load(_var_manager)
            for kk in _var_management_data.keys():
                self._var_sharing.data[kk].update(_var_management_data[kk])
        for nn, ll in self.lines.items():
            ll._in_multiline = self


    def build_trackers(self, _context=None, _buffer=None, **kwargs):
        '''
        Build the trackers for the lines.

        Parameters
        ----------
        _context: xobjects.Context
            The context in which the trackers are built.
        _buffer: xobjects.Buffer
            The buffer in which the trackers are built.
        **kwargs: dict
            Additional keyword arguments are passed to the `Line.build_tracker`
            method.

        '''

        for nn, ll in self.lines.items():
            ll.build_tracker(_context=_context, _buffer=_buffer, **kwargs)


    def discard_trackers(self):
        '''
        Discard the trackers associated to the lines.
        '''

        for nn, ll in self.lines.items():
            ll.discard_tracker()

    def twiss(self, lines=None, **kwargs):

        '''
        Compute the twiss parameters for the lines.

        Parameters
        ----------
        lines: list of str
            The lines for which the twiss parameters are computed. If None,
            the twiss parameters are computed for all lines.
        **kwargs: dict
            Additional keyword arguments are passed to the `Line.twiss` method.

        Returns
        -------
        out: MultiTwiss
            A MultiTwiss object containing the twiss parameters for the lines.
        '''

        out = MultiTwiss()
        if lines is None:
<<<<<<< HEAD
            lines = self.lines.keys()

        kwargs_per_twiss = {}
        for arg_name in ['ele_start', 'ele_stop', 'twiss_init',
                         '_initial_particles', '_ebe_monitor']:
            if arg_name not in kwargs:
                kwargs_per_twiss[arg_name] = len(lines) * [None]
            elif not isinstance(kwargs[arg_name], (list, tuple)):
                kwargs_per_twiss[arg_name] = len(lines) * [kwargs[arg_name]]
                kwargs.pop(arg_name)
            else:
                assert len(kwargs[arg_name]) == len(lines), \
                    f'Length of {arg_name} must be equal to the number of lines'
                kwargs_per_twiss[arg_name] = list(kwargs[arg_name])
                kwargs.pop(arg_name)

        for ii, nn in enumerate(lines):
            out[nn] = self.lines[nn].twiss(**kwargs,
                                ele_start=kwargs_per_twiss['ele_start'][ii],
                                ele_stop=kwargs_per_twiss['ele_stop'][ii],
                                twiss_init=kwargs_per_twiss['twiss_init'][ii],
                                _initial_particles=kwargs_per_twiss['_initial_particles'][ii],
                                _ebe_monitor=kwargs_per_twiss['_ebe_monitor'][ii]
                                )
=======
            lines = self.line_names

        kwargs, kwargs_per_twiss = _dispatch_twiss_kwargs(kwargs, lines)

        for ii, nn in enumerate(lines):
            this_kwargs = kwargs.copy()
            for kk in kwargs_per_twiss.keys():
                this_kwargs[kk] = kwargs_per_twiss[kk][ii]
            out[nn] = self.lines[nn].twiss(**this_kwargs)
>>>>>>> 38c166a6

        out._line_names = lines

        return out

    def match(self, vary, targets, restore_if_fail=True, solver=None,
              verbose=False, **kwargs):

        '''
        Change a set of knobs in the beam lines in order to match assigned targets.

        Parameters
        ----------
        vary : list of str or list of Vary objects
            List of knobs to be varied. Each knob can be a string or a Vary object
            including the knob name and the step used for computing the Jacobian
            for the optimization.
        targets : list of Target objects
            List of targets to be matched.
        restore_if_fail : bool
            If True, the beamline is restored to its initial state if the matching
            fails.
        solver : str
            Solver to be used for the matching. Available solvers are "fsolve"
            and "bfgs".
        verbose : bool
            If True, the matching steps are printed.
        **kwargs : dict
            Additional arguments to be passed to the twiss.

        Returns
        -------
        result_info : dict
            Dictionary containing information about the matching result.

        '''

        line_names = kwargs.get('lines', self.line_names)
        kwargs, kwargs_per_twiss = _dispatch_twiss_kwargs(kwargs, line_names)
        kwargs.update(kwargs_per_twiss)

        return xt.match.match_line(self, vary, targets,
                          restore_if_fail=restore_if_fail,
                          solver=solver, verbose=verbose, **kwargs)

    def __getitem__(self, key):
        return self.lines[key]

    def __dir__(self):
        return list(self.lines.keys()) + object.__dir__(self)

    def __getattr__(self, key):
        if key == 'lines':
            return object.__getattribute__(self, 'lines')
        if key in self.lines:
            return self.lines[key]
        else:
            raise AttributeError(f"Multiline object has no attribute `{key}`.")

    @property
    def vars(self):
        return self._multiline_vars

    @property
    def _xdeps_vref(self):
        if self._var_sharing is not None:
            return self._var_sharing._vref

    @property
    def _xdeps_manager(self):
        if self._var_sharing is not None:
            return self._var_sharing.manager

    def install_beambeam_interactions(self, clockwise_line, anticlockwise_line,
                                      ip_names,
                                      num_long_range_encounters_per_side,
                                      num_slices_head_on,
                                      harmonic_number, bunch_spacing_buckets,
                                      sigmaz,
                                      delay_at_ips_slots=None):

        '''
        Install beam-beam elements in the lines. Elements are inserted in the
        lines in the appropriate positions. They are not configured and are kept
        inactive.

        Parameters
        ----------
        clockwise_line: str
            Name of the line in which the beam-beam elements for the clockwise
            beam are installed.
        anticlockwise_line: xt.Line
            Name of the line in which the beam-beam elements for the
            anticlockwise beam are installed.
        ip_names: list
            The names of the IPs in the lines around which the beam-beam
            elements need to be installed.
        num_long_range_encounters_per_side: dict
            The number of long range encounters per side for each IP.
        num_slices_head_on: int
            The number of slices to be used for  the head-on beam-beam interaction.
        harmonic_number: int
            The harmonic number of the machine.
        bunch_spacing_buckets: float
            The bunch spacing in buckets.
        sigmaz: float
            The longitudinal size of the beam.
        delay_at_ips_slots: list
            Delay between the two beams in bunch slots for each IP. It specifies
            which bunch of the anticlockwise beam interacts with bunch zero of
            the clockwise beam.

        '''

        if isinstance(num_long_range_encounters_per_side, dict):
            num_long_range_encounters_per_side = [
                num_long_range_encounters_per_side[nn] for nn in ip_names]

        # Trackers need to be invalidated to add elements
        for nn, ll in self.lines.items():
            ll.unfreeze()

        if clockwise_line is not None and anticlockwise_line is not None:
            circumference_cw = self.lines[clockwise_line].get_length()
            circumference_acw = self.lines[anticlockwise_line].get_length()
            assert np.isclose(circumference_cw, circumference_acw,
                              atol=1e-4, rtol=0)

        bb_df_cw, bb_df_acw = xf.install_beambeam_elements_in_lines(
            line_b1=self.lines.get(clockwise_line, None),
            line_b4=self.lines.get(anticlockwise_line, None),
            ip_names=ip_names,
            num_long_range_encounters_per_side=num_long_range_encounters_per_side,
            num_slices_head_on=num_slices_head_on,
            harmonic_number=harmonic_number,
            bunch_spacing_buckets=bunch_spacing_buckets,
            sigmaz_m=sigmaz, delay_at_ips_slots=delay_at_ips_slots)

        self._bb_config = {
            'dataframes': {
                'clockwise': bb_df_cw,
                'anticlockwise': bb_df_acw
            },
            'ip_names': ip_names,
            'clockwise_line': clockwise_line,
            'anticlockwise_line': anticlockwise_line,
            'bunch_spacing_buckets': bunch_spacing_buckets,
            'harmonic_number': harmonic_number
        }

    def configure_beambeam_interactions(self, num_particles,
                                    nemitt_x, nemitt_y, crab_strong_beam=True,
                                    use_antisymmetry=False,
                                    separation_bumps=None):

        '''
        Configure the beam-beam elements in the lines.

        Parameters
        ----------
        num_particles: float
            The number of particles per bunch.
        nemitt_x: float
            The normalized emittance in the horizontal plane.
        nemitt_y: float
            The normalized emittance in the vertical plane.
        crab_strong_beam: bool
            If True, crabbing of the strong beam is taken into account.
        use_antisymmetry: bool
            If True, the antisymmetry of the optics and orbit is used to compute
            the momenta of the beam-beam interaction (in the absence of the
            counter-rotating beam)
        separation_bumps: dict
            Dictionary previding the plane of the separation bump in the IPs
            where separation is present. The keys are the IP names and the
            values are the plane ("x" or "y"). This information needs to be 
            provided only when use_antisymmetry is True.

        '''

        if self._bb_config['dataframes']['clockwise'] is not None:
            bb_df_cw = self._bb_config['dataframes']['clockwise'].copy()
        else:
            bb_df_cw = None

        if self._bb_config['dataframes']['anticlockwise'] is not None:
            bb_df_acw = self._bb_config['dataframes']['anticlockwise'].copy()
        else:
            bb_df_acw = None

        xf.configure_beam_beam_elements(
            bb_df_cw=bb_df_cw,
            bb_df_acw=bb_df_acw,
            line_cw=self.lines.get(self._bb_config['clockwise_line'], None),
            line_acw=self.lines.get(self._bb_config['anticlockwise_line'], None),
            num_particles=num_particles,
            nemitt_x=nemitt_x, nemitt_y=nemitt_y,
            crab_strong_beam=crab_strong_beam,
            ip_names=self._bb_config['ip_names'],
            use_antisymmetry=use_antisymmetry,
            separation_bumps=separation_bumps)

        self.vars['beambeam_scale'] = 1.0

        for nn in ['clockwise', 'anticlockwise']:
            if self._bb_config[f'{nn}_line'] is  None: continue

            line = self.lines[self._bb_config[f'{nn}_line']]
            df = self._bb_config['dataframes'][nn]

            for bbnn in df.index:
                self.vars[f'{bbnn}_scale_strength'] = self.vars['beambeam_scale']
                line.element_refs[bbnn].scale_strength = self.vars[f'{bbnn}_scale_strength']

    def apply_filling_pattern(self, filling_pattern_cw, filling_pattern_acw,
                             i_bunch_cw, i_bunch_acw):

        '''
        Enable only he beam-beam elements corresponding to actual encounters
        for the given filling pattern and the selected bunches.

        Parameters
        ----------

        filling_pattern_cw: list or array
            The filling pattern for the clockwise beam.
        filling_pattern_acw: list or array
            The filling pattern for the anticlockwise beam.
        i_bunch_cw: int
            The index of the bunch to be simulated for the clockwise beam.
        i_bunch_acw: int
            The index of the bunch to be simulated for the anticlockwise beam.
        '''

        apply_filling_pattern = (
            xf.config_tools.beambeam_config_tools.config_tools.apply_filling_pattern)

        apply_filling_pattern(collider=self, filling_pattern_cw=filling_pattern_cw,
                            filling_pattern_acw=filling_pattern_acw,
                            i_bunch_cw=i_bunch_cw, i_bunch_acw=i_bunch_acw)

class MultiTwiss(dict):

    def __init__(self):
        self.__dict__ = self
<<<<<<< HEAD
=======

def _dispatch_twiss_kwargs(kwargs, lines):
    kwargs_per_twiss = {}
    for arg_name in ['ele_start', 'ele_stop', 'twiss_init',
                        '_initial_particles', '_ebe_monitor']:
        if arg_name not in kwargs:
            continue
        if not isinstance(kwargs[arg_name], (list, tuple)):
            kwargs_per_twiss[arg_name] = len(lines) * [kwargs[arg_name]]
            kwargs.pop(arg_name)
        else:
            assert len(kwargs[arg_name]) == len(lines), \
                f'Length of {arg_name} must be equal to the number of lines'
            kwargs_per_twiss[arg_name] = list(kwargs[arg_name])
            kwargs.pop(arg_name)
    return kwargs, kwargs_per_twiss
>>>>>>> 38c166a6
<|MERGE_RESOLUTION|>--- conflicted
+++ resolved
@@ -241,32 +241,6 @@
 
         out = MultiTwiss()
         if lines is None:
-<<<<<<< HEAD
-            lines = self.lines.keys()
-
-        kwargs_per_twiss = {}
-        for arg_name in ['ele_start', 'ele_stop', 'twiss_init',
-                         '_initial_particles', '_ebe_monitor']:
-            if arg_name not in kwargs:
-                kwargs_per_twiss[arg_name] = len(lines) * [None]
-            elif not isinstance(kwargs[arg_name], (list, tuple)):
-                kwargs_per_twiss[arg_name] = len(lines) * [kwargs[arg_name]]
-                kwargs.pop(arg_name)
-            else:
-                assert len(kwargs[arg_name]) == len(lines), \
-                    f'Length of {arg_name} must be equal to the number of lines'
-                kwargs_per_twiss[arg_name] = list(kwargs[arg_name])
-                kwargs.pop(arg_name)
-
-        for ii, nn in enumerate(lines):
-            out[nn] = self.lines[nn].twiss(**kwargs,
-                                ele_start=kwargs_per_twiss['ele_start'][ii],
-                                ele_stop=kwargs_per_twiss['ele_stop'][ii],
-                                twiss_init=kwargs_per_twiss['twiss_init'][ii],
-                                _initial_particles=kwargs_per_twiss['_initial_particles'][ii],
-                                _ebe_monitor=kwargs_per_twiss['_ebe_monitor'][ii]
-                                )
-=======
             lines = self.line_names
 
         kwargs, kwargs_per_twiss = _dispatch_twiss_kwargs(kwargs, lines)
@@ -276,7 +250,6 @@
             for kk in kwargs_per_twiss.keys():
                 this_kwargs[kk] = kwargs_per_twiss[kk][ii]
             out[nn] = self.lines[nn].twiss(**this_kwargs)
->>>>>>> 38c166a6
 
         out._line_names = lines
 
@@ -522,8 +495,6 @@
 
     def __init__(self):
         self.__dict__ = self
-<<<<<<< HEAD
-=======
 
 def _dispatch_twiss_kwargs(kwargs, lines):
     kwargs_per_twiss = {}
@@ -539,5 +510,4 @@
                 f'Length of {arg_name} must be equal to the number of lines'
             kwargs_per_twiss[arg_name] = list(kwargs[arg_name])
             kwargs.pop(arg_name)
-    return kwargs, kwargs_per_twiss
->>>>>>> 38c166a6
+    return kwargs, kwargs_per_twiss