--- conflicted
+++ resolved
@@ -3218,13 +3218,8 @@
                     - 2 * alfx_start * R_matrix[0, 1] * R_matrix[1, 1]
         dalfy = - bety_start * (R_matrix[2, 3] * R_matrix[3, 2] + R_matrix[2, 2] * R_matrix[3, 3])\
                     + 2 * alfy_start * R_matrix[2, 3] * R_matrix[3, 3]
-<<<<<<< HEAD
         dmux = 1 / (2 * np.pi) * (R_matrix[0, 1]**2 * betx_start / (R_matrix[0, 1]**2 + (R_matrix[0, 0] * betx_start - R_matrix[0, 1] * alfx_start)**2))
         dmuy = 1 / (2 * np.pi) * (-R_matrix[2, 3]**2 * bety_start / (R_matrix[2, 3]**2 + (R_matrix[2, 2] * bety_start - R_matrix[2, 3] * alfy_start)**2))
-=======
-        dmux = 1/(2 * np.pi) * R_matrix[0, 1]**2 * betx_start / (R_matrix[0, 1]**2 + (R_matrix[0, 0] * betx_start - R_matrix[0, 1] * alfx_start)**2)
-        dmuy = 1/(2 * np.pi) * -R_matrix[2, 3]**2 * bety_start / (R_matrix[2, 3]**2 + (R_matrix[2, 2] * bety_start - R_matrix[2, 3] * alfy_start)**2)
->>>>>>> aa9c1a82
         ddx = -R_matrix[0, 1] * dx_start
         ddpx = -R_matrix[1, 1] * dx_start
         ddy = R_matrix[2, 3] * dy_start
