# copyright ############################### #
# This file is part of the Xtrack Package.  #
# Copyright (c) CERN, 2021.                 #
# ######################################### #

import logging

import io
import json
from functools import partial
import numpy as np
from scipy.constants import c as clight
from scipy.constants import hbar
from scipy.constants import epsilon_0
from scipy.constants import e as qe
from scipy.special import factorial

import xobjects as xo
from xdeps import Table

from . import linear_normal_form as lnf
from .general import _print
from .twissplot import TwissPlot

import xtrack as xt  # To avoid circular imports

DEFAULT_STEPS_R_MATRIX = {
    'dx':1e-6, 'dpx':1e-7,
    'dy':1e-6, 'dpy':1e-7,
    'dzeta':1e-6, 'ddelta':1e-6
}

DEFAULT_CO_SEARCH_TOL = [1e-11, 1e-11, 1e-11, 1e-11, 1e-5, 1e-9]

DEFAULT_MATRIX_RESPONSIVENESS_TOL = 1e-15
DEFAULT_MATRIX_STABILITY_TOL = 2e-3
DEFAULT_NUM_TURNS_SEARCH_T_REV = 10

AT_TURN_FOR_TWISS = -10 # # To avoid writing in monitors installed in the line

VARS_FOR_TWISS_INIT_GENERATION = [
    'x', 'px', 'y', 'py', 'zeta', 'delta',
    'betx', 'alfx', 'bety', 'alfy', 'bets',
    'dx', 'dpx', 'dy', 'dpy', 'dzeta',
    'mux', 'muy', 'muzeta',
    'ax_chrom', 'bx_chrom', 'ay_chrom', 'by_chrom',
    'ddx', 'ddpx', 'ddy', 'ddpy',
]

CYCLICAL_QUANTITIES = ['mux', 'muy', 'dzeta', 's']

NORMAL_STRENGTHS_FROM_ATTR=['k0l', 'k1l', 'k2l', 'k3l', 'k4l', 'k5l']
SKEW_STRENGTHS_FROM_ATTR=['k0sl', 'k1sl', 'k2sl', 'k3sl', 'k4sl', 'k5sl']
OTHER_FIELDS_FROM_ATTR=['angle_rad', 'rot_s_rad', 'hkick', 'vkick', 'ks', 'length']
OTHER_FIELDS_FROM_TABLE=['element_type', 'isthick', 'parent_name']

log = logging.getLogger(__name__)

def twiss_line(line, particle_ref=None, method=None,
        particle_on_co=None, R_matrix=None, W_matrix=None,
        delta0=None, zeta0=None,
        r_sigma=None, nemitt_x=None, nemitt_y=None,
        delta_disp=None, delta_chrom=None, zeta_disp=None,
        co_guess=None, steps_r_matrix=None,
        co_search_settings=None, at_elements=None, at_s=None,
        continue_on_closed_orbit_error=None,
        freeze_longitudinal=None,
        freeze_energy=None,
        values_at_element_exit=None,
        radiation_method=None,
        eneloss_and_damping=None,
        start=None, end=None, init=None,
        num_turns=None,
        skip_global_quantities=None,
        matrix_responsiveness_tol=None,
        matrix_stability_tol=None,
        symplectify=None,
        reverse=None,
        use_full_inverse=None,
        strengths=None,
        hide_thin_groups=None,
        search_for_t_rev=None,
        num_turns_search_t_rev=None,
        only_twiss_init=None,
        only_orbit=None,
        compute_R_element_by_element=None,
        compute_lattice_functions=None,
        compute_chromatic_properties=None,
        init_at=None,
        x=None, px=None, y=None, py=None, zeta=None, delta=None,
        betx=None, alfx=None, bety=None, alfy=None, bets=None,
        dx=None, dpx=None, dy=None, dpy=None, dzeta=None,
        mux=None, muy=None, muzeta=None,
        ax_chrom=None, bx_chrom=None, ay_chrom=None, by_chrom=None,
        ddx=None, ddpx=None, ddy=None, ddpy=None,
        zero_at=None,
        co_search_at=None,
        _continue_if_lost=None,
        _keep_tracking_data=None,
        _keep_initial_particles=None,
        _initial_particles=None,
        _ebe_monitor=None,
        only_markers=None,
        ):

    """
    Compute the Twiss parameters of the beam line.

    Parameters
    ----------

    method : {'6d', '4d'}, optional
        Method to be used for the computation. If '6d' the full 6D
        normal form is used. If '4d' the 4D normal form is used.
    start : int or str, optional
        Index of the element at which the computation starts. If not provided,
        the periodic sulution is computed. `init` must be provided if
        `start` is provided.
    end : int or str, optional
        Index of the element at which the computation stops.
    init : TwissInit object, optional
        Initial values for the Twiss parameters. If `init="periodic"` is
        passed, the periodic solution for the selected range is computed.
    delta0 : float, optional
        Initial value for the delta parameter.
    zeta0 : float, optional
        Initial value for the zeta parameter.
    freeze_longitudinal : bool, optional
        If True, the longitudinal motion is frozen.
    at_elements : list, optional
        List of elements at which the Twiss parameters are computed.
        If not provided, the Twiss parameters are computed at all elements.
    at_s : list, optional
        List of positions in meters at which the Twiss parameters are computed.
        If not provided, the Twiss parameters are computed at all positions.
    radiation_method : {'full', 'kick_as_co', 'scale_as_co'}, optional
        Method to be used for the computation of twiss parameters in the presence
        of radiation. If 'full' the method described in E. Forest, "From tracking
        code to analysis" is used. If 'kick_as_co' all particles receive the same
        radiation kicks as the closed orbit. If 'scale_as_co' all particles
        momenta are scaled by radiation as much as the closed orbit.
    eneloss_and_damping : bool, optional
        If True, the energy loss and radiation damping constants are computed.
    strengths : bool, optional
        If True, the strengths of the multipoles are added to the table.
    hide_thin_groups : bool, optional
        If True, values associate to elements in thin groups are replacede with
        NaNs.
    search_for_t_rev : bool, optional
        If True, the revolution period is searched for, otherwise the revolution
        period computed from the circumference is assumed.
    num_turns_search_t_rev : int, optional
        Number of turns used for the search of the revolution period. Used only
        if `search_for_t_rev` is True.
    values_at_element_exit : bool, optional (False)
        If True, the Twiss parameters are computed at the exit of the
        elements. If False (default), the Twiss parameters are computed at the
        entrance of the elements.
    matrix_responsiveness_tol : float, optional
        Tolerance to be used tp check the responsiveness of the R matrix.
        If not provided, the default value is used.
    matrix_stability_tol : float, optional
        Tolerance to be used tp check the stability of the R matrix.
        If not provided, the default value is used.
    symplectify : bool, optional
        If True, the R matrix is symplectified before computing the linear normal
        form. Dafault is False.


    Returns
    -------

    twiss : xtrack.TwissTable
        Twiss calculation results. The table contains the following element-by-element quantities:
            - s: position of the element in meters
            - name: name of the element
            - x: horizontal position in meters (closed orbit for periodic solution)
            - px: horizontal momentum (closed orbit for periodic solution)
            - y: vertical position in meters (closed orbit for periodic solution)
            - py: vertical momentum (closed orbit for periodic solution)
            - zeta: longitudinal position in meters (closed orbit for periodic solution)
            - delta: longitudinal momentum deviation (closed orbit for periodic solution)
            - ptau: longitudinal momentum deviation (closed orbit for periodic solution)
            - betx: horizontal beta function in meters
            - bety: vertical beta function in meters
            - alfx: horizontal alpha function
            - alfy: vertical alpha function
            - gamx: horizontal gamma function in 1/meters
            - gamy: vertical gamma function in 1/meters
            - mux: horizontal phase advance in tune units (angle/2/pi)
            - muy: vertical phase advance in tune units (angle/2/pi)
            - muzeta: longitudinal phase advance in tune units (angle/2/pi)
            - dx: horizontal dispersion (d x / d delta) in meters
            - dy: vertical dispersion (d y / d delta) in meters
            - dzeta: longitudinal dispersion (d zeta / d delta) in meters
            - dpx: horizontal momentum dispersion (d px / d delta)
            - dpy: vertical momentum dispersion (d py / d delta)
            - ddx: horizontal second order dispersion (d^2 x / d delta^2) in meters
            - ddy: vertical second order dispersion (d^2 y / d delta^2) in meters
            - ddpx: horizontal second order dispersion (d^2 px / d delta^2)
            - ddpy: vertical second order dispersion (d^2 py / d delta^2)
            - dx_zeta: horizontal crab dispersion (d x / d zeta)
            - dy_zeta: vertical crab dispersion (d y / d zeta)
            - dpx_zeta: horizontal momentum crab dispersion (d px / d zeta)
            - dpy_zeta: vertical momentum crab dispersion (d py / d zeta)
            - ax_chrom: chromatic function (d alfx / d delta - alfx / betx d betx / d delta)
            - ay_chrom: chromatic function (d alfy / d delta - alfy / bety d bety / d delta)
            - bx_chrom: chromatic function (d betx / d delta)
            - by_chrom: chromatic function (d bety / d delta)
            - wx_chrom: sqrt(ax_chrom**2 + bx_chrom**2)
            - wy_chrom: sqrt(ay_chrom**2 + by_chrom**2)
            - W_matrix: W matrix of the linear normal form
            - betx1: computed horizontal beta function (Mais-Ripken) in meters
            - bety1: computed vertical beta function (Mais-Ripken) in meters
            - betx2: computed horizontal beta function (Mais-Ripken) in meters
            - bety2: computed vertical beta function (Mais-Ripken) in meters
        The table also contains the following global quantities:
            - qx: horizontal tune
            - qy: vertical tune
            - qs: synchrotron tune
            - dqx: horizontal chromaticity (d qx / d delta)
            - dqy: vertical chromaticity (d qy / d delta)
            - ddqx: horizontal second order chromaticity (d^2 qx / d delta^2)
            - ddqy: vertical second order chromaticity (d^2 qy / d delta^2)
            - c_minus: closest tune approach coefficient
            - slip_factor: slip factor (-1 / f_ref * d f_ref / d delta) (positive above transition)
            - momentum_compaction_factor: momentum compaction factor (slip_factor + 1/gamma_0^2)
            - T_rev0: reference revolution period in seconds
            - circumference: reference trajectory length in meters
            - partice_on_co: particle on closed orbit
            - R_matrix: R matrix (if calculated or provided)
            - eneloss_turn, energy loss per turn in electron volts (if
              eneloss_and_damping is True)
            - damping_constants_turns, radiation damping constants per turn
              (if `eneloss_and_damping` is True)
            - damping_constants_s:
              radiation damping constants per second (if `eneloss_and_damping` is True)
            - partition_numbers:
              radiation partition numbers (if `eneloss_and_damping` is True)

    Notes
    -----

    The following additional parameters can also be provided:

        - particle_on_co : xpart.Particles, optional
            Particle on the closed orbit. If not provided, the closed orbit
            is searched for.
        - R_matrix : np.ndarray, optional
            R matrix to be used for the computation. If not provided, the
            R matrix is computed using finite differences.
        - W_matrix : np.ndarray, optional
            W matrix to be used for the computation. If not provided, the
            W matrix is computed from the R matrix.
        - co_guess : xpart.Particles or dict, optional
            Initial guess for the closed orbit. If not provided, zero is assumed.
        - co_search_settings : dict, optional
            Settings to be used for the closed orbit search.
            If not provided, the default values are used.
        - num_turns: int, optional
            If specified the periodic solution and the twiss table are computed
            on multiple turns.
        - continue_on_closed_orbit_error : bool, optional
            If True, the computation is continued even if the closed orbit
            search fails.
        - delta_disp : float, optional
            Momentum deviation for the dispersion computation.
        - delta_chrom : float, optional
            Momentum deviation for the chromaticity computation.
        - skip_global_quantities : bool, optional
            If True, the global quantities are not computed.
        - use_full_inverse : bool, optional
            If True, the full inverse of the W matrik is used. If False, the inverse
            is computed from the symplectic condition.
        - steps_r_matrix : dict, optional
            Steps to be used for the finite difference computation of the R matrix.
            If not provided, the default values are used.
        - r_sigma : float, optional
            Deviation in sigmas used for the propagation of the W matrix.
            Initial value for the r_sigma parameter.
        - nemitt_x : float, optional
            Horizontal emittance assumed for the comutation of the deviation
            used for the propagation of the W matrix.
        - nemitt_y : float, optional
            Vertical emittance assumed for the comutation of the deviation
            used for the propagation of the W matrix.

    """

    input_kwargs = locals().copy()

    # defaults
    r_sigma=(r_sigma or 0.01)
    nemitt_x=(nemitt_x or 1e-6)
    nemitt_y=(nemitt_y or 1e-6)
    delta_disp=(delta_disp or 1e-5)
    delta_chrom=(delta_chrom or 5e-5)
    zeta_disp=(zeta_disp or 1e-3)
    values_at_element_exit=(values_at_element_exit or False)
    continue_on_closed_orbit_error=(continue_on_closed_orbit_error or False)
    freeze_longitudinal=(freeze_longitudinal or False)
    radiation_method=(radiation_method or None)
    eneloss_and_damping=(eneloss_and_damping or False)
    symplectify=(symplectify or False)
    reverse=(reverse or False)
    strengths=(strengths or False)
    hide_thin_groups=(hide_thin_groups or False)
    search_for_t_rev=(search_for_t_rev or False)
    num_turns_search_t_rev=(num_turns_search_t_rev or None)
    only_twiss_init=(only_twiss_init or False)
    only_markers=(only_markers or False)
    only_orbit=(only_orbit or False)
    compute_R_element_by_element=(compute_R_element_by_element or False)
    compute_lattice_functions=(compute_lattice_functions
                        if compute_lattice_functions is not None else True)
    compute_chromatic_properties=(compute_chromatic_properties
                        if compute_chromatic_properties is not None else None)
    num_turns = (num_turns or 1)

    if only_markers:
        raise NotImplementedError('`only_markers` not supported anymore')

    if isinstance(init, TwissInit):
        init = init.copy()

    kwargs = locals().copy()

    if num_turns != 1:
        # Untested cases
        assert num_turns > 0
        assert start is None
        assert end is None
        assert init is None
        assert reverse is False

    if zero_at is not None:
        kwargs = _updated_kwargs_from_locals(kwargs, locals().copy())
        kwargs.pop('zero_at')
        out = twiss_line(**kwargs)
        out.zero_at(zero_at)
        return _add_action_in_res(out, input_kwargs)

    if start is not None:
        if isinstance(start, xt.match._LOC):
            assert start in [xt.START, xt.END]
            if reverse:
                start = {xt.START: xt.END, xt.END: xt.START}[start]
            start = {xt.START: line.element_names[0],
                     xt.END: line.element_names[-1]}[start]
        assert isinstance(start, str)  # index not supported anymore

    if end is not None:
        if isinstance(end, xt.match._LOC):
            assert end in [xt.START, xt.END]
            if reverse:
                end = {xt.START: xt.END, xt.END: xt.START}[end]
            end = {xt.START: line.element_names[0],
                     xt.END: line.element_names[-1]}[end]
        assert isinstance(end, str)  # index not supported anymore

    if start is not None and end is None:
        # One turn twiss from start to start
        kwargs = _updated_kwargs_from_locals(kwargs, locals().copy())
        kwargs.pop('start')
        if (init is None or init == 'periodic') and betx is None and bety is None:
            # Periodic twiss
            tw = twiss_line(**kwargs)
            t1 = tw.rows[start:]
            t2 = tw.rows[:start]
            out = xt.TwissTable.concatenate([t1, t2])
            out.zero_at(out.name[0])
            out.name[-1] = '_end_point'
        else:
            kwargs.pop('end')
            kwargs.pop('init')
            t1o = twiss_line(start=start, end=xt.END, **kwargs)
            init_part2 = t1o.get_twiss_init('_end_point')
            # Dummy twiss to get the name at the start of the secon part
            init_part2.element_name = line.twiss(
                start=xt.START, end=xt.START, betx=1, bety=1).name[0]

            for kk in VARS_FOR_TWISS_INIT_GENERATION:
                kwargs.pop(kk, None)

            t2o = twiss_line(start=xt.START, end=start, init=init_part2, **kwargs)
            # remove repeated element
            t2o = t2o.rows[:-1]
            t2o.name[-1] = '_end_point'
            out = xt.TwissTable.concatenate([t1o, t2o])
        return _add_action_in_res(out, input_kwargs)

    if init == 'full_periodic' and (start is not None or end is not None):
        kwargs = _updated_kwargs_from_locals(kwargs, locals().copy())
        kwargs.pop('init')
        kwargs.pop('start')
        kwargs.pop('end')
        kwargs.pop('init_at')
        tw = twiss_line(**kwargs) # Periodic twiss of the full line
        init = tw.get_twiss_init(init_at or start)
        out = twiss_line(start=start, end=end, init=init, **kwargs)
        if zero_at is None:
            out.zero_at(start)
        return _add_action_in_res(out, input_kwargs)
    elif (init is not None and init != 'periodic'
        or betx is not None or bety is not None):
        periodic = False
    else:
        periodic = True

    if freeze_longitudinal:
        kwargs = _updated_kwargs_from_locals(kwargs, locals().copy())
        kwargs.pop('freeze_longitudinal')

        with xt.freeze_longitudinal(line):
            return _add_action_in_res(twiss_line(**kwargs), input_kwargs)
    elif freeze_energy or (freeze_energy is None and method=='4d'):
        if not line._energy_is_frozen():
            kwargs = _updated_kwargs_from_locals(kwargs, locals().copy())
            kwargs.pop('freeze_energy')
            with xt.line._preserve_config(line):
                line.freeze_energy(force=True) # need to force for collective lines
                return _add_action_in_res(
                    twiss_line(freeze_energy=False, **kwargs), input_kwargs)

    if at_s is not None:
        if reverse:
            raise NotImplementedError('`at_s` not implemented for `reverse`=True')
        # Get all arguments
        kwargs = _updated_kwargs_from_locals(kwargs, locals().copy())
        if np.isscalar(at_s):
            at_s = [at_s]
        assert at_elements is None
        (auxtracker, names_inserted_markers
            ) = _build_auxiliary_tracker_with_extra_markers(
            tracker=line.tracker, at_s=at_s, marker_prefix='inserted_twiss_marker',
            algorithm='insert')
        kwargs.pop('line')
        kwargs.pop('at_s')
        kwargs.pop('at_elements')
        kwargs.pop('matrix_responsiveness_tol')
        kwargs.pop('matrix_stability_tol')
        res = twiss_line(line=auxtracker.line,
                        at_elements=names_inserted_markers,
                        matrix_responsiveness_tol=matrix_responsiveness_tol,
                        matrix_stability_tol=matrix_stability_tol,
                        **kwargs)
        return _add_action_in_res(res, input_kwargs)

    if radiation_method is None and line._radiation_model is not None:
        if line._radiation_model == 'quantum':
            raise ValueError(
                'twiss cannot be called when the radiation model is `quantum`')
        radiation_method = 'kick_as_co'

    if radiation_method is not None and radiation_method != 'full':
        assert isinstance(line._context, xo.ContextCpu), (
            'Twiss with radiation computation is only supported on CPU')
        assert not line._context.openmp_enabled, (
            'Twiss with radiation computation is not supported with OpenMP'
            ' parallelization')
        kwargs = _updated_kwargs_from_locals(kwargs, locals().copy())
        assert radiation_method in ['full', 'kick_as_co', 'scale_as_co']
        assert freeze_longitudinal is False
        if (radiation_method == 'kick_as_co' and (
            not hasattr(line.config, 'XTRACK_SYNRAD_KICK_SAME_AS_FIRST') or
            not line.config.XTRACK_SYNRAD_KICK_SAME_AS_FIRST)):
            with xt.line._preserve_config(line):
                line.config.XTRACK_SYNRAD_KICK_SAME_AS_FIRST = True
                return _add_action_in_res(twiss_line(**kwargs), input_kwargs)
        elif (radiation_method == 'scale_as_co' and (
            not hasattr(line.config, 'XTRACK_SYNRAD_SCALE_SAME_AS_FIRST') or
            not line.config.XTRACK_SYNRAD_SCALE_SAME_AS_FIRST)):
            with xt.line._preserve_config(line):
                line.config.XTRACK_SYNRAD_SCALE_SAME_AS_FIRST = True
                return _add_action_in_res(twiss_line(**kwargs), input_kwargs)

    if radiation_method == 'kick_as_co':
        assert hasattr(line.config, 'XTRACK_SYNRAD_KICK_SAME_AS_FIRST')
        assert line.config.XTRACK_SYNRAD_KICK_SAME_AS_FIRST

    if line.enable_time_dependent_vars:
        raise RuntimeError('Time dependent variables not supported in Twiss')

    if isinstance(init_at, xt.match._LOC):
        if init_at.name == 'START':
            init_at = start
        elif init_at.name == 'END':
            init_at = end

    if isinstance(init, TwissTable):
        if init_at is None:
            init_at = start
        init = init.get_twiss_init(at_element=init_at)
        init_at = None

    init = _complete_twiss_init(
        start=start, end=end, init_at=init_at, init=init,
        line=line, reverse=reverse,
        x=x, px=px, y=y, py=py, zeta=zeta, delta=delta,
        alfx=alfx, alfy=alfy, betx=betx, bety=bety, bets=bets,
        dx=dx, dpx=dpx, dy=dy, dpy=dpy, dzeta=dzeta,
        mux=mux, muy=muy, muzeta=muzeta,
        ax_chrom=ax_chrom, bx_chrom=bx_chrom, ay_chrom=ay_chrom, by_chrom=by_chrom,
        ddx=ddx, ddpx=ddpx, ddy=ddy, ddpy=ddpy,
        )

    # clean quantities embedded in init
    init_at=None
    x=None; px=None; y=None; py=None; zeta=None; delta=None
    alfx=None; alfy=None; betx=None; bety=None; bets=None
    dx=None; dpx=None; dy=None; dpy=None; dzeta=None
    mux=None; muy=None; muzeta=None
    ax_chrom=None; bx_chrom=None; ay_chrom=None; by_chrom=None
    ddx=None; ddpx=None; ddy=None; ddpy=None

    # Twiss goes through the start of the line
    rv = (-1 if reverse else 1)
    if not periodic and (
        rv * _str_to_index(line, start) > rv * _str_to_index(line, end)):

        kwargs = _updated_kwargs_from_locals(kwargs, locals().copy())
        tw_res = _handle_loop_around(kwargs)

        return _add_action_in_res(tw_res, input_kwargs)

    # init is not at the boundary
    if (not periodic and not isinstance(init, str)
            and init.element_name != start
            and init.element_name != end):

        kwargs = _updated_kwargs_from_locals(kwargs, locals().copy())
        tw_res = _handle_init_inside_range(kwargs)

        return _add_action_in_res(tw_res, input_kwargs)

    if reverse:
        if start is not None and end is not None:
            assert (_str_to_index(line, start) >= _str_to_index(line, end)), (
                'start must be smaller than end in reverse mode')
        start, end = end, start
    else:
        if start is not None and end is not None:
            assert _str_to_index(line, start) <= _str_to_index(line, end), (
                'start must be larger than end in forward mode')

    if start is not None and init is None:
        assert init is not None, (
            'init must be provided if start and end are used')

    if matrix_responsiveness_tol is None:
        matrix_responsiveness_tol = line.matrix_responsiveness_tol
    if matrix_stability_tol is None:
        matrix_stability_tol = line.matrix_stability_tol

    if (line._radiation_model is not None
            and radiation_method != 'kick_as_co'):
        matrix_stability_tol = None
        if use_full_inverse is None:
            use_full_inverse = True

    if particle_ref is None:
        if particle_on_co is not None:
            particle_ref = particle_on_co.copy()
        elif co_guess is None and hasattr(line, 'particle_ref'):
            particle_ref = line.particle_ref

    if line.iscollective:
        _print(
            'The line has collective elements.\n'
            'In the twiss computation collective elements are'
            ' replaced by drifts')
        line = line._get_non_collective_line()

    if particle_ref is None and co_guess is None:
        raise ValueError(
            "Either `particle_ref` or `co_guess` must be provided")

    if method is None:
        method = '6d'

    assert method in ['6d', '4d'], 'Method must be `6d` or `4d`'

    if isinstance(init, str):
        if init in ['preserve', 'preserve_start', 'preserve_end']:
            raise ValueError(f'init={init} not anymore supported')
        assert init == 'periodic' or 'full_periodic'

    if periodic:

        assert not _keep_initial_particles

        steps_r_matrix = _complete_steps_r_matrix_with_default(steps_r_matrix)

        init, R_matrix, steps_r_matrix, eigenvalues, Rot, RR_ebe = _find_periodic_solution(
            line=line, particle_on_co=particle_on_co,
            particle_ref=particle_ref, method=method,
            co_search_settings=co_search_settings,
            continue_on_closed_orbit_error=continue_on_closed_orbit_error,
            delta0=delta0, zeta0=zeta0, steps_r_matrix=steps_r_matrix,
            W_matrix=W_matrix, R_matrix=R_matrix,
            co_guess=co_guess,
            delta_disp=delta_disp, symplectify=symplectify,
            matrix_responsiveness_tol=matrix_responsiveness_tol,
            matrix_stability_tol=matrix_stability_tol,
            start=start, end=end,
            num_turns=num_turns,
            co_search_at=co_search_at,
            search_for_t_rev=search_for_t_rev,
            num_turns_search_t_rev=num_turns_search_t_rev,
            nemitt_x=nemitt_x, nemitt_y=nemitt_y, r_sigma=r_sigma,
            compute_R_element_by_element=compute_R_element_by_element,
            only_markers=only_markers,
            only_orbit=only_orbit,
            )
    else:
        # force
        skip_global_quantities = True

    if only_twiss_init:
        assert periodic, '`only_twiss_init` can only be used in periodic mode'
        if reverse:
            return init.reverse()
        else:
            return init

    if only_markers and eneloss_and_damping:
        raise NotImplementedError(
            '`only_markers` not implemented for `eneloss_and_damping`')

    twiss_res = _twiss_open(
        line=line,
        init=init,
        start=start, end=end,
        nemitt_x=nemitt_x,
        nemitt_y=nemitt_y,
        r_sigma=r_sigma,
        delta_disp=delta_disp,
        zeta_disp=zeta_disp,
        use_full_inverse=use_full_inverse,
        hide_thin_groups=hide_thin_groups,
        only_markers=only_markers,
        only_orbit=only_orbit,
        compute_lattice_functions=compute_lattice_functions,
        _continue_if_lost=_continue_if_lost,
        _keep_tracking_data=_keep_tracking_data,
        _keep_initial_particles=_keep_initial_particles,
        _initial_particles=_initial_particles,
        _ebe_monitor=_ebe_monitor)

    if not skip_global_quantities and not only_orbit:
        twiss_res._data['R_matrix'] = R_matrix
        twiss_res._data['steps_r_matrix'] = steps_r_matrix
        twiss_res._data['R_matrix_ebe'] = RR_ebe

        _compute_global_quantities(
                            line=line, twiss_res=twiss_res)

        twiss_res._data['eigenvalues'] = eigenvalues.copy()
        twiss_res._data['rotation_matrix'] = Rot.copy()

    if (not only_orbit and (
        (compute_chromatic_properties is True)
        or (compute_chromatic_properties is None and periodic))):

        cols_chrom, scalars_chrom = _compute_chromatic_functions(
            line=line,
            init=init,
            delta_chrom=delta_chrom,
            steps_r_matrix=steps_r_matrix,
            matrix_responsiveness_tol=matrix_responsiveness_tol,
            matrix_stability_tol=matrix_stability_tol,
            symplectify=symplectify,
            method=method,
            use_full_inverse=use_full_inverse,
            nemitt_x=nemitt_x,
            nemitt_y=nemitt_y,
            on_momentum_twiss_res=twiss_res,
            r_sigma=r_sigma,
            delta_disp=delta_disp,
            zeta_disp=zeta_disp,
            start=start,
            end=end,
            num_turns=num_turns,
            hide_thin_groups=hide_thin_groups,
            only_markers=only_markers,
            periodic=periodic)
        twiss_res._data.update(cols_chrom)
        twiss_res._data.update(scalars_chrom)
        twiss_res._col_names += list(cols_chrom.keys())

    if eneloss_and_damping and not only_orbit:
        assert 'R_matrix' in twiss_res._data
        if radiation_method != 'full' or twiss_res._data['R_matrix_ebe'] is None:
            with xt.line._preserve_config(line):
                line.config.XTRACK_SYNRAD_KICK_SAME_AS_FIRST = False
                line.config.XTRACK_SYNRAD_SCALE_SAME_AS_FIRST = False
                _, RR, _, _, _, RR_ebe = _find_periodic_solution(
                    line=line, particle_on_co=particle_on_co,
                    particle_ref=particle_ref, method='6d',
                    co_search_settings=co_search_settings,
                    continue_on_closed_orbit_error=continue_on_closed_orbit_error,
                    steps_r_matrix=steps_r_matrix,
                    co_guess=co_guess,
                    symplectify=False,
                    matrix_responsiveness_tol=matrix_responsiveness_tol,
                    matrix_stability_tol=None,
                    start=start, end=end,
                    nemitt_x=nemitt_x, nemitt_y=nemitt_y, r_sigma=r_sigma,
                    delta0=None, zeta0=None, W_matrix=None, R_matrix=None,
                    delta_disp=None,
                    compute_R_element_by_element=True,
                    only_markers=only_markers,
                    )
        else:
            RR = twiss_res._data['R_matrix']
            RR_ebe = twiss_res._data['R_matrix_ebe']

        eneloss_damp_res = _compute_eneloss_and_damping_rates(
                particle_on_co=twiss_res.particle_on_co, R_matrix=RR,
                W_matrix=twiss_res.W_matrix,
                px_co=twiss_res.px, py_co=twiss_res.py,
                ptau_co=twiss_res.ptau, T_rev0=twiss_res.T_rev0,
                line=line, radiation_method=radiation_method)
        twiss_res._data.update(eneloss_damp_res)

        # Equilibrium emittances
        if radiation_method == 'kick_as_co':
            eq_emitts = _compute_equilibrium_emittance_kick_as_co(
                        twiss_res.px, twiss_res.py, twiss_res.ptau,
                        twiss_res.W_matrix,
                        line, radiation_method,
                        eneloss_damp_res['damping_constants_turns'])
            twiss_res._data.update(eq_emitts)
        elif radiation_method == 'full':
            eq_emitts = _compute_equilibrium_emittance_full(
                        px_co=twiss_res.px, py_co=twiss_res.py,
                        ptau_co=twiss_res.ptau, R_matrix_ebe=RR_ebe,
                        line=line, radiation_method=radiation_method)
            twiss_res._data.update(eq_emitts)

    if method == '4d' and 'muzeta' in twiss_res._data:
        twiss_res.muzeta[:] = 0
        if 'qs' in twiss_res._data:
            twiss_res._data['qs'] = 0

    if values_at_element_exit:
        raise NotImplementedError
        # Untested
        name_exit = twiss_res.name[:-1]
        twiss_res = twiss_res[:, 1:]
        twiss_res['name'][:] = name_exit
        twiss_res._data['values_at'] = 'exit'
    else:
        twiss_res._data['values_at'] = 'entry'

    if strengths:
        tt = line.get_table(attr=True).rows[list(twiss_res.name)]
        for kk in (NORMAL_STRENGTHS_FROM_ATTR + SKEW_STRENGTHS_FROM_ATTR
                   + OTHER_FIELDS_FROM_ATTR + OTHER_FIELDS_FROM_TABLE):
            twiss_res._col_names.append(kk)
            twiss_res._data[kk] = tt[kk].copy()

    twiss_res._data['method'] = method
    twiss_res._data['radiation_method'] = radiation_method
    twiss_res._data['reference_frame'] = 'proper'
    twiss_res._data['line_config'] = dict(line.config.copy())

    if reverse:
        twiss_res = twiss_res.reverse()

    # twiss_res.mux += init.mux - twiss_res.mux[0]
    # twiss_res.muy += init.muy - twiss_res.muy[0]
    # twiss_res.muzeta += init.muzeta - twiss_res.muzeta[0]
    # twiss_res.dzeta += init.dzeta - twiss_res.dzeta[0]

    if not periodic and not only_orbit:
        # Start phase advance with provided init
        if ((twiss_res.orientation == 'forward' and not reverse)
                or (twiss_res.orientation == 'backward' and reverse)):
            twiss_res.muzeta += init.muzeta - twiss_res.muzeta[0]
            twiss_res.dzeta += init.dzeta - twiss_res.dzeta[0]
            if 'mux' in twiss_res._data:
                twiss_res.mux += init.mux - twiss_res.mux[0]
                twiss_res.muy += init.muy - twiss_res.muy[0]
        elif ((twiss_res.orientation == 'forward' and reverse)
            or (twiss_res.orientation == 'backward' and not reverse)):
            twiss_res.muzeta += init.muzeta - twiss_res.muzeta[-1]
            twiss_res.dzeta += init.dzeta - twiss_res.dzeta[-1]
            if 'mux' in twiss_res._data:
                twiss_res.mux += init.mux - twiss_res.mux[-1]
                twiss_res.muy += init.muy - twiss_res.muy[-1]

    if search_for_t_rev:
        twiss_res._data['T_rev'] = twiss_res.T_rev0 - (
            twiss_res.zeta[-1] - twiss_res.zeta[0])/(twiss_res.beta0*clight)

    if num_turns > 1:

        kwargs = _updated_kwargs_from_locals(kwargs, locals().copy())
        kwargs.pop('num_turns')
        kwargs.pop('init')
        kwargs.pop('start')
        kwargs.pop('end')

        tw_mt = _multiturn_twiss(tw0=twiss_res, num_turns=num_turns,
                                 kwargs=kwargs)
        tw_mt._data['_tw0'] = twiss_res
        twiss_res = tw_mt

    if at_elements is not None:
        twiss_res = twiss_res[:, at_elements]

    return _add_action_in_res(twiss_res, input_kwargs)

def _twiss_open(line, init,
                      start, end,
                      nemitt_x, nemitt_y, r_sigma,
                      delta_disp, zeta_disp,
                      use_full_inverse,
                      hide_thin_groups=False,
                      only_markers=False,
                      only_orbit=False,
                      compute_lattice_functions=True,
                      _continue_if_lost=False,
                      _keep_tracking_data=False,
                      _keep_initial_particles=False,
                      _initial_particles=None,
                      _ebe_monitor=None):

    if init.reference_frame == 'reverse':
        init = init.reverse()

    particle_on_co = init.particle_on_co
    W_matrix = init.W_matrix

    if start is not None and end is None:
        raise ValueError('end must be specified if start is not None')

    if end is not None and start is None:
        raise ValueError('start must be specified if end is not None')

    if start is None:
        start = 0

    if isinstance(start, str):
        start = line.element_names.index(start)
    if isinstance(end, str):
        if end == '_end_point':
            end = len(line.element_names) - 1
        else:
            end = line.element_names.index(end)

    if init.element_name == line.element_names[start]:
        twiss_orientation = 'forward'
    elif init.element_name == '_end_point' and end == len(line.element_names) - 1:
        twiss_orientation = 'backward'
    elif end is not None and init.element_name == line.element_names[end]:
        twiss_orientation = 'backward'
    else:
        raise ValueError(
            '`init` must be given at the start or end of the specified element range.')

    ctx2np = line._context.nparray_from_context_array

    gemitt_x = nemitt_x/particle_on_co._xobject.beta0[0]/particle_on_co._xobject.gamma0[0]
    gemitt_y = nemitt_y/particle_on_co._xobject.beta0[0]/particle_on_co._xobject.gamma0[0]
    scale_transverse_x = np.sqrt(gemitt_x)*r_sigma
    scale_transverse_y = np.sqrt(gemitt_y)*r_sigma
    scale_longitudinal = delta_disp
    scale_eigen = min(scale_transverse_x, scale_transverse_y, scale_longitudinal)

    context = line._context
    if _initial_particles is not None: # used in match
        part_for_twiss = _initial_particles.copy()
    else:
        import xpart
        part_for_twiss = xpart.build_particles(_context=context,
            particle_ref=particle_on_co, mode='shift',
            x     = [0] + list(W_matrix[0, :] * -scale_eigen) + list(W_matrix[0, :] * scale_eigen),
            px    = [0] + list(W_matrix[1, :] * -scale_eigen) + list(W_matrix[1, :] * scale_eigen),
            y     = [0] + list(W_matrix[2, :] * -scale_eigen) + list(W_matrix[2, :] * scale_eigen),
            py    = [0] + list(W_matrix[3, :] * -scale_eigen) + list(W_matrix[3, :] * scale_eigen),
            zeta  = [0] + list(W_matrix[4, :] * -scale_eigen) + list(W_matrix[4, :] * scale_eigen),
            pzeta = [0] + list(W_matrix[5, :] * -scale_eigen) + list(W_matrix[5, :] * scale_eigen),
            )

        if twiss_orientation == 'forward':
            part_for_twiss.at_element = start
            part_for_twiss.s = line.tracker._tracker_data_base.element_s_locations[start]
        elif twiss_orientation == 'backward':
            part_for_twiss.at_element = end + 1 # to include the last element
            part_for_twiss.s = line.tracker._tracker_data_base.element_s_locations[end]
        else:
            raise ValueError('Invalid twiss_orientation')

    part_for_twiss.at_turn = AT_TURN_FOR_TWISS # To avoid writing in monitors

    if _keep_initial_particles:
        part_for_twiss0 = part_for_twiss.copy()

    if _ebe_monitor is not None:
        _monitor = _ebe_monitor
    elif hasattr(line.tracker._tracker_data_base, '_reusable_ebe_monitor_for_twiss'):
        _monitor = line.tracker._tracker_data_base._reusable_ebe_monitor_for_twiss
    else:
        _monitor = 'ONE_TURN_EBE'

    if end is None:
        ele_stop_track = None
    else:
        ele_stop_track = end + 1 # to include the last element

    line.track(part_for_twiss, turn_by_turn_monitor=_monitor,
                ele_start=start,
                ele_stop=ele_stop_track,
                backtrack=(twiss_orientation == 'backward'))

    # We keep the monitor to speed up future calls (attached to tracker data
    # so that it is trashed if number of elements changes)
    line.tracker._tracker_data_base._reusable_ebe_monitor_for_twiss = line.record_last_track

    if not _continue_if_lost:
        assert np.all(ctx2np(part_for_twiss.state) == 1), (
            'Some test particles were lost during twiss! '
          + f'(state {np.unique(ctx2np(part_for_twiss.state))}, '
          + f'at element {np.unique(ctx2np(part_for_twiss.at_element))})')

    if twiss_orientation == 'forward':
        i_start = start
        i_stop = part_for_twiss._xobject.at_element[0] + (
                (part_for_twiss._xobject.at_turn[0] - AT_TURN_FOR_TWISS)
                * len(line.element_names))
    elif twiss_orientation == 'backward':
        i_start = start
        if ele_stop_track is not None:
            i_stop = ele_stop_track
        else:
            i_stop = len(line.element_names) - 1

    recorded_state = line.record_last_track.state[:, i_start:i_stop+1].copy()
    if not _continue_if_lost:
        assert np.all(recorded_state == 1), (
             'Some test particles were lost during twiss! '
          + f'(state {np.unique(recorded_state)}, '
          + f'at element {np.unique(line.record_last_track.at_element[:, i_start:i_stop+1].copy())})')

    x_co = line.record_last_track.x[0, i_start:i_stop+1].copy()
    y_co = line.record_last_track.y[0, i_start:i_stop+1].copy()
    px_co = line.record_last_track.px[0, i_start:i_stop+1].copy()
    py_co = line.record_last_track.py[0, i_start:i_stop+1].copy()
    zeta_co = line.record_last_track.zeta[0, i_start:i_stop+1].copy()
    delta_co = np.array(line.record_last_track.delta[0, i_start:i_stop+1].copy())
    ptau_co = np.array(line.record_last_track.ptau[0, i_start:i_stop+1].copy())
    s_co = line.record_last_track.s[0, i_start:i_stop+1].copy()
    kin_px_co = line.record_last_track.kin_px[0, i_start:i_stop+1].copy()
    kin_py_co = line.record_last_track.kin_py[0, i_start:i_stop+1].copy()
    kin_ps_co = line.record_last_track.kin_ps[0, i_start:i_stop+1].copy()
    kin_xprime_co = line.record_last_track.kin_xprime[0, i_start:i_stop+1].copy()
    kin_yprime_co = line.record_last_track.kin_yprime[0, i_start:i_stop+1].copy()

    Ws = np.zeros(shape=(len(s_co), 6, 6), dtype=np.float64)
    Ws[:, 0, :] = 0.5 * (line.record_last_track.x[1:7, i_start:i_stop+1] - x_co).T / scale_eigen
    Ws[:, 1, :] = 0.5 * (line.record_last_track.px[1:7, i_start:i_stop+1] - px_co).T / scale_eigen
    Ws[:, 2, :] = 0.5 * (line.record_last_track.y[1:7, i_start:i_stop+1] - y_co).T / scale_eigen
    Ws[:, 3, :] = 0.5 * (line.record_last_track.py[1:7, i_start:i_stop+1] - py_co).T / scale_eigen
    Ws[:, 4, :] = 0.5 * (line.record_last_track.zeta[1:7, i_start:i_stop+1] - zeta_co).T / scale_eigen
    Ws[:, 5, :] = 0.5 * (line.record_last_track.ptau[1:7, i_start:i_stop+1] - ptau_co).T / particle_on_co._xobject.beta0[0] / scale_eigen

    Ws[:, 0, :] -= 0.5 * (line.record_last_track.x[7:13, i_start:i_stop+1] - x_co).T / scale_eigen
    Ws[:, 1, :] -= 0.5 * (line.record_last_track.px[7:13, i_start:i_stop+1] - px_co).T / scale_eigen
    Ws[:, 2, :] -= 0.5 * (line.record_last_track.y[7:13, i_start:i_stop+1] - y_co).T / scale_eigen
    Ws[:, 3, :] -= 0.5 * (line.record_last_track.py[7:13, i_start:i_stop+1] - py_co).T / scale_eigen
    Ws[:, 4, :] -= 0.5 * (line.record_last_track.zeta[7:13, i_start:i_stop+1] - zeta_co).T / scale_eigen
    Ws[:, 5, :] -= 0.5 * (line.record_last_track.ptau[7:13, i_start:i_stop+1] - ptau_co).T / particle_on_co._xobject.beta0[0] / scale_eigen

    dzeta = (((line.record_last_track.zeta[6, i_start:i_stop+1] - zeta_co).T
            - (line.record_last_track.zeta[12, i_start:i_stop+1] - zeta_co).T )
            / ((line.record_last_track.delta[6, i_start:i_stop+1] - delta_co).T
            - (line.record_last_track.delta[12, i_start:i_stop+1] - delta_co).T))

    dzeta = dzeta - dzeta[0]

    name_co = np.array(line.element_names[i_start:i_stop] + ('_end_point',))

    if only_markers:
        raise NotImplementedError('only_markers not supported anymore')

    twiss_res_element_by_element = {}

    twiss_res_element_by_element.update({
        'name': name_co,
        's': s_co,
        'x': x_co,
        'px': px_co,
        'y': y_co,
        'py': py_co,
        'zeta': zeta_co,
        'delta': delta_co,
        'ptau': ptau_co,
        'W_matrix': Ws,
        'kin_px': kin_px_co,
        'kin_py': kin_py_co,
        'kin_ps': kin_ps_co,
        'kin_xprime': kin_xprime_co,
        'kin_yprime': kin_yprime_co,
    })

    if not only_orbit and compute_lattice_functions:
        lattice_functions, i_replace = _compute_lattice_functions(Ws, use_full_inverse, s_co)
        twiss_res_element_by_element.update(lattice_functions)

    twiss_res_element_by_element['dzeta'] = dzeta

    extra_data = {}
    extra_data['only_markers'] = only_markers
    if _keep_tracking_data:
        extra_data['tracking_data'] = line.record_last_track.copy()

    if _keep_initial_particles:
        extra_data['_initial_particles'] = part_for_twiss0.copy()

    if hide_thin_groups:
        _vars_hide_changes = [
        'x', 'px', 'y', 'py', 'zeta', 'delta', 'ptau',
        'betx', 'bety', 'alfx', 'alfy', 'gamx', 'gamy',
        'betx1', 'bety1', 'betx2', 'bety2',
        'dx', 'dpx', 'dy', 'dzeta', 'dpy',
        ]

        for key in _vars_hide_changes:
            if key in twiss_res_element_by_element:
                twiss_res_element_by_element[key][i_replace] = np.nan

    twiss_res_element_by_element['name'] = np.array(twiss_res_element_by_element['name'])

    twiss_res = TwissTable(data=twiss_res_element_by_element)
    twiss_res._data.update(extra_data)

    twiss_res._data['particle_on_co'] = particle_on_co.copy(_context=xo.context_default)

    circumference = line.tracker._tracker_data_base.line_length
    twiss_res._data['circumference'] = circumference
    twiss_res._data['orientation'] = twiss_orientation

    return twiss_res


def _compute_lattice_functions(Ws, use_full_inverse, s_co):

    # For removal ot thin groups of elements
    i_take = [0]
    for ii in range(1, len(s_co)):
        if s_co[ii] > s_co[ii-1]:
            i_take[-1] = ii-1
            i_take.append(ii)
        else:
            i_take.append(i_take[-1])
    i_take = np.array(i_take)
    _temp_range = np.arange(0, len(s_co), 1, dtype=int)
    mask_replace = _temp_range != i_take
    mask_replace[-1] = False # Force keeping of the last element
    i_replace = _temp_range[mask_replace]
    i_replace_with = i_take[mask_replace]

    # Re normalize eigenvectors (needed when radiation is present)
    nux, nuy, nuzeta = _renormalize_eigenvectors(Ws)

    # Rotate eigenvectors to the Courant-Snyder basis
    phix = np.arctan2(Ws[:, 0, 1], Ws[:, 0, 0])
    phiy = np.arctan2(Ws[:, 2, 3], Ws[:, 2, 2])
    phizeta = np.arctan2(Ws[:, 4, 5], Ws[:, 4, 4])

    v1 = Ws[:, :, 0] + 1j * Ws[:, :, 1]
    v2 = Ws[:, :, 2] + 1j * Ws[:, :, 3]
    v3 = Ws[:, :, 4] + 1j * Ws[:, :, 5]

    for ii in range(6):
        v1[:, ii] *= np.exp(-1j * phix)
        v2[:, ii] *= np.exp(-1j * phiy)
        v3[:, ii] *= np.exp(-1j * phizeta)
    Ws[:, :, 0] = np.real(v1)
    Ws[:, :, 1] = np.imag(v1)
    Ws[:, :, 2] = np.real(v2)
    Ws[:, :, 3] = np.imag(v2)
    Ws[:, :, 4] = np.real(v3)
    Ws[:, :, 5] = np.imag(v3)

    # Computation of twiss parameters
    if use_full_inverse:
        (betx, alfx, gamx, bety, alfy, gamy, bety1, betx2
                    )= _extract_twiss_parameters_with_inverse(Ws)
    else:
        betx = Ws[:, 0, 0]**2 + Ws[:, 0, 1]**2
        bety = Ws[:, 2, 2]**2 + Ws[:, 2, 3]**2

        gamx = Ws[:, 1, 0]**2 + Ws[:, 1, 1]**2
        gamy = Ws[:, 3, 2]**2 + Ws[:, 3, 3]**2

        alfx = -Ws[:, 0, 0] * Ws[:, 1, 0] - Ws[:, 0, 1] * Ws[:, 1, 1]
        alfy = -Ws[:, 2, 2] * Ws[:, 3, 2] - Ws[:, 2, 3] * Ws[:, 3, 3]

        bety1 = Ws[:, 2, 0]**2 + Ws[:, 2, 1]**2
        betx2 = Ws[:, 0, 2]**2 + Ws[:, 0, 3]**2

        # Untested:
        # alfx2 = -Ws[:, 0, 2] * Ws[:, 1, 2] - Ws[:, 0, 3] * Ws[:, 1, 3]
        # alfy1 = -Ws[:, 2, 0] * Ws[:, 3, 0] - Ws[:, 2, 1] * Ws[:, 3, 1]
        # gamx2 = Ws[:, 1, 2]**2 + Ws[:, 1, 3]**2
        # gamy1 = Ws[:, 3, 0]**2 + Ws[:, 3, 1]**2

    betx1 = betx
    bety2 = bety


    temp_phix = phix.copy()
    temp_phiy = phiy.copy()
    temp_phix[i_replace] = temp_phix[i_replace_with]
    temp_phiy[i_replace] = temp_phiy[i_replace_with]

    mux = np.unwrap(temp_phix) / 2 / np.pi
    muy = np.unwrap(temp_phiy) / 2  /np.pi
    muzeta = np.unwrap(phizeta) / 2 / np.pi

    # Crab dispersion
    dx_zeta = (Ws[:, 0, 4] - Ws[:, 0, 5] * Ws[:, 5, 4] / Ws[:, 5, 5]) / (
               Ws[:, 4, 4] - Ws[:, 4, 5] * Ws[:, 5, 4] / Ws[:, 5, 5])
    dpx_zeta = (Ws[:, 1, 4] - Ws[:, 1, 5] * Ws[:, 5, 4] / Ws[:, 5, 5]) / (
                Ws[:, 4, 4] - Ws[:, 4, 5] * Ws[:, 5, 4] / Ws[:, 5, 5])
    dy_zeta = (Ws[:, 2, 4] - Ws[:, 2, 5] * Ws[:, 5, 4] / Ws[:, 5, 5]) / (
                Ws[:, 4, 4] - Ws[:, 4, 5] * Ws[:, 5, 4] / Ws[:, 5, 5])
    dpy_zeta = (Ws[:, 3, 4] - Ws[:, 3, 5] * Ws[:, 5, 4] / Ws[:, 5, 5]) / (
                Ws[:, 4, 4] - Ws[:, 4, 5] * Ws[:, 5, 4] / Ws[:, 5, 5])

    # Dispersion
    dx_pzeta = (Ws[:, 0, 5] - Ws[:, 0, 4] * Ws[:, 4, 5] / Ws[:, 4, 4]) / (
                Ws[:, 5, 5] - Ws[:, 5, 4] * Ws[:, 4, 5] / Ws[:, 4, 4])
    dpx_pzeta = (Ws[:, 1, 5] - Ws[:, 1, 4] * Ws[:, 4, 5] / Ws[:, 4, 4]) / (
                Ws[:, 5, 5] - Ws[:, 5, 4] * Ws[:, 4, 5] / Ws[:, 4, 4])
    dy_pzeta = (Ws[:, 2, 5] - Ws[:, 2, 4] * Ws[:, 4, 5] / Ws[:, 4, 4]) / (
                Ws[:, 5, 5] - Ws[:, 5, 4] * Ws[:, 4, 5] / Ws[:, 4, 4])
    dpy_pzeta = (Ws[:, 3, 5] - Ws[:, 3, 4] * Ws[:, 4, 5] / Ws[:, 4, 4]) / (
                Ws[:, 5, 5] - Ws[:, 5, 4] * Ws[:, 4, 5] / Ws[:, 4, 4])

    mux = mux - mux[0]
    muy = muy - muy[0]
    muzeta = muzeta - muzeta[0]

    res = {
        'betx': betx,
        'bety': bety,
        'alfx': alfx,
        'alfy': alfy,
        'gamx': gamx,
        'gamy': gamy,
        'dx': dx_pzeta,
        'dpx': dpx_pzeta,
        'dy': dy_pzeta,
        'dpy': dpy_pzeta,
        'dx_zeta': dx_zeta,
        'dpx_zeta': dpx_zeta,
        'dy_zeta': dy_zeta,
        'dpy_zeta': dpy_zeta,
        'betx1': betx1,
        'bety1': bety1,
        'betx2': betx2,
        'bety2': bety2,
        'mux': mux,
        'muy': muy,
        'muzeta': muzeta,
        'nux': nux,
        'nuy': nuy,
        'nuzeta': nuzeta,
        'W_matrix': Ws,
    }
    return res, i_replace


def _compute_global_quantities(line, twiss_res):

        s_vect = twiss_res['s']
        circumference = line.tracker._tracker_data_base.line_length
        part_on_co = twiss_res['particle_on_co']
        W_matrix = twiss_res['W_matrix']

        dzeta = twiss_res['dzeta']
        eta = -dzeta[-1]/circumference
        alpha = eta + 1/part_on_co._xobject.gamma0[0]**2

        beta0 = part_on_co._xobject.beta0[0]
        T_rev0 = circumference/clight/beta0
        bets0 = W_matrix[0, 4, 4]**2 + W_matrix[0, 4, 5]**2
        if eta < 0: # below transition
            bets0 = -bets0
        ptau_co = twiss_res['ptau']


        twiss_res._data.update({
            'slip_factor': eta, 'momentum_compaction_factor': alpha, 'bets0': bets0,
            'circumference': circumference, 'T_rev0': T_rev0,
            'particle_on_co':part_on_co.copy(_context=xo.context_default),
            'gamma0': part_on_co._xobject.gamma0[0],
            'beta0': part_on_co._xobject.beta0[0],
            'p0c': part_on_co._xobject.p0c[0],
        })
        if hasattr(part_on_co, '_fsolve_info'):
            twiss_res.particle_on_co._fsolve_info = part_on_co._fsolve_info
        else:
            twiss_res.particle_on_co._fsolve_info = None

        if 'mux' in twiss_res._data: # Lattice functions are available
            mux = twiss_res['mux']
            muy = twiss_res['muy']
            # Coupling
            r1 = (np.sqrt(twiss_res['bety1'])/
                np.sqrt(twiss_res['betx1']))
            r2 = (np.sqrt(twiss_res['betx2'])/
                np.sqrt(twiss_res['bety2']))

            # Coupling (https://arxiv.org/pdf/2005.02753.pdf)
            cmin_arr = (2 * np.sqrt(r1*r2) *
                        np.abs(np.mod(mux[-1], 1) - np.mod(muy[-1], 1))
                        /(1 + r1 * r2))
            c_minus = np.trapz(cmin_arr, s_vect)/(circumference)
            c_r1_avg = np.trapz(r1, s_vect)/(circumference)
            c_r2_avg = np.trapz(r2, s_vect)/(circumference)

            qs = np.abs(twiss_res['muzeta'][-1])

            twiss_res._data.update({
                'qx': mux[-1], 'qy': muy[-1], 'qs': qs,
                'c_minus': c_minus, 'c_r1_avg': c_r1_avg, 'c_r2_avg': c_r2_avg
            })

def _compute_chromatic_functions(line, init, delta_chrom, steps_r_matrix,
                    matrix_responsiveness_tol, matrix_stability_tol, symplectify,
                    method='6d', use_full_inverse=False,
                    nemitt_x=None, nemitt_y=None,
                    r_sigma=1e-3, delta_disp=1e-3, zeta_disp=1e-3,
                    on_momentum_twiss_res=None,
                    start=None, end=None, num_turns=None,
                    hide_thin_groups=False,
                    only_markers=False,
                    periodic=False):

    if only_markers:
        raise NotImplementedError('only_markers not supported anymore')

    tw_chrom_res = []
    for dd in [-delta_chrom, delta_chrom]:
        tw_init_chrom = init.copy()

        if periodic:
            import xpart
            part_guess = xpart.build_particles(
                _context=line._context,
                x_norm=0,
                zeta=tw_init_chrom.zeta,
                delta=tw_init_chrom.delta+ dd,
                particle_on_co=on_momentum_twiss_res.particle_on_co.copy(),
                nemitt_x=nemitt_x, nemitt_y=nemitt_y,
                W_matrix=tw_init_chrom.W_matrix)
            part_chrom = line.find_closed_orbit(delta0=dd, co_guess=part_guess,
                                    start=start, end=end, num_turns=num_turns)
            tw_init_chrom.particle_on_co = part_chrom
            RR_chrom = line.compute_one_turn_matrix_finite_differences(
                                        particle_on_co=tw_init_chrom.particle_on_co.copy(),
                                        start=start, end=end, num_turns=num_turns,
                                        steps_r_matrix=steps_r_matrix)['R_matrix']
            (WW_chrom, _, _, _) = lnf.compute_linear_normal_form(RR_chrom,
                                    only_4d_block=method=='4d',
                                    responsiveness_tol=matrix_responsiveness_tol,
                                    stability_tol=matrix_stability_tol,
                                    symplectify=symplectify)
            tw_init_chrom.W_matrix = WW_chrom
        else:
            alfx = init.alfx
            betx = init.betx
            alfy = init.alfy
            bety = init.bety
            dx = init.dx
            dy = init.dy
            dpx = init.dpx
            dpy = init.dpy
            ddx = init.ddx
            ddpx = init.ddpx
            ddy = init.ddy
            ddpy = init.ddpy
            ax_chrom = init.ax_chrom
            bx_chrom = init.bx_chrom
            ay_chrom = init.ay_chrom
            by_chrom = init.by_chrom

            dbetx_dpzeta = bx_chrom * betx
            dbety_dpzeta = by_chrom * bety
            dalfx_dpzeta = ax_chrom + bx_chrom * alfx
            dalfy_dpzeta = ay_chrom + by_chrom * alfy

            tw_init_chrom.particle_on_co.x += dx * dd + 1/2 * ddx * dd**2
            tw_init_chrom.particle_on_co.px += dpx * dd + 1/2 * ddpx * dd**2
            tw_init_chrom.particle_on_co.y += dy * dd + 1/2 * ddy * dd**2
            tw_init_chrom.particle_on_co.py += dpy * dd + 1/2 * ddpy * dd**2
            tw_init_chrom.particle_on_co.delta += dd

            twinit_aux = TwissInit(
                alfx=alfx + dalfx_dpzeta * dd,
                betx=betx + dbetx_dpzeta * dd,
                alfy=alfy + dalfy_dpzeta * dd,
                bety=bety + dbety_dpzeta * dd,
                dx=dx + ddx * dd,
                dpx=dpx + ddpx * dd,
                dy=dy + ddy * dd,
                dpy=dpy + ddpy * dd)
            twinit_aux._complete(line, element_name=init.element_name)
            tw_init_chrom.W_matrix = twinit_aux.W_matrix

        tw_chrom_res.append(
            _twiss_open(
                line=line,
                init=tw_init_chrom,
                start=start, end=end,
                nemitt_x=nemitt_x,
                nemitt_y=nemitt_y,
                r_sigma=r_sigma,
                delta_disp=delta_disp,
                zeta_disp=zeta_disp,
                use_full_inverse=use_full_inverse,
                hide_thin_groups=hide_thin_groups,
                only_markers=only_markers,
                _continue_if_lost=False,
                _keep_tracking_data=False,
                _keep_initial_particles=False,
                _initial_particles=None,
                _ebe_monitor=None))

    dmux = (tw_chrom_res[1].mux - tw_chrom_res[0].mux)/(2*delta_chrom)
    dmuy = (tw_chrom_res[1].muy - tw_chrom_res[0].muy)/(2*delta_chrom)

    dbetx = (tw_chrom_res[1].betx - tw_chrom_res[0].betx)/(2*delta_chrom)
    dbety = (tw_chrom_res[1].bety - tw_chrom_res[0].bety)/(2*delta_chrom)
    dalfx = (tw_chrom_res[1].alfx - tw_chrom_res[0].alfx)/(2*delta_chrom)
    dalfy = (tw_chrom_res[1].alfy - tw_chrom_res[0].alfy)/(2*delta_chrom)
    betx = (tw_chrom_res[1].betx + tw_chrom_res[0].betx)/2
    bety = (tw_chrom_res[1].bety + tw_chrom_res[0].bety)/2
    alfx = (tw_chrom_res[1].alfx + tw_chrom_res[0].alfx)/2
    alfy = (tw_chrom_res[1].alfy + tw_chrom_res[0].alfy)/2

    # See MAD8 physics manual section 6.3
    bx_chrom = dbetx / betx
    by_chrom = dbety / bety
    ax_chrom = dalfx - dbetx * alfx / betx
    ay_chrom = dalfy - dbety * alfy / bety

    wx_chrom = np.sqrt(ax_chrom**2 + bx_chrom**2)
    wy_chrom = np.sqrt(ay_chrom**2 + by_chrom**2)

    # Could be addede if needed (note that mad-x unwraps and devide by 2pi)
    # phix_chrom = np.arctan2(ax_chrom, bx_chrom)
    # phiy_chrom = np.arctan2(ay_chrom, by_chrom)

    dqx = dmux[-1]
    dqy = dmuy[-1]

    cols_chrom = {'dmux': dmux, 'dmuy': dmuy,
                  'bx_chrom': bx_chrom, 'by_chrom': by_chrom,
                  'ax_chrom': ax_chrom, 'ay_chrom': ay_chrom,
                  'wx_chrom': wx_chrom, 'wy_chrom': wy_chrom,
                  }
    scalars_chrom = {'dqx': dqx, 'dqy': dqy}

    if on_momentum_twiss_res is not None:
        mux = on_momentum_twiss_res.mux
        muy = on_momentum_twiss_res.muy
        x = on_momentum_twiss_res.x
        px = on_momentum_twiss_res.px
        y = on_momentum_twiss_res.y
        py = on_momentum_twiss_res.py
        ddqx = (tw_chrom_res[1].mux[-1] - 2 * mux[-1] + tw_chrom_res[0].mux[-1]
                ) / delta_chrom**2
        ddqy = (tw_chrom_res[1].muy[-1] - 2 * muy[-1] + tw_chrom_res[0].muy[-1]
                ) / delta_chrom**2
        ddx = (tw_chrom_res[1].x - 2 * x + tw_chrom_res[0].x) / delta_chrom**2
        ddpx = (tw_chrom_res[1].px - 2 * px + tw_chrom_res[0].px) / delta_chrom**2
        ddy = (tw_chrom_res[1].y - 2 * y + tw_chrom_res[0].y) / delta_chrom**2
        ddpy = (tw_chrom_res[1].py - 2 * py + tw_chrom_res[0].py) / delta_chrom**2

        cols_chrom.update({'ddx': ddx, 'ddpx': ddpx,
                           'ddy': ddy, 'ddpy': ddpy})
        scalars_chrom.update({'ddqx': ddqx, 'ddqy': ddqy})

    return cols_chrom, scalars_chrom


def _compute_eneloss_and_damping_rates(particle_on_co, R_matrix,
                                       px_co, py_co, ptau_co, W_matrix,
                                       T_rev0, line, radiation_method):
    diff_ptau = np.diff(ptau_co)
    mask_loss = diff_ptau < 0
    eloss_turn = -sum(diff_ptau[mask_loss]) * particle_on_co._xobject.p0c[0]

    # Get eigenvalues
    w0, v0 = np.linalg.eig(R_matrix)

    # Sort eigenvalues
    indx = [
        int(np.floor(np.argmax(np.abs(v0[:, 2*ii]))/2)) for ii in range(3)]
    eigenvals = np.array([w0[ii*2] for ii in indx])

    # Damping constants and partition numbers
    energy0 = particle_on_co.mass0 * particle_on_co._xobject.gamma0[0]

    damping_constants_turns = -np.log(np.abs(eigenvals))
    damping_constants_s = damping_constants_turns / T_rev0

    # https://cds.cern.ch/record/175614 , Eq. 4.24
    partition_numbers = (
        damping_constants_turns * 2
        / (-np.sum(diff_ptau[mask_loss] / (1 + ptau_co[:-1][mask_loss]))))

    eneloss_damp_res = {
        'eneloss_turn': eloss_turn,
        'damping_constants_turns': damping_constants_turns,
        'damping_constants_s':damping_constants_s,
        'partition_numbers': partition_numbers,
    }

    return eneloss_damp_res

def _extract_sr_distribution_properties(line, px_co, py_co, ptau_co):


    radiation_flag = line.attr['radiation_flag']
    if np.any(radiation_flag > 1):
        raise ValueError('Incompatible radiation flag')

    hxl = line.attr['angle_rad'] * np.cos(line.attr['rot_s_rad'])
    hyl = line.attr['angle_rad'] * np.sin(line.attr['rot_s_rad'])
    dl = line.attr['length'] * (radiation_flag == 1)

    mask = (dl != 0)
    hx = np.zeros(shape=(len(dl),), dtype=np.float64)
    hy = np.zeros(shape=(len(dl),), dtype=np.float64)
    hx[mask] = (np.diff(px_co)[mask] + hxl[mask] * (1 + ptau_co[:-1][mask])) / dl[mask]
    hy[mask] = (np.diff(py_co)[mask] + hyl[mask] * (1 + ptau_co[:-1][mask])) / dl[mask]
    # TODO: remove also term due to weak focusing
    hh = np.sqrt(hx**2 + hy**2)

    mass0 = line.particle_ref.mass0
    q0 = line.particle_ref.q0
    gamma0 = line.particle_ref._xobject.gamma0[0]
    beta0 = line.particle_ref._xobject.beta0[0]

    gamma = gamma0 * (1 + beta0 * ptau_co)[:-1]

    mass0_kg = mass0 / clight**2 * qe
    q_coul = q0 * qe
    B_T = hh * mass0_kg * clight * gamma0 / np.abs(q_coul)
    r0_m = q_coul**2/(4*np.pi*epsilon_0*mass0_kg*clight**2)
    E_crit_J = 3 * np.abs(q_coul) * hbar * gamma**2 * B_T / (2 * mass0_kg)
    n_dot = 60 / 72 * np.sqrt(3) * r0_m * clight * np.abs(q_coul) * B_T / hbar
    E_sq_ave_J = 11 / 27 * E_crit_J**2
    E_ave_J = 8 * np.sqrt(3) / 45 * E_crit_J
    E0_J = mass0_kg * clight**2 * gamma0

    n_dot_delta_kick_sq_ave = n_dot * E_sq_ave_J / E0_J**2

    res = {
        'B_T': B_T,
        'E_crit_J': E_crit_J, 'n_dot': n_dot,
        'E_sq_ave_J': E_sq_ave_J, 'E_ave_J': E_ave_J,
        'n_dot_delta_kick_sq_ave': n_dot_delta_kick_sq_ave,
        'dl_radiation': dl,
    }

    return res

def _compute_equilibrium_emittance_kick_as_co(px_co, py_co, ptau_co, W_matrix,
                                  line, radiation_method,
                                  damping_constants_turns):

    assert radiation_method == 'kick_as_co'

    sr_distrib_properties = _extract_sr_distribution_properties(
                                line, px_co, py_co, ptau_co)
    beta0 = line.particle_ref._xobject.beta0[0]
    gamma0 = line.particle_ref._xobject.gamma0[0]

    n_dot_delta_kick_sq_ave = sr_distrib_properties['n_dot_delta_kick_sq_ave']
    dl = sr_distrib_properties['dl_radiation']

    px_left = px_co[:-1]
    px_right = px_co[1:]
    py_left = py_co[:-1]
    py_right = py_co[1:]
    one_pl_del_left = (1 + ptau_co[:-1]) # Assuming ultrarelativistic
    one_pl_del_right = (1 + ptau_co[1:]) # Assuming ultrarelativistic
    W_left = W_matrix[:-1, :, :]
    W_right = W_matrix[1:, :, :]

    a11_left = np.squeeze(W_left[:, 0, 0])
    a13_left = np.squeeze(W_left[:, 2, 0])
    a15_left = np.squeeze(W_left[:, 4, 0])
    b11_left = np.squeeze(W_left[:, 0, 1])
    b13_left = np.squeeze(W_left[:, 2, 1])
    b15_left = np.squeeze(W_left[:, 4, 1])

    a11_right = np.squeeze(W_right[:, 0, 0])
    a13_right = np.squeeze(W_right[:, 2, 0])
    a15_right = np.squeeze(W_right[:, 4, 0])
    b11_right = np.squeeze(W_right[:, 0, 1])
    b13_right = np.squeeze(W_right[:, 2, 1])
    b15_right = np.squeeze(W_right[:, 4, 1])

    a21_left = np.squeeze(W_left[:, 0, 2])
    a23_left = np.squeeze(W_left[:, 2, 2])
    a25_left = np.squeeze(W_left[:, 4, 2])
    b21_left = np.squeeze(W_left[:, 0, 3])
    b23_left = np.squeeze(W_left[:, 2, 3])
    b25_left = np.squeeze(W_left[:, 4, 3])

    a21_right = np.squeeze(W_right[:, 0, 2])
    a23_right = np.squeeze(W_right[:, 2, 2])
    a25_right = np.squeeze(W_right[:, 4, 2])
    b21_right = np.squeeze(W_right[:, 0, 3])
    b23_right = np.squeeze(W_right[:, 2, 3])
    b25_right = np.squeeze(W_right[:, 4, 3])

    a31_left = np.squeeze(W_left[:, 0, 4])
    a33_left = np.squeeze(W_left[:, 2, 4])
    a35_left = np.squeeze(W_left[:, 4, 4])
    b31_left = np.squeeze(W_left[:, 0, 5])
    b33_left = np.squeeze(W_left[:, 2, 5])
    b35_left = np.squeeze(W_left[:, 4, 5])

    a31_right = np.squeeze(W_right[:, 0, 4])
    a33_right = np.squeeze(W_right[:, 2, 4])
    a35_right = np.squeeze(W_right[:, 4, 4])
    b31_right = np.squeeze(W_right[:, 0, 5])
    b33_right = np.squeeze(W_right[:, 2, 5])
    b35_right = np.squeeze(W_right[:, 4, 5])

    Kx_left = (a11_left * px_left + a13_left * py_left) / one_pl_del_left + a15_left
    Kpx_left = (b11_left * px_left + b13_left * py_left) / one_pl_del_left + b15_left
    Ky_left = (a21_left * px_left + a23_left * py_left) / one_pl_del_left + a25_left
    Kpy_left = (b21_left * px_left + b23_left * py_left) / one_pl_del_left + b25_left
    Kz_left = (a31_left * px_left + a33_left * py_left) / one_pl_del_left + a35_left
    Kpz_left = (b31_left * px_left + b33_left * py_left) / one_pl_del_left + b35_left

    Kx_right = (a11_right * px_right + a13_right * py_right) / one_pl_del_right + a15_right
    Kpx_right = (b11_right * px_right + b13_right * py_right) / one_pl_del_right + b15_right
    Ky_right = (a21_right * px_right + a23_right * py_right) / one_pl_del_right + a25_right
    Kpy_right = (b21_right * px_right + b23_right * py_right) / one_pl_del_right + b25_right
    Kz_right = (a31_right * px_right + a33_right * py_right) / one_pl_del_right + a35_right
    Kpz_right = (b31_right * px_right + b33_right * py_right) / one_pl_del_right + b35_right

    Kx_sq = 0.5 * (Kx_left**2 + Kx_right**2)
    Kpx_sq = 0.5 * (Kpx_left**2 + Kpx_right**2)
    Ky_sq = 0.5 * (Ky_left**2 + Ky_right**2)
    Kpy_sq = 0.5 * (Kpy_left**2 + Kpy_right**2)
    Kz_sq = 0.5 * (Kz_left**2 + Kz_right**2)
    Kpz_sq = 0.5 * (Kpz_left**2 + Kpz_right**2)

    eq_gemitt_x = 1 / (4 * clight * damping_constants_turns[0]) * np.sum(
                        (Kx_sq + Kpx_sq) * n_dot_delta_kick_sq_ave * dl)
    eq_gemitt_y = 1 / (4 * clight * damping_constants_turns[1]) * np.sum(
                        (Ky_sq + Kpy_sq) * n_dot_delta_kick_sq_ave * dl)
    eq_gemitt_zeta = 1 / (4 * clight * damping_constants_turns[2]) * np.sum(
                        (Kz_sq + Kpz_sq) * n_dot_delta_kick_sq_ave * dl)

    eq_nemitt_x = float(eq_gemitt_x * (beta0 * gamma0))
    eq_nemitt_y = float(eq_gemitt_y * (beta0 * gamma0))
    eq_nemitt_zeta = float(eq_gemitt_zeta * (beta0 * gamma0))

    res = {
        'eq_gemitt_x': eq_gemitt_x,
        'eq_gemitt_y': eq_gemitt_y,
        'eq_gemitt_zeta': eq_gemitt_zeta,
        'eq_nemitt_x': eq_nemitt_x,
        'eq_nemitt_y': eq_nemitt_y,
        'eq_nemitt_zeta': eq_nemitt_zeta,
        'dl_radiation': dl,
        'n_dot_delta_kick_sq_ave': n_dot_delta_kick_sq_ave,
    }

    return res

def _compute_equilibrium_emittance_full(px_co, py_co, ptau_co, R_matrix_ebe,
                                  line, radiation_method):

    sr_distrib_properties = _extract_sr_distribution_properties(
                                line, px_co, py_co, ptau_co)

    n_dot_delta_kick_sq_ave = sr_distrib_properties['n_dot_delta_kick_sq_ave']
    dl = sr_distrib_properties['dl_radiation']

    assert radiation_method == 'full'

    d_delta_sq_ave = n_dot_delta_kick_sq_ave * dl / clight

    # Going to x', y'
    RR_ebe = R_matrix_ebe
    delta = ptau_co # ultrarelativistic approximation

    TT = RR_ebe * 0.
    TT[:, 0, 0] = 1
    TT[:, 1, 1] = (1 - delta)
    TT[:, 1, 5] = -px_co
    TT[:, 2, 2] = 1
    TT[:, 3, 3] = (1 - delta)
    TT[:, 3, 5] = -py_co
    TT[:, 4, 4] = 1
    TT[:, 5, 5] = 1

    TTinv = np.linalg.inv(TT)
    TTinv0 = TTinv.copy()
    for ii in range(6):
        for jj in range(6):
            TTinv0[:, ii, jj] = TTinv[0, ii, jj]

    RR_ebe_hat = TT @ RR_ebe @ TTinv0
    RR = RR_ebe_hat[-1, :, :]

    lnf = xt.linear_normal_form
    WW, _, Rot, lam_eig = lnf.compute_linear_normal_form(RR)
    DSigma = np.zeros_like(RR_ebe_hat)

    # The following is needed if RR is in px, py instead of x', y'
    # DSigma[:-1, 1, 1] = (d_delta_sq_ave * 0.5 * (px_co[:-1]**2 + px_co[1:]**2)
    #                                             / (ptau_co[:-1] + 1)**2)
    # DSigma[:-1, 3, 3] = (d_delta_sq_ave * 0.5 * (py_co[:-1]**2 + py_co[1:]**2)
    #                                             / (ptau_co[:-1] + 1)**2)

    # DSigma[:-1, 1, 5] = (d_delta_sq_ave * 0.5 * (px_co[:-1] + px_co[1:])
    #                                             / (ptau_co[:-1] + 1))
    # DSigma[:-1, 5, 1] = (d_delta_sq_ave * 0.5 * (px_co[:-1] + px_co[1:])
    #                                             / (ptau_co[:-1] + 1))

    # DSigma[:-1, 3, 5] = (d_delta_sq_ave * 0.5 * (py_co[:-1] + py_co[1:])
    #                                              / (ptau_co[:-1] + 1))
    # DSigma[:-1, 5, 3] = (d_delta_sq_ave * 0.5 * (py_co[:-1] + py_co[1:])
    #                                              / (ptau_co[:-1] + 1))

    DSigma[:-1, 5, 5] = d_delta_sq_ave

    RR_ebe_hat_inv = np.linalg.inv(RR_ebe_hat)

    DSigma0 = np.zeros((6, 6))

    n_calc = d_delta_sq_ave.shape[0]
    for ii in range(n_calc):
        if d_delta_sq_ave[ii] > 0:
            DSigma0 += RR_ebe_hat_inv[ii, :, :] @ DSigma[ii, :, :] @ RR_ebe_hat_inv[ii, :, :].T

    CC_split, _, RRR, reig = lnf.compute_linear_normal_form(Rot)
    reig_full = np.zeros_like(Rot, dtype=complex)
    reig_full[0, 0] = reig[0]
    reig_full[1, 1] = reig[0].conjugate()
    reig_full[2, 2] = reig[1]
    reig_full[3, 3] = reig[1].conjugate()
    reig_full[4, 4] = reig[2]
    reig_full[5, 5] = reig[2].conjugate()

    lam_eig_full = np.zeros_like(reig_full, dtype=complex)
    lam_eig_full[0] = lam_eig[0]
    lam_eig_full[1] = lam_eig[0].conjugate()
    lam_eig_full[2] = lam_eig[1]
    lam_eig_full[3] = lam_eig[1].conjugate()
    lam_eig_full[4] = lam_eig[2]
    lam_eig_full[5] = lam_eig[2].conjugate()

    CC = np.zeros_like(CC_split, dtype=complex)
    CC[:, 0] = 0.5*np.sqrt(2)*(CC_split[:, 0] + 1j*CC_split[:, 1])
    CC[:, 1] = 0.5*np.sqrt(2)*(CC_split[:, 0] - 1j*CC_split[:, 1])
    CC[:, 2] = 0.5*np.sqrt(2)*(CC_split[:, 2] + 1j*CC_split[:, 3])
    CC[:, 3] = 0.5*np.sqrt(2)*(CC_split[:, 2] - 1j*CC_split[:, 3])
    CC[:, 4] = 0.5*np.sqrt(2)*(CC_split[:, 4] + 1j*CC_split[:, 5])
    CC[:, 5] = 0.5*np.sqrt(2)*(CC_split[:, 4] - 1j*CC_split[:, 5])

    BB = WW @ CC

    BB_inv = np.linalg.inv(BB)

    EE_norm = (BB_inv @ DSigma0 @ BB_inv.T).real

    eq_gemitt_x = EE_norm[0, 1]/(1 - np.abs(lam_eig[0])**2)
    eq_gemitt_y = EE_norm[2, 3]/(1 - np.abs(lam_eig[1])**2)
    eq_gemitt_zeta = EE_norm[4, 5]/(1 - np.abs(lam_eig[2])**2)

    beta0 = line.particle_ref._xobject.beta0[0]
    gamma0 = line.particle_ref._xobject.gamma0[0]

    eq_nemitt_x = float(eq_gemitt_x * (beta0 * gamma0))
    eq_nemitt_y = float(eq_gemitt_y * (beta0 * gamma0))
    eq_nemitt_zeta = float(eq_gemitt_zeta * (beta0 * gamma0))

    Sigma_norm = np.zeros_like(EE_norm, dtype=complex)
    for ii in range(6):
        for jj in range(6):
            Sigma_norm[ii, jj] = EE_norm[ii, jj]/(1 - lam_eig_full[ii, ii]*lam_eig_full[jj, jj])

    Sigma_at_start = (BB @ Sigma_norm @ BB.T).real

    Sigma = RR_ebe @ Sigma_at_start @ np.transpose(RR_ebe, axes=(0,2,1))

    eq_sigma_tab = _build_sigma_table(Sigma=Sigma, s=None,
        name=np.array(tuple(line.element_names) + ('_end_point',)))

    res = {
        'eq_gemitt_x': eq_gemitt_x,
        'eq_gemitt_y': eq_gemitt_y,
        'eq_gemitt_zeta': eq_gemitt_zeta,
        'eq_nemitt_x': eq_nemitt_x,
        'eq_nemitt_y': eq_nemitt_y,
        'eq_nemitt_zeta': eq_nemitt_zeta,
        'eq_beam_covariance_matrix': eq_sigma_tab,
        'dl_radiation': dl,
        'n_dot_delta_kick_sq_ave': n_dot_delta_kick_sq_ave,
    }

    return res


class ClosedOrbitSearchError(Exception):
    pass

def _find_periodic_solution(line, particle_on_co, particle_ref, method,
                            co_search_settings, continue_on_closed_orbit_error,
                            delta0, zeta0, steps_r_matrix, W_matrix,
                            R_matrix, co_guess,
                            delta_disp, symplectify,
                            matrix_responsiveness_tol,
                            matrix_stability_tol,
                            nemitt_x, nemitt_y, r_sigma,
                            start=None, end=None,
                            num_turns=1,
                            co_search_at=None,
                            search_for_t_rev=False,
                            num_turns_search_t_rev=1,
                            compute_R_element_by_element=False,
                            only_markers=False,
                            only_orbit=False):

    eigenvalues = None
    Rot = None
    RR_ebe = None

    if start is not None or end is not None:
        assert start is not None and end is not None, (
            'start and end must be both None or both not None')

    if start is not None:
        assert _str_to_index(line, start) <= _str_to_index(line, end)

    if method == '4d' and delta0 is None:
        delta0 = 0

    if particle_on_co is not None:
        part_on_co = particle_on_co
    else:
        if search_for_t_rev:
            assert method == '6d', 'search_for_t_rev possible when `method` is "6d"'
        part_on_co = line.find_closed_orbit(
                                co_guess=co_guess,
                                particle_ref=particle_ref,
                                co_search_settings=co_search_settings,
                                continue_on_closed_orbit_error=continue_on_closed_orbit_error,
                                delta0=delta0,
                                zeta0=zeta0,
                                start=start,
                                end=end,
                                num_turns=num_turns,
                                co_search_at=co_search_at,
                                search_for_t_rev=search_for_t_rev,
                                num_turns_search_t_rev=num_turns_search_t_rev,
                                )
    if only_orbit:
        W_matrix = np.eye(6)

    if W_matrix is not None:
        W = W_matrix
        RR = None
    else:
        if R_matrix is not None:
            RR = R_matrix
            lnf._assert_matrix_responsiveness(RR, matrix_responsiveness_tol,
                                                only_4d=(method == '4d'))
            W, _, Rot, eigenvalues = lnf.compute_linear_normal_form(
                        RR, only_4d_block=(method == '4d'),
                        symplectify=symplectify,
                        responsiveness_tol=matrix_responsiveness_tol,
                        stability_tol=matrix_stability_tol)
        else:
            steps_r_matrix['adapted'] = False
            for iter in range(2):
                RR_out = line.compute_one_turn_matrix_finite_differences(
                    steps_r_matrix=steps_r_matrix,
                    particle_on_co=part_on_co,
                    start=start,
                    end=end,
                    num_turns=num_turns,
                    element_by_element=compute_R_element_by_element,
                    only_markers=only_markers,
                    )
                RR = RR_out['R_matrix']
                RR_ebe = RR_out['R_matrix_ebe']
                if matrix_responsiveness_tol is not None:
                    lnf._assert_matrix_responsiveness(RR,
                        matrix_responsiveness_tol, only_4d=(method == '4d'))

                W, _, Rot, eigenvalues = lnf.compute_linear_normal_form(
                            RR, only_4d_block=(method == '4d'),
                            symplectify=symplectify,
                            responsiveness_tol=None,
                            stability_tol=None)

                # Estimate beam size (betatron part)
                gemitt_x = nemitt_x/part_on_co._xobject.beta0[0]/part_on_co._xobject.gamma0[0]
                gemitt_y = nemitt_y/part_on_co._xobject.beta0[0]/part_on_co._xobject.gamma0[0]
                betx_at_start = W[0, 0]**2 + W[0, 1]**2
                bety_at_start = W[2, 2]**2 + W[2, 3]**2
                sigma_x_start = np.sqrt(betx_at_start * gemitt_x)
                sigma_y_start = np.sqrt(bety_at_start * gemitt_y)

                if ((steps_r_matrix['dx'] < 0.3 * sigma_x_start)
                    and (steps_r_matrix['dy'] < 0.3 * sigma_y_start)):
                    break # sufficient accuracy
                else:
                    steps_r_matrix['dx'] = 0.01 * sigma_x_start
                    steps_r_matrix['dy'] = 0.01 * sigma_y_start
                    steps_r_matrix['adapted'] = True

    # Check on R matrix
    if RR is not None and matrix_stability_tol is not None:
        lnf._assert_matrix_determinant_within_tol(RR, matrix_stability_tol)
        if method == '4d':
            eigenvals = np.linalg.eigvals(RR[:4, :4])
        else:
            eigenvals = np.linalg.eigvals(RR)
        lnf._assert_matrix_stability(eigenvals, matrix_stability_tol)
        RR_ebe = None


    if method == '4d' and W_matrix is None: # the matrix was not provided by the user

        # Compute dispersion (MAD-8 manual eq. 6.13, but I needed to flip the sign ?!)
        A_disp = RR[:4, :4]
        b_disp = RR[:4, 5]
        delta_disp = np.linalg.solve(A_disp - np.eye(4), b_disp)
        dx_dpzeta = -delta_disp[0]
        dpx_dpzeta = -delta_disp[1]
        dy_dpzeta = -delta_disp[2]
        dpy_dpzeta = -delta_disp[3]

        b_disp_crab = RR[:4, 4]
        delta_disp_crab = np.linalg.solve(A_disp - np.eye(4), b_disp_crab)
        dx_zeta = -delta_disp_crab[0]
        dpx_zeta = -delta_disp_crab[1]
        dy_zeta = -delta_disp_crab[2]
        dpy_zeta = -delta_disp_crab[3]

        W[4:, :] = 0
        W[:, 4:] = 0
        W[4, 4] = 1
        W[5, 5] = 1
        W[0, 5] = dx_dpzeta
        W[1, 5] = dpx_dpzeta
        W[2, 5] = dy_dpzeta
        W[3, 5] = dpy_dpzeta
        W[0, 4] = dx_zeta
        W[1, 4] = dpx_zeta
        W[2, 4] = dy_zeta
        W[3, 4] = dpy_zeta

    if isinstance(start, str):
        tw_init_element_name = start
    elif start is None:
        tw_init_element_name = line.element_names[0]
    else:
        tw_init_element_name = line.element_names[start]

    init = TwissInit(particle_on_co=part_on_co, W_matrix=W,
                           element_name=tw_init_element_name,
                           ax_chrom=None, bx_chrom=None,
                           ay_chrom=None, by_chrom=None,
                           reference_frame='proper')

    return init, RR, steps_r_matrix, eigenvalues, Rot, RR_ebe

def _handle_loop_around(kwargs):

    kwargs = kwargs.copy()

    init = kwargs.pop('init')
    start = kwargs.pop('start')
    end = kwargs.pop('end')

    line = kwargs['line']
    reverse = kwargs['reverse']

    ele_name_init = init.element_name

    # if reversed, elements in the line are sorted opposite to the twiss table
    if not reverse:
        assert _str_to_index(line, end) < _str_to_index(line, start), (
            'This function should not have been called')
        if _str_to_index(line, ele_name_init) >= _str_to_index(line, start):
            tw1 = twiss_line(start=start,
                            end='_end_point',
                            init=init, **kwargs)
            twini_2 = tw1.get_twiss_init(at_element='_end_point')
            twini_2.element_name = line.element_names[0]
            tw2 = twiss_line(start=line.element_names[0], end=end,
                                    init=twini_2, **kwargs)
        elif _str_to_index(line, ele_name_init) <= _str_to_index(line, end):
            tw2 = twiss_line(start=line.element_names[0], end=end,
                                init=init, **kwargs)
            twini_1 = tw2.get_twiss_init(at_element=line.element_names[0])
            twini_1.element_name = '_end_point'
            tw1 = twiss_line(start=start, end='_end_point',
                                init=twini_1, **kwargs)
        else:
            raise RuntimeError(
                'Boundary conditions not at start or end of the specified range')
    else: # reversed
        assert _str_to_index(line, end) > _str_to_index(line, start), (
            'This function should not have been called')
        if _str_to_index(line, ele_name_init) <= _str_to_index(line, start):
            tw1 = twiss_line(start=start,
                            end=line.element_names[0],
                            init=init, **kwargs)
            twini_2 = tw1.get_twiss_init(at_element='_end_point')
            twini_2.element_name = line.element_names[-1]
            tw2 = twiss_line(start=line.element_names[-1], end=end,
                                    init=twini_2, **kwargs)
        elif _str_to_index(line, ele_name_init) >= _str_to_index(line, end):
            tw2 = twiss_line(start=line.element_names[-1], end=end,
                                init=init, **kwargs)
            twini_1 = tw2.get_twiss_init(at_element=line.element_names[-1])
            twini_1.element_name = line.element_names[0]
            tw1 = twiss_line(start=start, end=line.element_names[0],
                                init=twini_1, **kwargs)
        else:
            raise RuntimeError(
                'Boundary conditions not at start or end of the specified range')

    tw_res = TwissTable.concatenate([tw1, tw2])

    tw_res.s -= tw_res['s', ele_name_init] - init.s

    if 'mux' in tw_res.keys():
        tw_res.mux -= tw_res['mux', ele_name_init] - init.mux
        tw_res.muy -= tw_res['muy', ele_name_init] - init.muy
        tw_res.muzeta -= tw_res['muzeta', ele_name_init] - init.muzeta
        tw_res.dzeta -= tw_res['dzeta', ele_name_init] - init.dzeta

    # Not yet supported
    if 'dmux' in tw_res.keys():
        tw_res._data.pop('dmux')
        tw_res._col_names.remove('dmux')
    if 'dmuy' in tw_res.keys():
        tw_res._data.pop('dmuy')
        tw_res._col_names.remove('dmuy')

    tw_res._data['loop_around'] = True

    for kk in ['method', 'radiation_method', 'reference_frame']:
        if tw1[kk] == tw2[kk]:
            tw_res._data[kk] = tw1[kk]
        else:
            tw_res._data[kk] = (tw1[kk], tw2[kk])

    return tw_res



def _handle_init_inside_range(kwargs):

    kwargs = kwargs.copy()
    line = kwargs.pop('line')
    start = kwargs.pop('start')
    end = kwargs.pop('end')
    init = kwargs.pop('init')
    reverse = kwargs.pop('reverse')

    ele_name_init =  init.element_name
    if reverse:
        assert _str_to_index(line, ele_name_init) <= _str_to_index(line, start)
        assert _str_to_index(line, ele_name_init) >= _str_to_index(line, end)
    else:
        assert _str_to_index(line, ele_name_init) >= _str_to_index(line, start)
        assert _str_to_index(line, ele_name_init) <= _str_to_index(line, end)

    tw1 = twiss_line(line, start=start, end=ele_name_init,
                     init=init, reverse=reverse, **kwargs)
    tw2 = twiss_line(line, start=ele_name_init, end=end,
                     init=init, reverse=reverse, **kwargs)

    tw_res = TwissTable.concatenate([tw1, tw2])

    tw_res.s -= tw_res['s', ele_name_init] - init.s
    tw_res.mux -= tw_res['mux', ele_name_init] - init.mux
    tw_res.muy -= tw_res['muy', ele_name_init] - init.muy
    tw_res.muzeta -= tw_res['muzeta', ele_name_init] - init.muzeta
    tw_res.dzeta -= tw_res['dzeta', ele_name_init] - init.dzeta

    # Not correctly handled yet
    if 'dmux' in tw_res.keys():
        tw_res._data.pop('dmux')
        tw_res._col_names.remove('dmux')
    if 'dmuy' in tw_res.keys():
        tw_res._data.pop('dmuy')
        tw_res._col_names.remove('dmuy')

    for kk in ['method', 'radiation_method', 'reference_frame']:
        if tw1[kk] == tw2[kk]:
            tw_res._data[kk] = tw1[kk]
        else:
            tw_res._data[kk] = (tw1[kk], tw2[kk])

    return tw_res


def find_closed_orbit_line(line, co_guess=None, particle_ref=None,
                      co_search_settings=None, delta_zeta=0,
                      delta0=None, zeta0=None,
                      start=None, end=None, num_turns=1,
                      co_search_at=None,
                      search_for_t_rev=False,
                      continue_on_closed_orbit_error=False,
                      num_turns_search_t_rev=None):

    if search_for_t_rev:
        assert line.particle_ref is not None
        assert co_guess is None, '`co_guess` not supported when `search_for_t_rev` is True'
        assert co_search_settings is None, '`co_search_settings` not supported when `search_for_t_rev` is True'
        assert delta_zeta == 0, '`delta_zeta` not supported when `search_for_t_rev` is True'
        assert delta0 is None, '`delta0` not supported when `search_for_t_rev` is True'
        assert zeta0 is None, '`zeta0` not supported when `search_for_t_rev` is True'
        assert start is None, '`start` not supported when `search_for_t_rev` is True'
        assert end is None, '`end` not supported when `search_for_t_rev` is True'
        assert num_turns == 1, '`num_turns` not supported when `search_for_t_rev` is True'
        assert co_search_at is None, '`co_search_at` not supported when `search_for_t_rev` is True'
        assert continue_on_closed_orbit_error is False, '`continue_on_closed_orbit_error` not supported when `search_for_t_rev` is True'

        out = _find_closed_orbit_search_t_rev(line, num_turns_search_t_rev)
        return out

    if line.enable_time_dependent_vars:
        raise RuntimeError(
            'Time-dependent vars not supported in closed orbit search')

    if start is not None and end is not None:
        co_search_at = None # needs to be implemented

    if co_search_at is not None:
        kwargs = locals().copy()
        kwargs.pop('start')
        kwargs.pop('end')
        kwargs.pop('co_search_at')
        p_co_at_ele_co_search = find_closed_orbit_line(
            start=co_search_at, end=co_search_at,
            **kwargs)
        line.track(p_co_at_ele_co_search, ele_start=co_search_at, ele_stop=0)
        return p_co_at_ele_co_search

    if isinstance(start, str):
        start = line.element_names.index(start)

    if isinstance(end, str):
        end = line.element_names.index(end)

    if isinstance(co_guess, dict):
        co_guess = line.build_particles(**co_guess)

    if co_guess is None:
        if particle_ref is None:
            if line.particle_ref is not None:
                particle_ref = line.particle_ref
            else:
                raise ValueError(
                    "Either `co_guess` or `particle_ref` must be provided")

        co_guess = particle_ref.copy()
        co_guess.x = 0
        co_guess.px = 0
        co_guess.y = 0
        co_guess.py = 0
        co_guess.zeta = 0
        co_guess.delta = 0
        co_guess.s = 0
        co_guess.at_element = (start or 0)
        co_guess.at_turn = 0
    else:
        particle_ref = co_guess

    if co_search_settings is None:
        co_search_settings = {}

    co_search_settings = co_search_settings.copy()
    if 'xtol' not in co_search_settings.keys():
        co_search_settings['xtol'] = 1e-6 # Relative error between calls

    co_guess = co_guess.copy(
                        _context=line._buffer.context)

    for shift_factor in [0, 1.]: # if not found at first attempt we shift slightly the starting point
        if shift_factor>0:
            _print('Warning! Need second attempt on closed orbit search')

        x0=np.array([co_guess._xobject.x[0] + shift_factor * 1e-5,
                    co_guess._xobject.px[0] + shift_factor * 1e-7,
                    co_guess._xobject.y[0] + shift_factor * 1e-5,
                    co_guess._xobject.py[0] + shift_factor * 1e-7,
                    co_guess._xobject.zeta[0] + shift_factor * 1e-4,
                    co_guess._xobject.delta[0] + shift_factor * 1e-5])
        if delta0 is not None and zeta0 is None:
            x0[5] = delta0
            _error_for_co = _error_for_co_search_4d_delta0
        elif delta0 is None and zeta0 is not None:
            x0[4] = zeta0
            _error_for_co = _error_for_co_search_4d_zeta0
        elif delta0 is not None and zeta0 is not None:
            _error_for_co = _error_for_co_search_4d_delta0_zeta0
        else:
            _error_for_co = _error_for_co_search_6d
        if zeta0 is not None:
            x0[4] = zeta0
        if np.all(np.abs(_error_for_co(
                x0, co_guess, line, delta_zeta, delta0, zeta0,
                start=start, end=end,
                num_turns=num_turns)) < DEFAULT_CO_SEARCH_TOL):
            res = x0
            fsolve_info = 'taken_guess'
            ier = 1
            break

        opt = xt.match.opt_from_callable(
            lambda p: _error_for_co(p, co_guess, line,
                            delta_zeta, delta0, zeta0, start=start,
                            end=end, num_turns=num_turns),
                x0=x0, steps=[1e-8, 1e-9, 1e-8, 1e-9, 1e-7, 1e-8],
                tar=[0., 0., 0., 0., 0., 0.],
                tols=[1e-12, 1e-12, 1e-12, 1e-12, 1e-12, 1e-12])
        try:
            opt.solve()
            ier = 1
        except Exception as e:
            ier = -1
        fsolve_info = opt

        res = opt.vary[0].container
        if ier == 1:
            break

    if ier != 1 and not(continue_on_closed_orbit_error):
        raise ClosedOrbitSearchError

    particle_on_co = co_guess.copy()
    particle_on_co.x = res[0]
    particle_on_co.px = res[1]
    particle_on_co.y = res[2]
    particle_on_co.py = res[3]
    particle_on_co.zeta = res[4]
    particle_on_co.delta = res[5]

    particle_on_co._fsolve_info = fsolve_info

    return particle_on_co

def _one_turn_map(p, particle_ref, line, delta_zeta, start, end, num_turns):
    part = particle_ref.copy()
    part.x = p[0]
    part.px = p[1]
    part.y = p[2]
    part.py = p[3]
    part.zeta = p[4] + delta_zeta
    part.delta = p[5]
    part.at_turn = AT_TURN_FOR_TWISS

    if line.energy_program is not None:
        dp0c = line.energy_program.get_p0c_increse_per_turn_at_t_s(
                                                        line.vv['t_turn_s'])
        part.update_p0c_and_energy_deviations(p0c = part._xobject.p0c[0] + dp0c)

    line.track(part, ele_start=start, ele_stop=end, num_turns=num_turns)
    if part.state[0] < 0:
        raise ClosedOrbitSearchError(
            f'Particle lost, p.state = {part.state[0]}')
    p_res = np.array([
           part._xobject.x[0],
           part._xobject.px[0],
           part._xobject.y[0],
           part._xobject.py[0],
           part._xobject.zeta[0],
           part._xobject.delta[0]])
    return p_res

def _error_for_co_search_6d(p, co_guess, line, delta_zeta, delta0, zeta0, start, end, num_turns):
    return p - _one_turn_map(p, co_guess, line, delta_zeta, start, end, num_turns)

def _error_for_co_search_4d_delta0(p, co_guess, line, delta_zeta, delta0, zeta0, start, end, num_turns):
    one_turn_res = _one_turn_map(p, co_guess, line, delta_zeta, start, end, num_turns)
    return np.array([
        p[0] - one_turn_res[0],
        p[1] - one_turn_res[1],
        p[2] - one_turn_res[2],
        p[3] - one_turn_res[3],
        0,
        p[5] - delta0])

def _error_for_co_search_4d_zeta0(p, co_guess, line, delta_zeta, delta0, zeta0, start, end, num_turns):
    one_turn_res = _one_turn_map(p, co_guess, line, delta_zeta, start, end, num_turns)
    return np.array([
        p[0] - one_turn_res[0],
        p[1] - one_turn_res[1],
        p[2] - one_turn_res[2],
        p[3] - one_turn_res[3],
        p[4] - zeta0,
        0])

def _error_for_co_search_4d_delta0_zeta0(p, co_guess, line, delta_zeta, delta0, zeta0, start, end, num_turns):
    one_turn_res = _one_turn_map(p, co_guess, line, delta_zeta, start, end, num_turns)
    return np.array([
        p[0] - one_turn_res[0],
        p[1] - one_turn_res[1],
        p[2] - one_turn_res[2],
        p[3] - one_turn_res[3],
        p[4] - zeta0,
        p[5] - delta0])

def compute_one_turn_matrix_finite_differences(
        line, particle_on_co,
        steps_r_matrix=None,
        start=None, end=None,
        num_turns=1,
        element_by_element=False,
        only_markers=False):
    import xpart

    if steps_r_matrix is None:
        steps_r_matrix = {}

    steps_r_matrix = _complete_steps_r_matrix_with_default(steps_r_matrix)

    if line.enable_time_dependent_vars:
        raise RuntimeError(
            'Time-dependent vars not supported in one-turn matrix computation')

    if isinstance(start, str):
        start = line.element_names.index(start)

    if isinstance(end, str):
        end = line.element_names.index(end)

    if start is not None and end is not None and start > end:
        raise ValueError('start > end')

    context = line._buffer.context

    particle_on_co = particle_on_co.copy(
                        _context=context)

    dx = steps_r_matrix["dx"]
    dpx = steps_r_matrix["dpx"]
    dy = steps_r_matrix["dy"]
    dpy = steps_r_matrix["dpy"]
    dzeta = steps_r_matrix["dzeta"]
    ddelta = steps_r_matrix["ddelta"]
    part_temp = xpart.build_particles(_context=context,
            particle_ref=particle_on_co, mode='shift',
            x  =    [dx,  0., 0.,  0.,    0.,     0., -dx,   0.,  0.,   0.,     0.,      0.],
            px =    [0., dpx, 0.,  0.,    0.,     0.,  0., -dpx,  0.,   0.,     0.,      0.],
            y  =    [0.,  0., dy,  0.,    0.,     0.,  0.,   0., -dy,   0.,     0.,      0.],
            py =    [0.,  0., 0., dpy,    0.,     0.,  0.,   0.,  0., -dpy,     0.,      0.],
            zeta =  [0.,  0., 0.,  0., dzeta,     0.,  0.,   0.,  0.,   0., -dzeta,      0.],
            delta = [0.,  0., 0.,  0.,    0., ddelta,  0.,   0.,  0.,   0.,     0., -ddelta],
            )
    dpzeta = float(context.nparray_from_context_array(
        (part_temp.ptau[5] - part_temp.ptau[11])/2/part_temp.beta0[0]))
    if particle_on_co._xobject.at_element[0]>0:
        part_temp.s[:] = particle_on_co._xobject.s[0]
        part_temp.at_element[:] = particle_on_co._xobject.at_element[0]

    part_temp.at_turn = AT_TURN_FOR_TWISS

    if start is not None:
        assert element_by_element is False, 'Not yet implemented'
        assert num_turns == 1, 'Not yet implemented'
        assert num_turns == 1, 'Not yet implemented'
        assert end is not None
        line.track(part_temp, ele_start=start, ele_stop=end)
    elif particle_on_co._xobject.at_element[0]>0:
        assert element_by_element is False, 'Not yet implemented'
        assert num_turns == 1, 'Not yet implemented'
        i_start = particle_on_co._xobject.at_element[0]
        line.track(part_temp, ele_start=i_start)
        line.track(part_temp, num_elements=i_start)
    else:
        assert particle_on_co._xobject.at_element[0] == 0
        if element_by_element and num_turns != 1:
            raise NotImplementedError
        monitor_setting = 'ONE_TURN_EBE' if element_by_element else None
        line.track(part_temp, num_turns=num_turns,
                   turn_by_turn_monitor=monitor_setting)

    temp_mat = np.zeros(shape=(6, 12), dtype=np.float64)
    temp_mat[0, :] = context.nparray_from_context_array(part_temp.x)
    temp_mat[1, :] = context.nparray_from_context_array(part_temp.px)
    temp_mat[2, :] = context.nparray_from_context_array(part_temp.y)
    temp_mat[3, :] = context.nparray_from_context_array(part_temp.py)
    temp_mat[4, :] = context.nparray_from_context_array(part_temp.zeta)
    temp_mat[5, :] = context.nparray_from_context_array(
                                part_temp.ptau/part_temp.beta0) # pzeta

    RR = np.zeros(shape=(6, 6), dtype=np.float64)

    for jj, dd in enumerate([dx, dpx, dy, dpy, dzeta, dpzeta]):
        RR[:, jj] = (temp_mat[:, jj] - temp_mat[:, jj+6])/(2*dd)

    out = {'R_matrix': RR}

    if element_by_element:
        mon = line.record_last_track
        temp_mad_ebe = np.zeros(shape=(len(line.element_names) + 1, 6, 12), dtype=np.float64)
        temp_mad_ebe[:, 0, :] = mon.x.T
        temp_mad_ebe[:, 1, :] = mon.px.T
        temp_mad_ebe[:, 2, :] = mon.y.T
        temp_mad_ebe[:, 3, :] = mon.py.T
        temp_mad_ebe[:, 4, :] = mon.zeta.T
        temp_mad_ebe[:, 5, :] = mon.ptau.T/mon.beta0.T

        RR_ebe = np.zeros(shape=(len(line.element_names) + 1, 6, 6), dtype=np.float64)
        for jj, dd in enumerate([dx, dpx, dy, dpy, dzeta, dpzeta]):
            RR_ebe[:, :, jj] = (temp_mad_ebe[:, :, jj] - temp_mad_ebe[:, :, jj+6])/(2*dd)

        if only_markers:
            mask_twiss = line.tracker._get_twiss_mask_markers()
            mask_twiss[-1] = True # to include the "_end_point"

        out['R_matrix_ebe'] = RR_ebe
    else:
        out['R_matrix_ebe'] = None

    return out


def _updated_kwargs_from_locals(kwargs, loc):

    out = kwargs.copy()

    for kk in kwargs.keys():
        if kk in loc:
            out[kk] = loc[kk]

    out.pop('input_kwargs', None)

    return out


def _build_auxiliary_tracker_with_extra_markers(tracker, at_s, marker_prefix,
                                                algorithm='auto'):

    assert algorithm in ['auto', 'insert', 'regen_all_drift']
    if algorithm == 'auto':
        if len(at_s)<10:
            algorithm = 'insert'
        else:
            algorithm = 'regen_all_drifts'

    auxline = xt.Line(elements=tracker.line.element_dict.copy(),
                      element_names=list(tracker.line.element_names).copy())
    if tracker.line.particle_ref is not None:
        auxline.particle_ref = tracker.line.particle_ref.copy()

    names_inserted_markers = []
    markers = []
    for ii, ss in enumerate(at_s):
        nn = marker_prefix + f'{ii}'
        names_inserted_markers.append(nn)
        markers.append(xt.Drift(length=0))

    auxline.cut_at_s(at_s)
    for nn, mm, ss in zip(names_inserted_markers, markers, at_s):
        auxline.insert_element(element=mm, name=nn, at_s=ss)

    auxtracker = xt.Tracker(
        _buffer=tracker._buffer,
        io_buffer=tracker.io_buffer,
        line=auxline,
        particles_monitor_class=None,
        local_particle_src=tracker.local_particle_src
    )
    auxtracker.line.config = tracker.line.config.copy()
    auxtracker.line._extra_config = tracker.line._extra_config.copy()

    return auxtracker, names_inserted_markers


class TwissInit:

    def __init__(self, particle_on_co=None, W_matrix=None, element_name=None,
                line=None, particle_ref=None,
                x=None, px=None, y=None, py=None, zeta=None, delta=None,
                betx=None, alfx=None, bety=None, alfy=None, bets=None,
                dx=None, dpx=None, dy=None, dpy=None, dzeta=None,
                mux=None, muy=None, muzeta=None,
                ddx=None, ddpx=None, ddy=None, ddpy=None, ddzeta=None,
                ax_chrom=None, bx_chrom=None, ay_chrom=None, by_chrom=None,
                reference_frame=None):

        # Custom setattr needs to be bypassed for creation of attributes
        object.__setattr__(self, 'particle_on_co', None)
        self._temp_co_data = None
        self._temp_optics_data = None

        if particle_on_co is None:
            self._temp_co_data = dict(
                x=(x or 0.),
                px=(px or 0.),
                y=(y or 0.),
                py=(py or 0.),
                zeta=(zeta or 0.),
                delta=(delta or 0.),
            )
        else:
            assert x is None, "`x` must be None if `particle_on_co` is provided"
            assert px is None, "`px` must be None if `particle_on_co` is provided"
            assert y is None, "`y` must be None if `particle_on_co` is provided"
            assert py is None, "`py` must be None if `particle_on_co` is provided"
            assert zeta is None, "`zeta` must be None if `particle_on_co` is provided"
            assert delta is None, "`delta` must be None if `particle_on_co` is provided"
            assert particle_ref is None, (
                "`particle_ref` must be None if `particle_on_co` is provided")
            self.__dict__['particle_on_co'] = particle_on_co

        if W_matrix is None:
            alfx = alfx or 0
            alfy = alfy or 0
            betx = betx or 1
            bety = bety or 1
            bets = bets or 1
            dx = dx or 0
            dpx = dpx or 0
            dy = dy or 0
            dpy = dpy or 0

            self._temp_optics_data = dict(
                betx=betx, alfx=alfx, bety=bety, alfy=alfy, bets=bets,
                dx=dx, dpx=dpx, dy=dy, dpy=dpy)
        else:
            assert betx is None, "`betx` must be None if `W_matrix` is provided"
            assert alfx is None, "`alfx` must be None if `W_matrix` is provided"
            assert bety is None, "`bety` must be None if `W_matrix` is provided"
            assert alfy is None, "`alfy` must be None if `W_matrix` is provided"
            assert bets is None, "`bets` must be None if `W_matrix` is provided"
            self._temp_co_data = None

        self.element_name = element_name
        self.W_matrix = W_matrix
        self.mux = (mux or 0.)
        self.muy = (muy or 0.)
        self.muzeta = (muzeta or 0.)
        self.dzeta = (dzeta or 0.)
        self.ax_chrom = (ax_chrom or 0.)
        self.bx_chrom = (bx_chrom or 0.)
        self.ay_chrom = (ay_chrom or 0.)
        self.by_chrom = (by_chrom or 0.)
        self.ddx = (ddx or 0.)
        self.ddpx = (ddpx or 0.)
        self.ddy = (ddy or 0.)
        self.ddpy = (ddpy or 0.)
        self.reference_frame = reference_frame

        if line is not None and element_name is not None:
            self._complete(line, element_name)

    def to_dict(self):
        '''
        Convert to dictionary representation.
        '''
        out = self.__dict__.copy()
        out['particle_on_co'] = out['particle_on_co'].to_dict()
        return out

    def to_json(self, file, **kwargs):

        '''
        Convert to JSON representation.

        Parameters
        ----------
        file : str or file-like

        '''

        # Can reuse the one from the Line (it is general enough)
        return xt.Line.to_json(self, file, **kwargs)

    @classmethod
    def from_dict(cls, dct):
        '''
        Convert from dictionary representation.

        Parameters
        ----------
        dct : dict
            Dictionary representation.

        Returns
        -------
        out : TwissInit
            TwissInit instance.
        '''

        # Need the values as numpy types, in particular arrays
        numpy_dct = {}
        for key, value in dct.items():
            if isinstance(value, int):
                numpy_dct[key] = np.int64(value)
            elif isinstance(value, float):
                numpy_dct[key] = np.float64(value)
            elif isinstance(value, str):
                numpy_dct[key] = np.str_(value)
            elif isinstance(value, list):
                numpy_dct[key] = np.array(value)
            else:
                numpy_dct[key] = value

        numpy_dct['particle_on_co'] = xt.Particles.from_dict(dct['particle_on_co'])

        out = cls()
        out.__dict__.update(numpy_dct)
        return out

    @classmethod
    def from_json(cls, file):

        '''
        Convert from JSON representation.

        Parameters
        ----------
        file : str or file-like
            File name or file-like object.

        Returns
        -------
        out : TwissInit
            TwissInit instance.

        '''

        if isinstance(file, io.IOBase):
            dct = json.load(file)
        else:
            with open(file, 'r') as fid:
                dct = json.load(fid)

        return cls.from_dict(dct)

    def _complete(self, line, element_name):

        if (line is not None and 'reverse' in line.twiss_default
            and line.twiss_default['reverse']):
            input_reversed = True
            assert self.reference_frame is None, ("`reference_frame` must be None "
                "if `twiss_default['reverse']` is True")
        else:
            input_reversed = False

        if self._temp_co_data is not None:
            import xpart
            assert line is not None, (
                "`line` must be provided if `particle_on_co` is None")

            i_ele_in_line = _str_to_index(line, element_name, allow_end_point=False)
            s_ele_in_line = line.tracker._tracker_data_base.element_s_locations[i_ele_in_line]

            if input_reversed:
                s_ele_twiss = line.tracker._tracker_data_base.line_length - s_ele_in_line
                first_ele = line[i_ele_in_line]
                if hasattr(first_ele, 'isthick') and first_ele.isthick:
                    s_ele_twiss -= first_ele.length
            else:
                s_ele_twiss = s_ele_in_line

            particle_on_co = xpart.build_particles(
                x=self._temp_co_data['x'], px=self._temp_co_data['px'],
                y=self._temp_co_data['y'], py=self._temp_co_data['py'],
                delta=self._temp_co_data['delta'], zeta=self._temp_co_data['zeta'],
                line=line)
            particle_on_co.s = s_ele_twiss
            self.__dict__['particle_on_co'] = particle_on_co
            self._temp_co_data = None

        if self._temp_optics_data is not None:

            aux_segment = xt.LineSegmentMap(
                length=1., # dummy
                qx=0.55, # dummy
                qy=0.57, # dummy
                qs=0.0000001, # dummy
                bets=self._temp_optics_data['bets'],
                betx=self._temp_optics_data['betx'],
                bety=self._temp_optics_data['bety'],
                alfx=self._temp_optics_data['alfx'] * (-1 if input_reversed else 1),
                alfy=self._temp_optics_data['alfy'] * (-1 if input_reversed else 1),
                dx=self._temp_optics_data['dx'] * (-1 if input_reversed else 1),
                dy=self._temp_optics_data['dy'],
                dpx=self._temp_optics_data['dpx'],
                dpy=self._temp_optics_data['dpy'] * (-1 if input_reversed else 1),
                )
            aux_line = xt.Line(elements=[aux_segment])
            aux_line.particle_ref = particle_on_co.copy(
                                        _context=xo.context_default)
            aux_line.particle_ref.reorganize()
            aux_line.build_tracker()
            aux_tw = aux_line.twiss()
            W_matrix = aux_tw.W_matrix[0]

            if input_reversed:
                W_matrix[0, :] = -W_matrix[0, :]
                W_matrix[1, :] = W_matrix[1, :]
                W_matrix[2, :] = W_matrix[2, :]
                W_matrix[3, :] = -W_matrix[3, :]
                W_matrix[4, :] = -W_matrix[4, :]
                W_matrix[5, :] = W_matrix[5, :]
                self.reference_frame = 'reverse'

            self.W_matrix = W_matrix
            self._temp_optics_data = None

        self.element_name = element_name

    def _needs_complete(self):
        return self._temp_co_data is not None or self._temp_optics_data is not None

    def copy(self):
        if self.particle_on_co is not None:
            pco = self.particle_on_co.copy()
        else:
            pco = None

        if self.W_matrix is not None:
            wmat = self.W_matrix.copy()
        else:
            wmat = None

        out =  TwissInit(
            particle_on_co=pco,
            W_matrix=wmat,
            element_name=self.element_name,
            mux=self.mux,
            muy=self.muy,
            muzeta=self.muzeta,
            dzeta=self.dzeta,
            ax_chrom=self.ax_chrom,
            bx_chrom=self.bx_chrom,
            ay_chrom=self.ay_chrom,
            by_chrom=self.by_chrom,
            ddx=self.ddx,
            ddpx=self.ddpx,
            ddy=self.ddy,
            ddpy=self.ddpy,
            reference_frame=self.reference_frame)

        if self._temp_co_data is not None:
            out._temp_co_data = self._temp_co_data.copy()

        if self._temp_optics_data is not None:
            out._temp_optics_data = self._temp_optics_data.copy()

        return out

    def reverse(self):
        out = TwissInit(
            particle_on_co=self.particle_on_co.copy(),
            W_matrix=self.W_matrix.copy(),
            ax_chrom=(-self.ax_chrom if self.ax_chrom is not None else None),
            ay_chrom=(-self.ay_chrom if self.ay_chrom is not None else None),
            bx_chrom=self.bx_chrom,
            by_chrom=self.by_chrom,
            ddx=(-self.ddx if self.ddx is not None else None),
            ddpx=(self.ddpx if self.ddpx is not None else None),
            ddy=(self.ddy if self.ddy is not None else None),
            ddpy=(-self.ddpy if self.ddpy is not None else None),
            )
        out.particle_on_co.x = -out.particle_on_co.x
        out.particle_on_co.py = -out.particle_on_co.py
        out.particle_on_co.zeta = -out.particle_on_co.zeta

        out.W_matrix[0, :] = -out.W_matrix[0, :]
        out.W_matrix[1, :] = out.W_matrix[1, :]
        out.W_matrix[2, :] = out.W_matrix[2, :]
        out.W_matrix[3, :] = -out.W_matrix[3, :]
        out.W_matrix[4, :] = -out.W_matrix[4, :]
        out.W_matrix[5, :] = out.W_matrix[5, :]

        out.mux = 0
        out.muy = 0
        out.muzeta = 0
        out.dzeta = 0

        out.element_name = self.element_name
        out.reference_frame = {'proper': 'reverse', 'reverse': 'proper'}[self.reference_frame]

        return out

    def __getattr__(self, name):
        if name in self.__dict__:
            return self.__dict__[name]
        elif hasattr(self.__dict__['particle_on_co'], name):
            # e.g. tw_init['x'] returns tw_init.particle_on_co.x
            out = getattr(self.__dict__['particle_on_co'], name)
            #always cpu
            if hasattr(out, 'get'):
                out = out.get()
            if hasattr(out, '__iter__'):
                out = out [0]
            return out
        else:
            raise AttributeError(f'No attribute {name} found in TwissInit')

    def __setattr__(self, name, value):
        if name in self.__dict__:
            self.__dict__[name] = value
        elif hasattr(self.particle_on_co, name):
            setattr(self.particle_on_co, name, value)
        else:
            self.__dict__[name] = value

    def get_normalized_coordinates(self, particles, nemitt_x=None, nemitt_y=None, 
                                   nemitt_zeta=None):
        
        ctx2np = particles._context.nparray_from_context_array
        
        part_id = ctx2np(particles.particle_id).copy()
        at_element = ctx2np(particles.at_element).copy()
        at_turn = ctx2np(particles.at_element).copy()
        x_norm = ctx2np(particles.x).copy() 
        px_norm = x_norm.copy()
        y_norm = x_norm.copy()
        py_norm = x_norm.copy()
        zeta_norm = x_norm.copy()
        pzeta_norm = x_norm.copy()

        XX_norm  = _W_phys2norm(x = ctx2np(particles.x),
                                px = ctx2np(particles.px),
                                y = ctx2np(particles.y),
                                py = ctx2np(particles.py),
                                zeta = ctx2np(particles.zeta),
                                pzeta = ctx2np(particles.ptau)/ctx2np(particles.beta0),
                                W_matrix = self.W_matrix,
                                co_dict = self.particle_on_co.copy(_context=xo.context_default).to_dict(),
                                nemitt_x = nemitt_x,
                                nemitt_y = nemitt_y,
                                nemitt_zeta = nemitt_zeta)

        if XX_norm.ndim == 2:
            x_norm = XX_norm[0, :]
            px_norm = XX_norm[1, :]
            y_norm = XX_norm[2, :]
            py_norm = XX_norm[3, :]
            zeta_norm = XX_norm[4, :]
            pzeta_norm = XX_norm[5, :]
        elif XX_norm.ndim == 3:
            x_norm = XX_norm[0, :, :]
            px_norm = XX_norm[1, :, :]
            y_norm = XX_norm[2, :, :]
            py_norm = XX_norm[3, :, :]
            zeta_norm = XX_norm[4, :, :]
            pzeta_norm = XX_norm[5, :, :]


        return Table({'particle_id': part_id, 'at_element': at_element,'at_turn':at_turn,
                      'x_norm': x_norm, 'px_norm': px_norm, 'y_norm': y_norm,
                      'py_norm': py_norm, 'zeta_norm': zeta_norm,
                      'pzeta_norm': pzeta_norm}, index='particle_id')
    

    @property
    def betx(self):
        WW = self.W_matrix
        return WW[0, 0]**2 + WW[0, 1]**2

    @property
    def bety(self):
        WW = self.W_matrix
        return WW[2, 2]**2 + WW[2, 3]**2

    @property
    def alfx(self):
        WW = self.W_matrix
        return -WW[0, 0] * WW[1, 0] - WW[0, 1] * WW[1, 1]

    @property
    def alfy(self):
        WW = self.W_matrix
        return -WW[2, 2] * WW[3, 2] - WW[2, 3] * WW[3, 3]

    @property
    def dx(self):
        WW = self.W_matrix
        return (WW[0, 5] - WW[0, 4] * WW[4, 5] / WW[4, 4]) / (
                WW[5, 5] - WW[5, 4] * WW[4, 5] / WW[4, 4])

    @property
    def dpx(self):
        WW = self.W_matrix
        return (WW[1, 5] - WW[1, 4] * WW[4, 5] / WW[4, 4]) / (
                WW[5, 5] - WW[5, 4] * WW[4, 5] / WW[4, 4])

    @property
    def dy(self):
        WW = self.W_matrix
        return (WW[2, 5] - WW[2, 4] * WW[4, 5] / WW[4, 4]) / (
                WW[5, 5] - WW[5, 4] * WW[4, 5] / WW[4, 4])

    @property
    def dpy(self):
        WW = self.W_matrix
        return (WW[3, 5] - WW[3, 4] * WW[4, 5] / WW[4, 4]) / (
                WW[5, 5] - WW[5, 4] * WW[4, 5] / WW[4, 4])


class TwissTable(Table):

    _error_on_row_not_found = True

    def to_pandas(self, index=None, columns=None):
        if columns is None:
            columns = self._col_names

        data = self._data.copy()
        if 'W_matrix' in data.keys():
            data['W_matrix'] = [
                self.W_matrix[ii] for ii in range(len(self.W_matrix))]

        import pandas as pd
        df = pd.DataFrame(data, columns=self._col_names)
        if index is not None:
            df.set_index(index, inplace=True)
        return df

    def get_twiss_init(self, at_element):

        assert self.values_at == 'entry', 'Not yet implemented for exit'

        if isinstance(at_element, str):
            at_element = np.where(self.name == at_element)[0][0]
        part = self.particle_on_co.copy()
        part.x[:] = self.x[at_element]
        part.px[:] = self.px[at_element]
        part.y[:] = self.y[at_element]
        part.py[:] = self.py[at_element]
        part.zeta[:] = self.zeta[at_element]
        part.ptau[:] = self.ptau[at_element]
        part.s[:] = self.s[at_element]
        part.at_element[:] = -1

        W = self.W_matrix[at_element]

        if 'ax_chrom' in self.keys():
            ax_chrom = self.ax_chrom[at_element]
            bx_chrom = self.bx_chrom[at_element]
            ay_chrom = self.ay_chrom[at_element]
            by_chrom = self.by_chrom[at_element]
            ddx = self.ddx[at_element]
            ddpx = self.ddpx[at_element]
            ddy = self.ddy[at_element]
            ddpy = self.ddpy[at_element]
        else:
            ax_chrom = None
            bx_chrom = None
            ay_chrom = None
            by_chrom = None
            ddx = None
            ddpx = None
            ddy = None
            ddpy = None

        if 'mux' in self.keys():
            mux = self.mux[at_element]
            muy = self.muy[at_element]
            muzeta = self.muzeta[at_element]
            dzeta = self.dzeta[at_element]
        else:
            mux = 0
            muy = 0
            muzeta = 0
            dzeta = 0

        return TwissInit(particle_on_co=part, W_matrix=W,
                        element_name=str(self.name[at_element]),
                        mux=mux, muy=muy, muzeta=muzeta, dzeta=dzeta,
                        ax_chrom=ax_chrom, bx_chrom=bx_chrom,
                        ay_chrom=ay_chrom, by_chrom=by_chrom,
                        ddx=ddx, ddpx=ddpx, ddy=ddy, ddpy=ddpy,
                        reference_frame=self.reference_frame)

    def get_betatron_sigmas(self, nemitt_x, nemitt_y):
        # For backward compatibility
        return self.get_beam_covariance(
            nemitt_x=nemitt_x, nemitt_y=nemitt_y)

    def get_beam_covariance(self,
            nemitt_x=None, nemitt_y=None, nemitt_zeta=None,
            gemitt_x=None, gemitt_y=None, gemitt_zeta=None):

        # See MAD8 physics manual (Eq. 8.59)

        beta0 = self.particle_on_co.beta0
        gamma0 = self.particle_on_co.gamma0

        if nemitt_x is not None:
            assert gemitt_x is None, 'Cannot provide both nemitt_x and gemitt_x'
            gemitt_x = nemitt_x / (beta0 * gamma0)

        if nemitt_y is not None:
            assert gemitt_y is None, 'Cannot provide both nemitt_y and gemitt_y'
            gemitt_y = nemitt_y / (beta0 * gamma0)

        if nemitt_zeta is not None:
            assert gemitt_zeta is None, 'Cannot provide both nemitt_zeta and gemitt_zeta'
            gemitt_zeta = nemitt_zeta / (beta0 * gamma0)

        gemitt_x = gemitt_x or 0
        gemitt_y = gemitt_y or 0
        gemitt_zeta = gemitt_zeta or 0

        Ws = self.W_matrix.copy()

        if self.method == '4d':
            Ws[:, 4:, 4:] = 0

        v1 = Ws[:,:,0] + 1j * Ws[:,:,1]
        v2 = Ws[:,:,2] + 1j * Ws[:,:,3]
        v3 = Ws[:,:,4] + 1j * Ws[:,:,5]

        Sigma1 = np.zeros(shape=(len(self.s), 6, 6), dtype=np.float64)
        Sigma2 = np.zeros(shape=(len(self.s), 6, 6), dtype=np.float64)
        Sigma3 = np.zeros(shape=(len(self.s), 6, 6), dtype=np.float64)

        for ii in range(6):
            for jj in range(6):
                Sigma1[:, ii, jj] = np.real(v1[:,ii] * v1[:,jj].conj())
                Sigma2[:, ii, jj] = np.real(v2[:,ii] * v2[:,jj].conj())
                Sigma3[:, ii, jj] = np.real(v3[:,ii] * v3[:,jj].conj())

        Sigma = gemitt_x * Sigma1 + gemitt_y * Sigma2 + gemitt_zeta * Sigma3
        res = _build_sigma_table(Sigma=Sigma, s=self.s, name=self.name)

        return Table(res)

    def get_ibs_growth_rates(
        self,
        formalism: str,
        total_beam_intensity: int = None,
        gemitt_x: float = None,
        nemitt_x: float = None,
        gemitt_y: float = None,
        nemitt_y: float = None,
        sigma_delta: float = None,
        bunch_length: float = None,
        bunched: bool = True,
        particles: xt.Particles = None,
        **kwargs,
    ):
        """
        Computes IntraBeam Scattering growth rates.

        Parameters
        ----------
        line : xtrack.Line
            Line in which the IBS kick element will be installed.
        formalism : str
            Which formalism to use for the computation. Can be ``Nagaitsev``
            or ``Bjorken-Mtingwa`` (also accepts ``B&M``), case-insensitively.
        total_beam_intensity : int, optional
            The beam intensity. Required if `particles` is not provided.
        gemitt_x : float, optional
            Horizontal geometric emittance in [m]. If `particles` is not
            provided, either this parameter or `nemitt_x` is required.
        nemitt_x : float, optional
            Horizontal normalized emittance in [m]. If `particles` is not
            provided, either this parameter or `gemitt_x` is required.
        gemitt_y : float, optional
            Vertical geometric emittance in [m]. If `particles` is not
            provided, either this parameter or `nemitt_y` is required.
        nemitt_y : float, optional
            Vertical normalized emittance in [m]. If `particles` is not
            provided, either this parameter or `gemitt_y` is required.
        sigma_delta : float, optional
            The momentum spread. Required if `particles` is not provided.
        bunch_length : float, optional
            The bunch length in [m]. Required if `particles` is not provided.
        bunched : bool, optional
            Whether the beam is bunched or not (coasting). Defaults to `True`.
            Required if `particles` is not provided.
        particles : xtrack.Particles
            The particles to circulate in the line. If provided the emittances,
            momentum spread and bunch length will be computed from the particles.
            Otherwise explicit values must be provided (see above parameters).
        **kwargs : dict
            Keyword arguments are passed to the growth rates computation method of
            the chosen IBS formalism implementation. See the IBS details from the
            `xfields` package directly.

        Returns
        -------
        IBSGrowthRates
            An ``IBSGrowthRates`` object with the computed growth rates.
        """
        try:
            from xfields.ibs import get_intrabeam_scattering_growth_rates
        except ImportError:
            raise ImportError("Please install xfields to use this feature.")
        return get_intrabeam_scattering_growth_rates(
            self, formalism, total_beam_intensity,
            gemitt_x, nemitt_x, gemitt_y, nemitt_y,
            sigma_delta, bunch_length, bunched,
            particles, **kwargs,
        )

    def get_R_matrix(self, start, end):

        assert self.values_at == 'entry', 'Not yet implemented for exit'

        if isinstance(start, str):
            start = np.where(self.name == start)[0][0]
        if isinstance(end, str):
            end = np.where(self.name == end)[0][0]

        if start > end:
            raise ValueError('start must be smaller than ele_end')

        W_start = self.W_matrix[start]
        W_end = self.W_matrix[end]

        mux_start = self.mux[start]
        mux_end = self.mux[end]
        muy_start = self.muy[start]
        muy_end = self.muy[end]
        muzeta_start = self.muzeta[start]
        muzeta_end = self.muzeta[end]

        phi_x = 2 * np.pi * (mux_end - mux_start)
        phi_y = 2 * np.pi * (muy_end - muy_start)
        phi_zeta = 2 * np.pi * (muzeta_end - muzeta_start)

        Rot = np.zeros(shape=(6, 6), dtype=np.float64)

        Rot[0:2,0:2] = lnf.Rot2D(phi_x)
        Rot[2:4,2:4] = lnf.Rot2D(phi_y)
        Rot[4:6,4:6] = lnf.Rot2D(phi_zeta)

        R_matrix = W_end @ Rot @ np.linalg.inv(W_start)

        return R_matrix

    def get_normalized_coordinates(self, particles, nemitt_x=None, nemitt_y=None, 
                                   nemitt_zeta=None, _force_at_element=None):

        # TODO: check consistency of gamma0

        ctx2np = particles._context.nparray_from_context_array
        at_element_particles = ctx2np(particles.at_element)

        part_id = ctx2np(particles.particle_id).copy()
        at_element = part_id.copy() * 0 + xt.particles.LAST_INVALID_STATE
        x_norm = ctx2np(particles.x).copy() * 0 + xt.particles.LAST_INVALID_STATE
        px_norm = x_norm.copy()
        y_norm = x_norm.copy()
        py_norm = x_norm.copy()
        zeta_norm = x_norm.copy()
        pzeta_norm = x_norm.copy()

        at_element_no_rep = list(set(
            at_element_particles[part_id > xt.particles.LAST_INVALID_STATE]))

        for at_ele in at_element_no_rep:

            if _force_at_element is not None:
                at_ele = _force_at_element

            W = self.W_matrix[at_ele]

            mask_at_ele = at_element_particles == at_ele

            if _force_at_element is not None:
                mask_at_ele = ctx2np(particles.state) > xt.particles.LAST_INVALID_STATE


            XX_norm  = _W_phys2norm(x = ctx2np(particles.x)[mask_at_ele],
                                    px = ctx2np(particles.px)[mask_at_ele],
                                    y = ctx2np(particles.y)[mask_at_ele],
                                    py = ctx2np(particles.py)[mask_at_ele],
                                    zeta = ctx2np(particles.zeta)[mask_at_ele],
                                    pzeta = ctx2np(particles.ptau)[mask_at_ele]/ctx2np(particles.beta0)[mask_at_ele],
                                    W_matrix = W,
                                    co_dict = {'x': self.x[at_ele], 'px': self.px[at_ele],
                                               'y': self.y[at_ele], 'py': self.py[at_ele],
                                               'zeta': self.zeta[at_ele], 'ptau': self.ptau[at_ele],
                                               'beta0': self.particle_on_co._xobject.beta0[0],
                                               'gamma0': self.particle_on_co._xobject.gamma0[0]},
                                    nemitt_x = nemitt_x,
                                    nemitt_y = nemitt_y,
                                    nemitt_zeta = nemitt_zeta)

            x_norm[mask_at_ele] = XX_norm[0, :]
            px_norm[mask_at_ele] = XX_norm[1, :]
            y_norm[mask_at_ele] = XX_norm[2, :]
            py_norm[mask_at_ele] = XX_norm[3, :]
            zeta_norm[mask_at_ele] = XX_norm[4, :]
            pzeta_norm[mask_at_ele] = XX_norm[5, :]
            at_element[mask_at_ele] = at_ele

        return Table({'particle_id': part_id, 'at_element': at_element,
                      'x_norm': x_norm, 'px_norm': px_norm, 'y_norm': y_norm,
                      'py_norm': py_norm, 'zeta_norm': zeta_norm,
                      'pzeta_norm': pzeta_norm}, index='particle_id')

    def reverse(self):

        assert self.values_at == 'entry', 'Not yet implemented for exit'
        assert self.name[-1] == '_end_point' # Needed for the present implementation

        new_data = {}
        for kk, vv in self._data.items():
            if hasattr(vv, 'copy'):
                new_data[kk] = vv.copy()
            else:
                new_data[kk] = vv

        if self.only_markers:
            itake = slice(None, -1, None)
        else:
            # To keep association name <-> quantities at elemement entry
            itake = slice(1, None, None)

        for kk in self._col_names:
            if (kk == 'name' or kk in NORMAL_STRENGTHS_FROM_ATTR
                    or kk in SKEW_STRENGTHS_FROM_ATTR
                    or kk in OTHER_FIELDS_FROM_ATTR
                    or kk in OTHER_FIELDS_FROM_TABLE
                    ):
                new_data[kk][:-1] = new_data[kk][:-1][::-1]
                new_data[kk][-1] = self[kk][-1]
            elif kk == 'W_matrix':
                new_data[kk][:-1, :, :] = new_data[kk][itake, :, :][::-1, :, :]
                new_data[kk][-1, :, :] = self[kk][0, :, :]
            else:
                new_data[kk][:-1] = new_data[kk][itake][::-1]
                new_data[kk][-1] = self[kk][0]

        out = self.__class__(data=new_data, col_names=self._col_names)

        circumference = (
            out.circumference if hasattr(out, 'circumference') else np.max(out.s))

        out.s = circumference - out.s

        out.x = -out.x
        out.px = out.px # Dx/Ds
        out.y = out.y
        out.py = -out.py # Dy/Ds
        out.zeta = -out.zeta
        out.delta = out.delta
        out.ptau = out.ptau

        if 'kin_px' in out:
            out.kin_px = out.kin_px
            out.kin_py = -out.kin_py
            out.kin_xprime = out.kin_xprime
            out.kin_yprime = -out.kin_yprime

        if 'betx' in out:
            # if optics calculation is not skipped
            out.betx = out.betx
            out.bety = out.bety
            out.alfx = -out.alfx # Dpx/Dx
            out.alfy = -out.alfy # Dpy/Dy
            out.gamx = out.gamx
            out.gamy = out.gamy

            out.dx = -out.dx
            out.dpx = out.dpx
            out.dy = out.dy
            out.dpy = -out.dpy
            out.dzeta = -out.dzeta

            if 'dx_zeta' in out._col_names:
                out.dx_zeta = out.dx_zeta
                out.dpx_zeta = -out.dpx_zeta
                out.dy_zeta = -out.dy_zeta
                out.dpy_zeta = out.dpy_zeta

            # Untested:
            # if 'alfx2' in out._col_names:
            #     out.alfx2 = -out.alfx2
            #     out.alfy2 = -out.alfy2

            out.W_matrix[:, 0, :] = -out.W_matrix[:, 0, :]
            out.W_matrix[:, 1, :] = out.W_matrix[:, 1, :]
            out.W_matrix[:, 2, :] = out.W_matrix[:, 2, :]
            out.W_matrix[:, 3, :] = -out.W_matrix[:, 3, :]
            out.W_matrix[:, 4, :] = -out.W_matrix[:, 4, :]
            out.W_matrix[:, 5, :] = out.W_matrix[:, 5, :]

            out.mux = out.mux[0] - out.mux
            out.muy = out.muy[0] - out.muy
            out.muzeta = out.muzeta[0] - out.muzeta
            out.dzeta = out.dzeta[0] - out.dzeta

        if 'ax_chrom' in out._col_names:
            out.ax_chrom = -out.ax_chrom
            out.ay_chrom = -out.ay_chrom
            out.ddx = -out.ddx
            out.ddpy = -out.ddpy

        if hasattr(out, 'R_matrix'): out.R_matrix = None # To be implemented
        if hasattr(out, 'particle_on_co'):
            out.particle_on_co = self.particle_on_co.copy()
            out.particle_on_co.x = -out.particle_on_co.x
            out.particle_on_co.py = -out.particle_on_co.py
            out.particle_on_co.zeta = -out.particle_on_co.zeta

        if 'qs' in self.keys() and self.qs == 0:
            # 4d calculation
            out.qs = 0
            out.muzeta[:] = 0

        _reverse_strengths(out)

        out._data['reference_frame'] = {
            'proper': 'reverse', 'reverse': 'proper'}[self.reference_frame]

        return out

    ind_per_table = []

    @classmethod
    def concatenate(cls, tables_to_concat):

        # Check values_at compatibility
        assert len(set([tt.values_at for tt in tables_to_concat])) == 1, (
            'All tables must have the same values_at')

        # Check reference_frame compatibility
        assert len(set([tt.reference_frame for tt in tables_to_concat])) == 1, (
            'All tables must have the same reference_frame')

        # trim away common markers
        ind_per_table = []
        for ii, tt in enumerate(tables_to_concat):
            this_ind = [0, len(tt)]
            if ii > 0:
                if tt.name[0] in tables_to_concat[ii-1].name:
                    assert tt.name[0] == tables_to_concat[ii-1].name[ind_per_table[ii-1][1]-1]
                    ind_per_table[ii-1][1] -= 1
            if ii < len(tables_to_concat) - 1:
                if tt.name[-1] == '_end_point':
                    this_ind[1] -= 1

            ind_per_table.append(this_ind)

        n_elem = sum([ind[1] - ind[0] for ind in ind_per_table])

        new_data = {}
        for kk in tables_to_concat[0]._col_names:
            if kk == 'W_matrix':
                new_data[kk] = np.empty(
                    (n_elem, 6, 6), dtype=tables_to_concat[0][kk].dtype)
                continue
            dtype=tables_to_concat[0][kk].dtype
            if dtype.str.startswith('<U'):
                str_len = np.max([int(tables_to_concat[ii][kk].dtype.str.split('<U')[-1])
                                    for ii in range(len(tables_to_concat))])
                dtype = f'<U{str_len}'
            new_data[kk] = np.empty(n_elem, dtype=dtype)

        i_start = 0
        for ii, tt in enumerate(tables_to_concat):
            i_end = i_start + ind_per_table[ii][1] - ind_per_table[ii][0]
            for kk in tt._col_names:
                if kk == 'W_matrix':
                    new_data[kk][i_start:i_end] = (
                        tt[kk][ind_per_table[ii][0]:ind_per_table[ii][1], :, :])
                    continue
                new_data[kk][i_start:i_end] = (
                    tt[kk][ind_per_table[ii][0]:ind_per_table[ii][1]])
                if kk in CYCLICAL_QUANTITIES:
                    new_data[kk][i_start:i_end] -= new_data[kk][i_start]
                    if ii > 0:
                        new_data[kk][i_start:i_end] += new_data[kk][i_start-1]
                        new_data[kk][i_start:i_end] += (
                            tables_to_concat[ii-1][kk][-1]
                            - tables_to_concat[ii-1][kk][ind_per_table[ii-1][1]-1])

            i_start = i_end

        new_table = cls(new_data)
        new_table._data['values_at'] = tables_to_concat[0].values_at
        new_table._data['reference_frame'] = tables_to_concat[0].reference_frame
        new_table._data['particle_on_co'] = tables_to_concat[0].particle_on_co

        return new_table

    def zero_at(self, name):
        for kk in CYCLICAL_QUANTITIES:
            self[kk] -= self[kk, name]

    def target(self, tars=None, value=None, at=None, **kwargs):
        if value is None:
            value = self
        tarset = xt.TargetSet(tars=tars, value=value, at=at,
                              action=self._action, **kwargs)
        return tarset

    def plot(self,yl="",yr="",x='s',
            lattice=True,
            mask=None,
            labels=None,
            clist="k r b g c m",
            ax=None,
            figlabel=None):
        """
        Plot columns of the TwissTable

        Parameters:
        -----------
        yl: str
            space separated columns or expressions to plot on the left y-axis
        yr: str
            space separated columns or expressions to plot on the right y-axis
        x: str
            column to plot on the x-axis
        lattice: bool
            if True, the lattice is plotted
        mask: slice
            mask to select the elements to plot
        labels: str
            mask to select the elements to label
        clist: str
            colors to use
        ax: matplotlib axis
            axis to plot on
        figlabel: str
            label to use for the figure
        """

        if yl=="" and yr=="":
            yl='betx bety'
            yr='dx dy'

        if 'length' not in self.keys():
            lattice=False

        if mask is not None:
            if isinstance(mask,str):
                idx=self.mask[mask]
            else:
                idx=mask
        else:
            idx=slice(None)
        if ax is None:
            newfig=True
        else:
            raise NotImplementedError

        self._is_s_begin=True

        pl=TwissPlot(self, x=x, yl=yl, yr=yr, idx=idx, lattice=lattice, newfig=newfig,
                figlabel=figlabel,clist=clist)

        if labels is not None:
            mask=self.mask[labels]
            labels=self[self._index][mask]
            xs=self[x][mask]
            pl.left.set_xticks(xs,labels)
        return pl


def _complete_twiss_init(start, end, init_at, init,
                        line, reverse,
                        x, px, y, py, zeta, delta,
                        alfx, alfy, betx, bety, bets,
                        dx, dpx, dy, dpy, dzeta,
                        mux, muy, muzeta,
                        ax_chrom, bx_chrom, ay_chrom, by_chrom,
                        ddx, ddpx, ddy, ddpy
                        ):

    if start is not None or end is not None:
        assert start is not None and end is not None, (
            'start and end must be provided together')
        if init is None:

            assert betx is not None and bety is not None, (
                'betx and bety or init must be provided when start '
                'and end are used')

            init = xt.TwissInit(
                element_name=init_at,
                x=x, px=px, y=y, py=py, zeta=zeta, delta=delta,
                betx=betx, alfx=alfx, bety=bety, alfy=alfy, bets=bets,
                dx=dx, dpx=dpx, dy=dy, dpy=dpy, dzeta=dzeta,
                mux=mux, muy=muy, muzeta=muzeta,
                ax_chrom=ax_chrom, bx_chrom=bx_chrom,
                ay_chrom=ay_chrom, by_chrom=by_chrom,
                ddpx=ddpx, ddx=ddx, ddpy=ddpy, ddy=ddy,
                )
        elif isinstance(init, TwissTable):
            init = init.get_twiss_init(at_element=init_at)
        else:
            assert init_at is None
            assert x is None and px is None and y is None and py is None
            assert zeta is None and delta is None
            assert betx is None and alfx is None and bety is None and alfy is None
            assert bets is None
            assert dx is None and dpx is None and dy is None and dpy is None
            assert dzeta is None
            assert mux is None and muy is None and muzeta is None
            assert ax_chrom is None and bx_chrom is None
            assert ay_chrom is None and by_chrom is None
            assert ddpx is None and ddx is None and ddpy is None and ddy is None

    if init is not None and not isinstance(init, str):
        assert isinstance(init, TwissInit)
        init = init.copy() # To avoid changing the one provided
        if init._needs_complete():
            assert isinstance(start, str), (
                'start must be provided as name when an incomplete '
                'init is provided')
            init._complete(line=line,
                    element_name=(init.element_name or start))

        if init.reference_frame is None:
            init.reference_frame = {
                True: 'reverse', False: 'proper', None: None}[reverse]

        if reverse is not None:
            if init.reference_frame == 'proper':
                assert not(reverse), ('`init` needs to be given in the '
                    'proper reference frame when `reverse` is False')
            elif init is not None and init.reference_frame == 'reverse':
                assert reverse is True, ('`init` needs to be given in the '
                    'reverse reference frame when `reverse` is True')

    return init

def _complete_steps_r_matrix_with_default(steps_r_matrix):
    if steps_r_matrix is not None:
        steps_in = steps_r_matrix.copy()
        for nn in steps_in.keys():
            assert nn in list(DEFAULT_STEPS_R_MATRIX.keys()) + ['adapted'], (
                '`steps_r_matrix` can contain only ' +
                ' '.join(DEFAULT_STEPS_R_MATRIX.keys())
            )
        steps_r_matrix = DEFAULT_STEPS_R_MATRIX.copy()
        steps_r_matrix.update(steps_in)
    else:
        steps_r_matrix = DEFAULT_STEPS_R_MATRIX.copy()

    return steps_r_matrix

def _renormalize_eigenvectors(Ws):
    # Re normalize eigenvectors
    v1 = Ws[:, :, 0] + 1j * Ws[:, :, 1]
    v2 = Ws[:, :, 2] + 1j * Ws[:, :, 3]
    v3 = Ws[:, :, 4] + 1j * Ws[:, :, 5]

    S = lnf.S
    S_v1_imag = v1 * 0.0
    S_v2_imag = v2 * 0.0
    S_v3_imag = v3 * 0.0
    for ii in range(6):
        for jj in range(6):
            if S[ii, jj] !=0:
                S_v1_imag[:, ii] +=  S[ii, jj] * v1.imag[:, jj]
                S_v2_imag[:, ii] +=  S[ii, jj] * v2.imag[:, jj]
                S_v3_imag[:, ii] +=  S[ii, jj] * v3.imag[:, jj]

    nux = np.squeeze(Ws[:, 0, 0]) * (0.0 + 0j)
    nuy = nux * 0.0
    nuzeta = nux * 0.0

    for ii in range(6):
        nux += v1.real[:, ii] * S_v1_imag[:, ii]
        nuy += v2.real[:, ii] * S_v2_imag[:, ii]
        nuzeta += v3.real[:, ii] * S_v3_imag[:, ii]

    nux = np.sqrt(np.abs(nux)) # nux is always positive
    nuy = np.sqrt(np.abs(nuy)) # nuy is always positive
    nuzeta = np.sqrt(np.abs(nuzeta)) # nuzeta is always positive

    for ii in range(6):
        v1[:, ii] /= nux
        v2[:, ii] /= nuy
        v3[:, ii] /= nuzeta

    Ws[:, :, 0] = np.real(v1)
    Ws[:, :, 1] = np.imag(v1)
    Ws[:, :, 2] = np.real(v2)
    Ws[:, :, 3] = np.imag(v2)
    Ws[:, :, 4] = np.real(v3)
    Ws[:, :, 5] = np.imag(v3)

    return nux, nuy, nuzeta


def _extract_twiss_parameters_with_inverse(Ws):

    # From E. Forest, "From tracking code to analysis", Sec 4.1.2 or better
    # https://iopscience.iop.org/article/10.1088/1748-0221/7/07/P07012

    EE = np.zeros(shape=(3, Ws.shape[0], 6, 6), dtype=np.float64)

    for ii in range(3):
        Iii = np.zeros(shape=(6, 6))
        Iii[2*ii, 2*ii] = 1
        Iii[2*ii+1, 2*ii+1] = 1
        Sii = lnf.S @ Iii

        Ws_inv = np.linalg.inv(Ws)

        EE[ii, :, :, :] = - Ws @ Sii @ Ws_inv @ lnf.S

    betx = EE[0, :, 0, 0]
    bety = EE[1, :, 2, 2]
    alfx = -EE[0, :, 0, 1]
    alfy = -EE[1, :, 2, 3]
    gamx = EE[0, :, 1, 1]
    gamy = EE[1, :, 3, 3]

    bety1 = np.abs(EE[0, :, 2, 2])
    betx2 = np.abs(EE[1, :, 0, 0])

    sign_x = np.sign(betx)
    sign_y = np.sign(bety)
    betx *= sign_x
    alfx *= sign_x
    gamx *= sign_x
    bety *= sign_y
    alfy *= sign_y
    gamy *= sign_y

    return betx, alfx, gamx, bety, alfy, gamy, bety1, betx2

def _str_to_index(line, ele, allow_end_point=True):
    if allow_end_point and ele == '_end_point':
        return len(line.element_names)
    if isinstance(ele, str):
        if ele not in line.element_names:
            raise ValueError(f'Element {ele} not found in line')
        return line.element_names.index(ele)
    else:
        return ele

def _build_sigma_table(Sigma, s=None, name=None):

    res_data = {}
    if s is not None:
        res_data['s'] = s.copy()
    if name is not None:
        res_data['name'] = name.copy()

    # Longitudinal plane is untested

    res_data['sigma_x'] = np.sqrt(Sigma[:, 0, 0])
    res_data['sigma_y'] = np.sqrt(Sigma[:, 2, 2])
    res_data['sigma_zeta'] = np.sqrt(Sigma[:, 4, 4])

    res_data['sigma_px'] = np.sqrt(Sigma[:, 1, 1])
    res_data['sigma_py'] = np.sqrt(Sigma[:, 3, 3])
    res_data['sigma_pzeta'] = np.sqrt(Sigma[:, 5, 5])


    res_data['Sigma'] = Sigma
    res_data['Sigma11'] = Sigma[:, 0, 0]
    res_data['Sigma12'] = Sigma[:, 0, 1]
    res_data['Sigma13'] = Sigma[:, 0, 2]
    res_data['Sigma14'] = Sigma[:, 0, 3]
    res_data['Sigma15'] = Sigma[:, 0, 4]
    res_data['Sigma16'] = Sigma[:, 0, 5]

    res_data['Sigma21'] = Sigma[:, 1, 0]
    res_data['Sigma22'] = Sigma[:, 1, 1]
    res_data['Sigma23'] = Sigma[:, 1, 2]
    res_data['Sigma24'] = Sigma[:, 1, 3]
    res_data['Sigma25'] = Sigma[:, 1, 4]
    res_data['Sigma26'] = Sigma[:, 1, 5]

    res_data['Sigma31'] = Sigma[:, 2, 0]
    res_data['Sigma32'] = Sigma[:, 2, 1]
    res_data['Sigma33'] = Sigma[:, 2, 2]
    res_data['Sigma34'] = Sigma[:, 2, 3]
    res_data['Sigma41'] = Sigma[:, 3, 0]
    res_data['Sigma42'] = Sigma[:, 3, 1]
    res_data['Sigma43'] = Sigma[:, 3, 2]
    res_data['Sigma44'] = Sigma[:, 3, 3]
    res_data['Sigma51'] = Sigma[:, 4, 0]
    res_data['Sigma52'] = Sigma[:, 4, 1]


    return Table(res_data)

def compute_T_matrix_line(line, start, end, particle_on_co=None,
                            steps_t_matrix=None):

    steps_t_matrix = _complete_steps_r_matrix_with_default(steps_t_matrix)

    if particle_on_co is None:
        tw = line.twiss(reverse=False)
        particle_on_co = tw.get_twiss_init(start).particle_on_co

    R_plus = {}
    R_minus = {}
    p_plus = {}
    p_minus = {}

    for kk in ['x', 'px', 'y', 'py', 'zeta', 'delta']:

        p_plus[kk] = particle_on_co.copy()
        setattr(p_plus[kk], kk, getattr(particle_on_co, kk) + steps_t_matrix['d' + kk])
        R_plus[kk] = line.compute_one_turn_matrix_finite_differences(
                            start=start, end=end,
                            particle_on_co=p_plus[kk])['R_matrix']

        p_minus[kk] = particle_on_co.copy()
        setattr(p_minus[kk], kk, getattr(particle_on_co, kk) - steps_t_matrix['d' + kk])
        R_minus[kk] = line.compute_one_turn_matrix_finite_differences(
                            start=start, end=end,
                            particle_on_co=p_minus[kk])['R_matrix']

    TT = np.zeros((6, 6, 6))
    TT[:, :, 0] = 0.5 * (R_plus['x'] - R_minus['x']) / (
        p_plus['x']._xobject.x[0] - p_minus['x']._xobject.x[0])
    TT[:, :, 1] = 0.5 * (R_plus['px'] - R_minus['px']) / (
        p_plus['px']._xobject.px[0] - p_minus['px']._xobject.px[0])
    TT[:, :, 2] = 0.5 * (R_plus['y'] - R_minus['y']) / (
        p_plus['y']._xobject.y[0] - p_minus['y']._xobject.y[0])
    TT[:, :, 3] = 0.5 * (R_plus['py'] - R_minus['py']) / (
        p_plus['py']._xobject.py[0] - p_minus['py']._xobject.py[0])
    TT[:, :, 4] = 0.5 * (R_plus['zeta'] - R_minus['zeta']) / (
        p_plus['zeta']._xobject.zeta[0] - p_minus['zeta']._xobject.zeta[0])
    TT[:, :, 5] = 0.5 * (R_plus['delta'] - R_minus['delta']) / (
        (p_plus['delta']._xobject.ptau[0] - p_minus['delta']._xobject.ptau[0])
        / p_plus['delta']._xobject.beta0[0])

    return TT

def _multiturn_twiss(tw0, num_turns, kwargs):
    tw_curr = tw0
    twisses_to_merge = []
    line = kwargs['line']

    for i_turn in range(num_turns):

        tw_start_turn = tw_curr.rows[0]
        tw_start_turn.name[0] = f'_turn_{i_turn}'
        twisses_to_merge.append(tw_start_turn)
        twisses_to_merge.append(tw_curr)

        if i_turn == num_turns - 1:
            break # need n-1 twisses

        tini1 = tw_curr.get_twiss_init(-1)
        tini1.element_name = tw_curr.name[0]
        tw_curr = twiss_line(**kwargs,
            init=tini1, start=tw_curr.name[0],
            end=line.element_names[-1])

    tw_mt = xt.TwissTable.concatenate(twisses_to_merge)

    return tw_mt

def _add_action_in_res(res, kwargs):
    if isinstance(res, xt.TwissInit):
        return res
    twiss_kwargs = kwargs.copy()
    action = xt.match.ActionTwiss(**twiss_kwargs)
    res._data['_action'] = action
    return res

def get_non_linear_chromaticity(line, delta0_range, num_delta, fit_order=3, **kwargs):

    delta0 = np.linspace(delta0_range[0], delta0_range[1], num_delta)

    twiss = []
    for dd in delta0:
        tw = line.twiss(delta0=dd, **kwargs)
        twiss.append(tw)

    qx = np.array([tw.mux[-1] for tw in twiss])
    qy = np.array([tw.muy[-1] for tw in twiss])
    momentum_compaction_factor = np.array([
        tw.momentum_compaction_factor for tw in twiss])

    poly_qx_fit = np.polyfit(delta0, qx, deg=fit_order)
    poly_qy_fit = np.polyfit(delta0, qy, deg=fit_order)

    out_data = {}

    if fit_order >= 1:
        dqx = poly_qx_fit[-2]
        dqy = poly_qy_fit[-2]
        out_data['dqx'] = dqx
        out_data['dqy'] = dqy

    if fit_order >= 2:
        ddqx = poly_qx_fit[-3] * 2
        ddqy = poly_qy_fit[-3] * 2
        out_data['ddqx'] = ddqx
        out_data['ddqy'] = ddqy

    dnqx = np.array([poly_qx_fit[::-1][ii] * factorial(ii) for ii in range(fit_order+1)])
    dnqy = np.array([poly_qy_fit[::-1][ii] * factorial(ii) for ii in range(fit_order+1)])

    out_data['dnqx'] = dnqx
    out_data['dnqy'] = dnqy

    out_data['delta0'] = delta0
    out_data['qx'] = qx
    out_data['qy'] = qy
    out_data['momentum_compaction_factor'] = momentum_compaction_factor
    out_data['twiss'] = twiss

    out = xt.Table(data = out_data, index='delta0',
            col_names = ['delta0', 'qx', 'qy', 'momentum_compaction_factor'])

    return out

def _merit_function_co_t_rec(x, line, num_turns):
    p = line.build_particles(x=x[0], px=x[1], y=x[2], py=x[3], zeta=x[4], delta=x[5])
    line.track(p, num_turns=num_turns, turn_by_turn_monitor=True)
    rec = line.record_last_track
    dx = rec.x[0, :] - rec.x[0, 0]
    dpx = rec.px[0, :] - rec.px[0, 0]
    dy = rec.y[0, :] - rec.y[0, 0]
    dpy = rec.py[0, :] - rec.py[0, 0]
    ddelta = rec.delta[0, :] - rec.delta[0, 0]

    out = np.array(list(dx) + list(dpx) + list(dy) + list(dpy) + list(ddelta))
    return out

def _find_closed_orbit_search_t_rev(line, num_turns_search_t_rev=None):

    if num_turns_search_t_rev is None:
        num_turns_search_t_rev = DEFAULT_NUM_TURNS_SEARCH_T_REV

    opt = xt.match.opt_from_callable(partial(_merit_function_co_t_rec,
                        line=line, num_turns=num_turns_search_t_rev),
                        x0=np.array(6*[0.]),
                        steps=[1e-9, 1e-10, 1e-9, 1e-10, 1e-4, 1e-7],
                        tar=np.array(5*num_turns_search_t_rev*[0.]),
                        tols=np.array(5*num_turns_search_t_rev*[1e-10]))
    opt.solve()
    x_sol = opt.get_knob_values()
    particle_on_co = line.build_particles(
        x=x_sol[0], px=x_sol[1], y=x_sol[2], py=x_sol[3], zeta=x_sol[4],
        delta=x_sol[5])

    return particle_on_co

<<<<<<< HEAD
def _reverse_strengths(out):
    # Same convention as in MAD-X for reversing strengths
    for kk in NORMAL_STRENGTHS_FROM_ATTR:
        if kk not in out._col_names:
            continue
        ii = int(kk.split('k')[-1].split('l')[0])
        out[kk] *= (-1)**(ii+1)

    for kk in SKEW_STRENGTHS_FROM_ATTR:
        if kk not in out._col_names:
            continue
        ii = int(kk.split('k')[-1].split('sl')[0])
        out[kk] *= (-1)**ii

    if 'vkick' in out._col_names:
        out['vkick'] *= -1

    if 'angle_rad' in out._col_names:
        out['angle_rad'] *= -1
=======


def _W_phys2norm(x, px, y, py, zeta, pzeta, W_matrix, co_dict, nemitt_x=None, nemitt_y=None, nemitt_zeta=None):
    
    
    # Compute geometric emittances if normalized emittances are provided
    gemitt_x = np.ones(shape=np.shape(co_dict['beta0'])) if nemitt_x is None else (nemitt_x / co_dict['beta0'] / co_dict['gamma0'])
    gemitt_y = np.ones(shape=np.shape(co_dict['beta0'])) if nemitt_y is None else (nemitt_y / co_dict['beta0'] / co_dict['gamma0'])
    gemitt_zeta = np.ones(shape=np.shape(co_dict['beta0'])) if nemitt_zeta is None else (nemitt_zeta / co_dict['beta0'] / co_dict['gamma0'])

    
    # Prepaing co arrray and gemitt array:
    co = np.array([co_dict['x'], co_dict['px'], co_dict['y'], co_dict['py'], co_dict['zeta'], co_dict['ptau'] / co_dict['beta0']])
    gemitt_values = np.array([gemitt_x, gemitt_x, gemitt_y, gemitt_y, gemitt_zeta, gemitt_zeta])

    # Ensuring consistent dimensions
    for add_axis in range(-1,len(np.shape(x))-len(np.shape(co))):
        co = co[:,np.newaxis]
    for add_axis in range(-1,len(np.shape(x))-len(np.shape(gemitt_values))):
        gemitt_values = gemitt_values[:,np.newaxis]

    
    # substracting closed orbit
    XX = np.array([x, px, y, py, zeta, pzeta])
    XX -= co
    

    # Apply the inverse transformation matrix
    W_inv = np.linalg.inv(W_matrix)
    
    if len(np.shape(XX)) == 3:
        XX_norm = np.dot(W_inv, XX.reshape(6,x.shape[0]*x.shape[1]))
        XX_norm = XX_norm.reshape(6, x.shape[0], x.shape[1])
    else:    
        XX_norm = np.dot(W_inv, XX)
    
    # Normalize the coordinates with the geometric emittances
    XX_norm /= np.sqrt(gemitt_values)
    

    return XX_norm
>>>>>>> 1abfc47f
<|MERGE_RESOLUTION|>--- conflicted
+++ resolved
@@ -3762,7 +3762,7 @@
 
     return particle_on_co
 
-<<<<<<< HEAD
+
 def _reverse_strengths(out):
     # Same convention as in MAD-X for reversing strengths
     for kk in NORMAL_STRENGTHS_FROM_ATTR:
@@ -3782,7 +3782,6 @@
 
     if 'angle_rad' in out._col_names:
         out['angle_rad'] *= -1
-=======
 
 
 def _W_phys2norm(x, px, y, py, zeta, pzeta, W_matrix, co_dict, nemitt_x=None, nemitt_y=None, nemitt_zeta=None):
@@ -3823,5 +3822,4 @@
     XX_norm /= np.sqrt(gemitt_values)
     
 
-    return XX_norm
->>>>>>> 1abfc47f
+    return XX_norm