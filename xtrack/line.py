--- conflicted
+++ resolved
@@ -14,7 +14,7 @@
 import xpart as xp
 
 from .mad_loader import MadLoader
-from .beam_elements import element_classes, Multipole
+from .beam_elements import element_classes
 from . import beam_elements
 from .beam_elements import Drift
 
@@ -62,47 +62,17 @@
     def from_dict(cls, dct, _context=None, _buffer=None, classes=()):
         class_dict = mk_class_namespace(classes)
 
-<<<<<<< HEAD
-        _buffer, _ = xo.get_a_buffer(size=8,context=_context, buffer=_buffer)
-        num_elements = len(dct['element_names'])
-        elements = []
-        for ii, el in enumerate(dct["elements"]):
-
-            if ii % 100 == 0:
-                print(
-                    f'Loading line from dict: {round(ii/num_elements*100):2d}%  ',
-                    end="\r", flush=True)
-
-            eltype = class_dict[el["__class__"]]
-            eldct=el.copy()
-            del eldct['__class__']
-            if hasattr(eltype,'_XoStruct'):
-               newel = eltype.from_dict(eldct,_buffer=_buffer)
-            else:
-               newel = eltype.from_dict(eldct)
-
-            elements.append(newel)
-=======
-        def _deserialize_element(el):
-            eldct = el.copy()
-            eltype = class_dict[eldct.pop('__class__')]
-            if hasattr(eltype, '_XoStruct'):
-                return eltype.from_dict(eldct, _buffer=_buffer)
-            else:
-                return eltype.from_dict(eldct)
-
         _buffer, _ = xo.get_a_buffer(size=8, context=_context, buffer=_buffer)
 
         if isinstance(dct['elements'], dict):
             elements = {
-                k: _deserialize_element(el)
+                k: _deserialize_element(el, class_dict, _buffer)
                 for k, el in dct['elements'].items()
             }
         elif isinstance(dct['elements'], list):
-            elements = [_deserialize_element(el) for el in dct['elements']]
+            elements = [_deserialize_element(el, class_dict, _buffer) for el in dct['elements']]
         else:
             raise ValueError('Field `elements` must be a dict or a list')
->>>>>>> 2808eb49
 
         self = cls(elements=elements, element_names=dct['element_names'])
 
@@ -770,4 +740,12 @@
 mathfunctions.floor=math.floor
 mathfunctions.ceil=math.ceil
 mathfunctions.round=np.round
-mathfunctions.frac=lambda x: (x%1)+mathfunctions.frac=lambda x: (x%1)
+
+def _deserialize_element(el, class_dict, _buffer):
+    eldct = el.copy()
+    eltype = class_dict[eldct.pop('__class__')]
+    if hasattr(eltype, '_XoStruct'):
+        return eltype.from_dict(eldct, _buffer=_buffer)
+    else:
+        return eltype.from_dict(eldct)