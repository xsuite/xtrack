--- conflicted
+++ resolved
@@ -170,21 +170,7 @@
                 pn=[v * 360 for v in ee.pnl],
                 ps=[v * 360 for v in ee.psl],
             )
-<<<<<<< HEAD
-            
-        elif mad_etype == "wire":
-            if len(ee.L_phy) == 1:
-                newele = classes.Wire(
-                    wire_L_phy   = ee.L_phy[0],
-                    wire_L_int   = ee.L_int[0],
-                    wire_current = ee.current[0],
-                    wire_xma     = ee.xma[0],
-                    wire_yma     = ee.yma[0]
-                )
-            else:
-                # TODO: add multiple elements for multiwire configuration
-                raise ValueError("Multiwire configuration not supported")
-=======
+
             line.element_dict[eename] = newele
             if deferred_expressions:
                 eepar = ee.cmdpar
@@ -206,7 +192,20 @@
                 for ii, _ in enumerate(ee.psl):
                     if eepar.ps.expr[ii] is not None:
                         _lref[eename].ps[ii] = madeval(eepar.ps.expr[ii]) * 360
->>>>>>> e781b360
+
+
+        elif mad_etype == "wire":
+            if len(ee.L_phy) == 1:
+                newele = classes.Wire(
+                    wire_L_phy   = ee.L_phy[0],
+                    wire_L_int   = ee.L_int[0],
+                    wire_current = ee.current[0],
+                    wire_xma     = ee.xma[0],
+                    wire_yma     = ee.yma[0]
+                )
+            else:
+                # TODO: add multiple elements for multiwire configuration
+                raise ValueError("Multiwire configuration not supported")
 
         elif mad_etype == "crabcavity":
             #ee.volt in MV, sequence.beam.pc in GeV
