--- conflicted
+++ resolved
@@ -26,12 +26,10 @@
                                    ThickSliceMultipole)
 from .slice_elements_drift import (DriftSliceOctupole, DriftSliceSextupole,
                                    DriftSliceQuadrupole, DriftSliceBend,
-<<<<<<< HEAD
-                                   DriftSliceRBend, DriftSlice, DriftExactSlice)
-=======
                                    DriftSliceRBend, DriftSlice, DriftSliceCavity,
-                                   DriftSliceCrabCavity, DriftSliceMultipole)
->>>>>>> ac831205
+                                   DriftSliceCrabCavity, DriftSliceMultipole,
+                                   DriftExactSlice)
+      
 from .rft_element import RFT_Element
 from ..base_element import BeamElement
 
