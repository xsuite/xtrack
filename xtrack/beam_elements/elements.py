# copyright ############################### #
# This file is part of the Xtrack Package.  #
# Copyright (c) CERN, 2021.                 #
# ######################################### #

import numpy as np
from numbers import Number
from scipy.special import factorial

import xobjects as xo
import xpart as xp

from ..base_element import BeamElement
from ..random import RandomUniform, RandomExponential, RandomNormal
from ..general import _pkg_root, _print
from ..internal_record import RecordIndex, RecordIdentifier


class ReferenceEnergyIncrease(BeamElement):

    '''Beam element modeling a change of reference energy (acceleration, 
    deceleration).

    Parameters
    ----------
    Delta_p0c : float
        Change in reference energy in eV. Default is ``0``.

    '''

    _xofields = {
        'Delta_p0c': xo.Float64}

    _extra_c_sources = [
        _pkg_root.joinpath('beam_elements/elements_src/referenceenergyincrease.h')]

    has_backtrack = True


class Marker(BeamElement):
    """A marker beam element with no effect on the particles.
    """

    _xofields = {
        '_dummy': xo.Int64}

    behaves_like_drift = True
    allow_backtrack = True
    has_backtrack = True

    _extra_c_sources = [
        "/*gpufun*/\n"
        "void Marker_track_local_particle(MarkerData el, LocalParticle* part0){}"
    ]


class Drift(BeamElement):
    '''Beam element modeling a drift section.

    Parameters
    ----------

    length : float
        Length of the drift section in meters. Default is ``0``.

    '''

    _xofields = {
        'length': xo.Float64}

    isthick = True
    behaves_like_drift = True
    has_backtrack = True
    allow_backtrack = True

    _extra_c_sources = [
        _pkg_root.joinpath('beam_elements/elements_src/drift.h'),
        _pkg_root.joinpath('beam_elements/elements_src/drift_elem.h'),
        ]

    def make_slice(self, weight):
        return Drift(length=self.length * weight)

    @staticmethod
    def add_slice_with_expr(weight, refs, thick_name, slice_name):
        refs[slice_name] = Drift()
        refs[slice_name].length = _get_expr(refs[thick_name].length) * weight


class Cavity(BeamElement):
    '''Beam element modeling an RF cavity.

    Parameters
    ----------
    voltage : float
        Voltage of the RF cavity in Volts. Default is ``0``.
    frequency : float
        Frequency of the RF cavity in Hertz. Default is ``0``.
    lag : float
        Phase seen by the reference particle in degrees. Default is ``0``.

    '''

    _xofields = {
        'voltage': xo.Float64,
        'frequency': xo.Float64,
        'lag': xo.Float64,
        }

    _extra_c_sources = [
        _pkg_root.joinpath('headers/constants.h'),
        _pkg_root.joinpath('beam_elements/elements_src/cavity.h')]

    has_backtrack = True


class XYShift(BeamElement):
    '''Beam element modeling an transverse shift of the reference system.

    Parameters
    ----------
    dx : float
        Horizontal shift in meters. Default is ``0``.
    dy : float
        Vertical shift in meters. Default is ``0``.

    '''
    _xofields = {
        'dx': xo.Float64,
        'dy': xo.Float64,
        }

    allow_backtrack = True
    has_backtrack = True

    _extra_c_sources = [
        _pkg_root.joinpath('beam_elements/elements_src/xyshift.h')]


class Elens(BeamElement):
    '''Beam element modeling a hollow electron lens.

    Parameters
    ----------
    inner_radius : float
        Inner radius of the electron lens in meters. Default is ``0``.
    outer_radius : float
        Outer radius of the electron lens in meters. Default is ``0``.
    current : float
        Current of the electron lens in Ampere. Default is ``0``.
    elens_length : float
        Length of the electron lens in meters. Default is ``0``.
    voltage : float
        Voltage of the electron lens in Volts. Default is ``0``.
    residual_kick_x : float
        Residual kick in the horizontal plane in radians. Default is ``0``.
    residual_kick_y : float
        Residual kick in the vertical plane in radians. Default is ``0``.
    coefficients_polynomial : array
        Array of coefficients of the polynomial. Default is ``[0]``.
    polynomial_order : int
        Order of the polynomial. Default is ``0``.

    '''

# if array is needed we do it like this
#    _xofields={'inner_radius': xo.Float64[:]}
    _xofields={
               'current'                : xo.Float64,
               'inner_radius'           : xo.Float64,
               'outer_radius'           : xo.Float64,
               'elens_length'           : xo.Float64,
               'voltage'                : xo.Float64,
               'residual_kick_x'        : xo.Float64,
               'residual_kick_y'        : xo.Float64,
               'coefficients_polynomial': xo.Float64[:],
               'polynomial_order'       : xo.Float64
              }

    has_backtrack = True

    _extra_c_sources = [
        _pkg_root.joinpath('beam_elements/elements_src/elens.h')]

    def __init__(self,  inner_radius = 1.,
                        outer_radius = 1.,
                        current      = 0.,
                        elens_length = 0.,
                        voltage      = 0.,
                        residual_kick_x = 0,
                        residual_kick_y = 0,
                        coefficients_polynomial = [0],
                        _xobject = None,
                        **kwargs):

        kwargs["coefficients_polynomial"] = len(coefficients_polynomial)

        if _xobject is not None:
            super().__init__(_xobject=_xobject)
        else:
            super().__init__(**kwargs)
            self.inner_radius    = inner_radius
            self.outer_radius    = outer_radius
            self.current         = current
            self.elens_length    = elens_length
            self.voltage         = voltage
            self.residual_kick_x   = residual_kick_x
            self.residual_kick_y   = residual_kick_y

            self.coefficients_polynomial[:] = self._arr2ctx(coefficients_polynomial)
            polynomial_order = len(coefficients_polynomial)-1
            self.polynomial_order = polynomial_order



class Wire(BeamElement):

    '''Beam element modeling a wire (used for long range beam-beam compensation).

    Parameters
    ----------

    L_phy : float
        Physical length of the wire in meters. Default is ``0``.
    L_int : float
        Interaction length of the wire in meters. Default is ``0``.
    current : float
        Current of the wire in Ampere. Default is ``0``.
    xma : float
        Horizontal position of the wire in meters. Default is ``0``.
    yma : float
        Vertical position of the wire in meters. Default is ``0``.
    post_subtract_px : float
        Horizontal post-subtraction kick in radians. Default is ``0``.
    post_subtract_py : float
        Vertical post-subtraction kick in radians. Default is ``0``.
    '''

    _xofields={
               'L_phy'  : xo.Float64,
               'L_int'  : xo.Float64,
               'current': xo.Float64,
               'xma'    : xo.Float64,
               'yma'    : xo.Float64,

               'post_subtract_px': xo.Float64,
               'post_subtract_py': xo.Float64,
              }

    _extra_c_sources = [
        _pkg_root.joinpath('headers/constants.h'),
        _pkg_root.joinpath('beam_elements/elements_src/wire.h'),
    ]

    def __init__(self,  L_phy   = 0,
                        L_int   = 0,
                        current = 0,
                        xma     = 0,
                        yma     = 0,
                        post_subtract_px = 0,
                        post_subtract_py = 0,
                        _xobject = None,
                        **kwargs):

        if _xobject is not None:
            super().__init__(_xobject=_xobject)
        else:
            super().__init__(**kwargs)
            self.L_phy   = L_phy
            self.L_int   = L_int
            self.current = current
            self.xma     = xma
            self.yma     = yma
            self.post_subtract_px = post_subtract_px
            self.post_subtract_py = post_subtract_py


class SRotation(BeamElement):
    '''Beam element modeling an rotation of the reference system around the s axis.

    Parameters
    ----------

    angle : float
        Rotation angle in degrees. Default is ``0``.

    '''

    _xofields = {
        'cos_z': xo.Float64,
        'sin_z': xo.Float64,
        }

    allow_backtrack = True
    has_backtrack = True

    _extra_c_sources = [
        _pkg_root.joinpath('beam_elements/elements_src/srotation.h')]

    _store_in_to_dict = ['angle']

    def __init__(self, angle=None, cos_z=None, sin_z=None, **kwargs):
        """
        If either angle or a sufficient number of trig values are given,
        calculate the missing values from the others. If more than necessary
        parameters are given, their consistency will be checked.
        """
        if angle is None and (cos_z is not None or sin_z is not None):
            anglerad, cos_angle, sin_angle, _ = _angle_from_trig(cos_z, sin_z)
        elif angle is not None:
            anglerad = angle / 180 * np.pi
        else:
            anglerad = 0.0

        if cos_z is None:
            cos_z = np.cos(anglerad)
        elif not np.isclose(cos_z, np.cos(anglerad), atol=1e-13):
            raise ValueError(f'cos_z does not match angle: {cos_z} vs {anglerad}')

        if sin_z is None:
            sin_z = np.sin(anglerad)
        elif not np.isclose(sin_z, np.sin(anglerad), atol=1e-13):
            raise ValueError('sin_z does not match angle')

        super().__init__(cos_z=cos_z, sin_z=sin_z, **kwargs)

    @property
    def angle(self):
        return np.arctan2(self.sin_z, self.cos_z) * (180.0 / np.pi)

    @angle.setter
    def angle(self, value):
        anglerad = value / 180 * np.pi
        self.cos_z = np.cos(anglerad)
        self.sin_z = np.sin(anglerad)


class XRotation(BeamElement):
    '''Beam element modeling an rotation of the reference system around the x axis.

    Parameters
    ----------

    angle : float
        Rotation angle in degrees. Default is ``0``.

    '''

    _xofields={
        'sin_angle': xo.Float64,
        'cos_angle': xo.Float64,
        'tan_angle': xo.Float64,
        }

    allow_backtrack = True
    has_backtrack = True

    _extra_c_sources = [
        _pkg_root.joinpath('beam_elements/elements_src/xrotation.h')]

    _store_in_to_dict = ['angle']

    def __init__(
            self,
            angle=None,
            cos_angle=None,
            sin_angle=None,
            tan_angle=None,
            **kwargs,
    ):
        """
        If either angle or a sufficient number of trig values are given,
        calculate the missing values from the others. If more than necessary
        parameters are given, their consistency will be checked.
        """
        # Note MAD-X node_value('other_bv ') is ignored
        at_least_one_trig = sum(trig is not None for trig
                                in (cos_angle, sin_angle, tan_angle)) > 0

        if angle is None and at_least_one_trig:
            params = _angle_from_trig(cos_angle, sin_angle, tan_angle)
            anglerad, cos_angle, sin_angle, tan_angle = params
        elif angle is not None:
            anglerad = angle / 180 * np.pi
        else:
            anglerad = 0.0

        if cos_angle is None:
            cos_angle = np.cos(anglerad)
        elif not np.isclose(cos_angle, np.cos(anglerad), atol=1e-13):
            raise ValueError('cos_angle does not match angle')

        if sin_angle is None:
            sin_angle = np.sin(anglerad)
        elif not np.isclose(sin_angle, np.sin(anglerad), atol=1e-13):
            raise ValueError('sin_angle does not match angle')

        if tan_angle is None:
            tan_angle = np.tan(anglerad)
        elif not np.isclose(tan_angle, np.tan(anglerad), atol=1e-13):
            raise ValueError('tan_angle does not match angle')

        super().__init__(
            cos_angle=cos_angle, sin_angle=sin_angle, tan_angle=tan_angle,
            **kwargs)

    @property
    def angle(self):
        return np.arctan2(self.sin_angle,self.cos_angle) * (180.0 / np.pi)

    @angle.setter
    def angle(self, value):
        anglerad = value / 180 * np.pi
        self.cos_angle = np.cos(anglerad)
        self.sin_angle = np.sin(anglerad)
        self.tan_angle = np.tan(anglerad)


class YRotation(BeamElement):
    '''Beam element modeling an rotation of the reference system around the y axis.

    Parameters
    ----------

    angle : float
        Rotation angle in degrees. Default is ``0``.

    '''

    has_backtrack = True
    allow_backtrack = True

    _xofields={
        'sin_angle': xo.Float64,
        'cos_angle': xo.Float64,
        'tan_angle': xo.Float64,
        }

    _extra_c_sources = [
        _pkg_root.joinpath('beam_elements/elements_src/yrotation.h')]

    _store_in_to_dict = ['angle']

    def __init__(
            self,
            angle=None,
            cos_angle=None,
            sin_angle=None,
            tan_angle=None,
            **kwargs,
    ):
        """
        If either angle or a sufficient number of trig values are given,
        calculate the missing values from the others. If more than necessary
        parameters are given, their consistency will be checked.
        """
        #Note MAD-X node_value('other_bv ') is ignored
        #     minus sign follows MAD-X convention
        at_least_one_trig = sum(
            trig is not None for trig
                in (cos_angle, sin_angle, tan_angle)
        ) > 0

        if angle is None and at_least_one_trig:
            params = _angle_from_trig(cos_angle, sin_angle, tan_angle)
            anglerad, cos_angle, sin_angle, tan_angle = params
        elif angle is not None:
            anglerad = angle / 180 * np.pi
        else:
            anglerad = 0.0
        anglerad = -anglerad

        if cos_angle is None:
            cos_angle = np.cos(anglerad)
        elif not np.isclose(cos_angle, np.cos(anglerad), atol=1e-13):
            raise ValueError('cos_angle does not match angle')

        if sin_angle is None:
            sin_angle = np.sin(anglerad)
        elif not np.isclose(sin_angle, np.sin(anglerad), atol=1e-13, rtol=0):
            raise ValueError('sin_angle does not match angle')

        if tan_angle is None:
            tan_angle = np.tan(anglerad)
        elif not np.isclose(tan_angle, np.tan(anglerad), atol=1e-13):
            raise ValueError('tan_angle does not match angle')

        super().__init__(
            cos_angle=cos_angle, sin_angle=sin_angle, tan_angle=tan_angle,
            **kwargs)

    @property
    def angle(self):
        return -np.arctan2(self.sin_angle, self.cos_angle) * (180.0 / np.pi)

    @angle.setter
    def angle(self, value):
        anglerad = -value / 180 * np.pi
        self.cos_angle = np.cos(anglerad)
        self.sin_angle = np.sin(anglerad)
        self.tan_angle = np.tan(anglerad)


class ZetaShift(BeamElement):
    '''Beam element modeling a time delat.

    Parameters
    ----------

    dzeta : float
        Time shift dzeta in meters. Default is ``0``.

    '''

    _xofields={
        'dzeta': xo.Float64,
        }

    has_backtrack = True

    _extra_c_sources = [
        _pkg_root.joinpath('beam_elements/elements_src/zetashift.h')]

    _store_in_to_dict = ['dzeta']

    def __init__(self, dzeta = 0, **nargs):
        nargs['dzeta'] = dzeta
        super().__init__(**nargs)


class SynchrotronRadiationRecord(xo.HybridClass):
    _xofields = {
        '_index': RecordIndex,
        'photon_energy': xo.Float64[:],
        'at_element': xo.Int64[:],
        'at_turn': xo.Int64[:],
        'particle_id': xo.Int64[:],
        'particle_delta': xo.Float64[:]
        }


class Multipole(BeamElement):
    '''Beam element modeling a thin magnetic multipole.

    Parameters
    ----------

    knl : array
        Normalized integrated strength of the normal components in units of m^-n.
    ksl : array
        Normalized integrated strength of the skew components in units of m^-n.
    order : int
        Order of the multipole. Default is ``0``.
    hxl : float
        Rotation angle of the reference trajectory in the horizontal plane in radians. Default is ``0``.
    hyl : float
        Rotation angle of the reference trajectory in the vertical plane in radians. Default is ``0``.
    length : float
        Length of the originating thick multipole. Default is ``0``.

    '''

    _xofields={
        'order': xo.Int64,
        'inv_factorial_order': xo.Float64,
        'length': xo.Float64,
        'hxl': xo.Float64,
        'hyl': xo.Float64,
        'radiation_flag': xo.Int64,
        'knl': xo.Float64[:],
        'ksl': xo.Float64[:],
        }

    _rename = {
        'order': '_order',
    }

    _depends_on = [RandomUniform, RandomExponential]

    _extra_c_sources = [
        _pkg_root.joinpath('headers/constants.h'),
        _pkg_root.joinpath('headers/synrad_spectrum.h'),
        _pkg_root.joinpath('beam_elements/elements_src/multipole.h')]

    _internal_record_class = SynchrotronRadiationRecord

    has_backtrack = True

    def __init__(self, order=None, knl=None, ksl=None, **kwargs):

        if '_xobject' in kwargs.keys() and kwargs['_xobject'] is not None:
            self.xoinitialize(**kwargs)
            return

        if order is None:
            order = 0

        if "bal" in kwargs.keys():
            if not "knl" in kwargs.keys() or not "ksl" in kwargs.keys():
                _bal = kwargs['bal']
                idxes = np.array([ii for ii in range(0, len(_bal), 2)])
                knl = [_bal[idx] * factorial(idx // 2, exact=True) for idx in idxes]
                ksl = [_bal[idx + 1] * factorial(idx // 2, exact=True) for idx in idxes]

        len_knl = len(knl) if knl is not None else 0
        len_ksl = len(ksl) if ksl is not None else 0
        n = max((order + 1), max(len_knl, len_ksl))
        assert n > 0

        nknl = np.zeros(n, dtype=np.float64)
        nksl = np.zeros(n, dtype=np.float64)

        if knl is not None:
            nknl[: len(knl)] = np.array(knl)

        if ksl is not None:
            nksl[: len(ksl)] = np.array(ksl)

        order = n - 1

        kwargs["knl"] = nknl
        kwargs["ksl"] = nksl
        kwargs["order"] = order
        kwargs["inv_factorial_order"] = 1.0 / factorial(order, exact=True)

        self.xoinitialize(**kwargs)

    @property
    def order(self):
        return self._order

    @order.setter
    def order(self, value):
        self._order = value
        self.inv_factorial_order = 1.0 / factorial(value, exact=True)


class SimpleThinQuadrupole(BeamElement):
    """An specialized version of Multipole to model a thin quadrupole
    (knl[0], ksl, hxl, hyl are all zero).

    Parameters
    ----------
    knl : array
        Normalized integrated strength of the normal components in units of m^-n.
        Must be of length 2.

    """

    _xofields={
        'knl': xo.Float64[2],
    }

    _extra_c_sources = [
        _pkg_root.joinpath('beam_elements/elements_src/simplethinquadrupole.h')]

    def __init__(self, knl=None, **kwargs):
        if knl is None:
            knl = np.zeros(2)

        if '_xobject' in kwargs.keys() and kwargs['_xobject'] is not None:
            self.xoinitialize(**kwargs)
            return

        if len(knl) != 2:
            raise ValueError("For a quadrupole, len(knl) must be 2.")

        kwargs["knl"] = knl
        self.xoinitialize(**kwargs)

    @property
    def hxl(self): return 0.0

    @property
    def hyl(self): return 0.0

    @property
    def length(self): return 0.0

    @property
    def radiation_flag(self): return 0.0

    @property
    def order(self): return 1

    @property
    def inv_factorial_order(self): return 1.0

    @property
    def ksl(self): return self._buffer.context.linked_array_type.from_array(
        np.array([0., 0.]),
        mode='readonly',
        container=self,
    )


class CombinedFunctionMagnet(BeamElement):
    isthick = True

    _xofields={
        'k0': xo.Float64,
        'k1': xo.Float64,
        'h': xo.Float64,
        'length': xo.Float64,
        'knl': xo.Float64[5],
        'ksl': xo.Float64[5],
        'num_multipole_kicks': xo.Int64,
        'order': xo.Int64,
        'inv_factorial_order': xo.Float64,
    }

    _extra_c_sources = [
        _pkg_root.joinpath('beam_elements/elements_src/drift.h'),
        _pkg_root.joinpath('beam_elements/elements_src/track_thick_cfd.h'),
        _pkg_root.joinpath('beam_elements/elements_src/multipolar_kick.h'),
        _pkg_root.joinpath('beam_elements/elements_src/combinedfunctionmagnet.h'),
    ]

    def __init__(self, **kwargs):
        if kwargs.get('length', 0.0) == 0.0 and not '_xobject' in kwargs:
            raise ValueError("A thick element must have a length.")

        knl = kwargs.get('knl', np.array([]))
        ksl = kwargs.get('ksl', np.array([]))
        order_from_kl = max(len(knl), len(ksl)) - 1
        order = kwargs.get('order', max(0, order_from_kl))
        kwargs["inv_factorial_order"] = 1.0 / factorial(order, exact=True)

        kwargs['knl'] = np.pad(knl, (0, 5 - len(knl)), 'constant')
        kwargs['ksl'] = np.pad(ksl, (0, 5 - len(ksl)), 'constant')

        self.xoinitialize(**kwargs)

    @property
    def hxl(self): return self.h * self.length

    @property
    def hyl(self): return 0.0

    @property
    def radiation_flag(self): return 0.0

    def get_backtrack_element(self, _context=None, _buffer=None, _offset=None):
        ctx2np = self._buffer.context.nparray_from_context_array
        return self.__class__(
            length=-ctx2np(self.length),
            k0=self.k0,
            k1=self.k1,
            h=self.h,
            knl=-ctx2np(self.knl),
            ksl=-ctx2np(self.ksl),
            num_multipole_kicks=self.num_multipole_kicks,
            order=self.order,
            inv_factorial_order=self.inv_factorial_order,
            _context=_context,
            _buffer=_buffer,
            _offset=_offset,
        )

    def make_slice(self, weight):
        combined_knl = self.knl.copy()
        combined_knl[0:2] += np.array([self.k0, self.k1]) * self.length
        order = max(_get_order(combined_knl), _get_order(self.ksl), self.order)
        thin_multipole = Multipole(
            knl=combined_knl * weight,
            ksl=self.ksl * weight,
            hxl=self.h * self.length * weight,
            length=self.length * weight,
        )
        thin_multipole.order = order
        return thin_multipole

    @staticmethod
    def add_slice_with_expr(weight, refs, thick_name, slice_name):
        self_ref = refs[thick_name]

        refs[slice_name] = Multipole(knl=np.zeros(5), ksl=np.zeros(5))
        ref = refs[slice_name]

        ref.knl[0] = (_get_expr(self_ref.k0) * _get_expr(self_ref.length)
                      + _get_expr(self_ref.knl[0])) * weight
        ref.knl[1] = (_get_expr(self_ref.k1) * _get_expr(self_ref.length)
                      + _get_expr(self_ref.knl[1])) * weight

        order = 1
        for ii in range(2, 5):
            ref.knl[ii] = _get_expr(self_ref.knl[ii]) * weight

            if _nonzero(ref.knl[ii]):
                order = max(order, ii)

        for ii in range(5):
            ref.ksl[ii] = _get_expr(self_ref.ksl[ii]) * weight

            if _nonzero(self_ref.ksl[ii]):  # update in the same way for ksl
                order = max(order, ii)

        ref.hxl = _get_expr(self_ref.h) * _get_expr(self_ref.length) * weight
        ref.length = _get_expr(self_ref.length) * weight
        ref.order = order
        ref.inv_factorial_order = _get_expr(self_ref.inv_factorial_order)

    @staticmethod
    def delete_element_ref(ref):
        # Remove the array fields
        for field in ['knl', 'ksl']:
            for ii in range(5):
                _unregister_if_preset(getattr(ref, field)[ii])

        # Remove the scalar fields
        for field in [
            'k0', 'k1', 'h', 'length', 'num_multipole_kicks', 'order',
            'inv_factorial_order',
        ]:
            _unregister_if_preset(getattr(ref, field))

        # Remove the ref to the element itself
        _unregister_if_preset(ref[field])


class TrueBend(BeamElement):
    isthick = True

    _xofields={
        'k0': xo.Float64,
        'h': xo.Float64,
        'length': xo.Float64,
        'knl': xo.Float64[5],
        'ksl': xo.Float64[5],
        'num_multipole_kicks': xo.Int64,
        'order': xo.Int64,
        'inv_factorial_order': xo.Float64,
    }

    _extra_c_sources = [
        _pkg_root.joinpath('beam_elements/elements_src/drift.h'),
        _pkg_root.joinpath('beam_elements/elements_src/track_thick_bend.h'),
        _pkg_root.joinpath('beam_elements/elements_src/multipolar_kick.h'),
        _pkg_root.joinpath('beam_elements/elements_src/truebend.h'),
    ]

    def __init__(self, **kwargs):
        if kwargs.get('length', 0.0) == 0.0 and not '_xobject' in kwargs:
            raise ValueError("A thick element must have a length.")

        knl = kwargs.get('knl', np.array([]))
        ksl = kwargs.get('ksl', np.array([]))
        order_from_kl = max(len(knl), len(ksl)) - 1
        order = kwargs.get('order', max(order_from_kl, 0))
        kwargs['order'] = order
        kwargs["inv_factorial_order"] = 1.0 / factorial(order, exact=True)

        kwargs['knl'] = np.pad(knl, (0, 5 - len(knl)), 'constant')
        kwargs['ksl'] = np.pad(ksl, (0, 5 - len(ksl)), 'constant')
        self.xoinitialize(**kwargs)

    @property
    def hxl(self): return self.h * self.length

    @property
    def hyl(self): return 0.0

    @property
    def radiation_flag(self): return 0.0

    def get_backtrack_element(self, _context=None, _buffer=None, _offset=None):
        ctx2np = self._buffer.context.nparray_from_context_array
        return self.__class__(
            length=-ctx2np(self.length),
            k0=self.k0,
            h=self.h,
            knl=-ctx2np(self.knl),
            ksl=-ctx2np(self.ksl),
            num_multipole_kicks=self.num_multipole_kicks,
            inv_factorial_order=self.inv_factorial_order,
            _context=_context,
            _buffer=_buffer,
            _offset=_offset,
        )

    def make_slice(self, weight):
        combined_knl = self.knl.copy()
        combined_knl[0] += self.k0 * self.length
        order = max(_get_order(combined_knl), _get_order(self.ksl), self.order)
        thin_multipole = Multipole(
            knl=combined_knl * weight,
            ksl=self.ksl * weight,
            hxl=self.h * self.length * weight,
            length=self.length * weight,
        )
        thin_multipole.order = order
        return thin_multipole

    @staticmethod
    def add_slice_with_expr(weight, refs, thick_name, slice_name):
        self_ref = refs[thick_name]

        refs[slice_name] = Multipole(knl=np.zeros(5), ksl=np.zeros(5))
        ref = refs[slice_name]

        ref.knl[0] = (_get_expr(self_ref.k0) * _get_expr(self_ref.length)
                      + _get_expr(self_ref.knl[0])) * weight
        order = 0
        for ii in range(1, 5):
            ref.knl[ii] = _get_expr(self_ref.knl[ii]) * weight

            if _nonzero(self_ref.knl[ii]):  # order is max ii where knl[ii] is expr or nonzero
                order = ii

        for ii in range(5):
            ref.ksl[ii] = _get_expr(self_ref.ksl[ii]) * weight

            if _nonzero(self_ref.ksl[ii]):  # update in the same way for ksl
                order = max(order, ii)

        ref.hxl = _get_expr(self_ref.h) * _get_expr(self_ref.length) * weight
        ref.length = _get_expr(self_ref.length) * weight
        ref.order = order
        ref.inv_factorial_order = _get_expr(self_ref.inv_factorial_order)

    @staticmethod
    def delete_element_ref(ref):
        # Remove the array fields
        for field in ['knl', 'ksl']:
            for ii in range(5):
                _unregister_if_preset(getattr(ref, field)[ii])

        # Remove the scalar fields
        for field in [
            'k0', 'h', 'length', 'num_multipole_kicks', 'order',
            'inv_factorial_order',
        ]:
            _unregister_if_preset(getattr(ref, field))

        # Remove the ref to the element itself
        _unregister_if_preset(ref[field])


class SimpleThinBend(BeamElement):
    '''A specialized version of Multipole to model a thin bend (ksl, hyl are all zero).
    knl : array
        Normalized integrated strength of the normal components in units of m^-n.
        Must be of length 1.
    hxl : float
        Rotation angle of the reference trajectory in the horizontal plane in radians. Default is ``0``.
    length : float
        Length of the originating thick bend. Default is ``0``.
    '''

    _xofields={
        'knl': xo.Float64[1],
        'hxl': xo.Float64,
        'length': xo.Float64,
    }

    _extra_c_sources = [
        _pkg_root.joinpath('beam_elements/elements_src/simplethinbend.h')]

    def __init__(self, knl=None, **kwargs):
        if knl is None:
            knl = np.zeros(1)

        if '_xobject' in kwargs.keys() and kwargs['_xobject'] is not None:
            self.xoinitialize(**kwargs)
            return

        if len(knl) != 1:
            raise ValueError("For a quadrupole, len(knl) must be 1.")

        kwargs["knl"] = knl
        self.xoinitialize(**kwargs)

    @property
    def hyl(self): return 0.0

    @property
    def radiation_flag(self): return 0.0

    @property
    def order(self): return 0

    @property
    def inv_factorial_order(self): return 1.0

    @property
    def ksl(self): return self._buffer.context.linked_array_type.from_array(
        np.array([0., 0.]),
        mode='readonly',
        container=self,
    )


class RFMultipole(BeamElement):
    '''Beam element modeling a thin modulated multipole, with strengths dependent on the z coordinate:

    Parameters
    ----------
    order : int
        Order of the multipole. Default is ``0``.
    knl : array
        Normalized integrated strength of the normal components in units of m^-n.
        Must be of length ``order+1``.
    ksl : array
        Normalized integrated strength of the skew components in units of m^-n.
        Must be of length ``order+1``.
    pn : array
        Phase of the normal components in degrees. Must be of length ``order+1``.
    ps : array
        Phase of the skew components in degrees. Must be of length ``order+1``.
    voltage : float
        Longitudinal voltage. Default is ``0``.
    lag : float
        Longitudinal phase seen by the reference particle. Default is ``0``.
    frequency : float
        Frequency in Hertz. Default is ``0``.

    '''

    _xofields={
        'order': xo.Int64,
        'inv_factorial_order': xo.Float64,
        'voltage': xo.Float64,
        'frequency': xo.Float64,
        'lag': xo.Float64,
        'knl': xo.Float64[:],
        'ksl': xo.Float64[:],
        'pn': xo.Float64[:],
        'ps': xo.Float64[:],
    }

    has_backtrack = True

    _extra_c_sources = [
        _pkg_root.joinpath('headers/constants.h'),
        _pkg_root.joinpath('beam_elements/elements_src/rfmultipole.h')]

    def __init__(
        self,
        order=None,
        knl=None,
        ksl=None,
        pn=None,
        ps=None,
        **kwargs
    ):

        if '_xobject' in kwargs.keys() and kwargs['_xobject'] is not None:
            self.xoinitialize(**kwargs)
            return

        assert 'p' not in kwargs, "`p` in RF Multipole is not supported anymore"

        if order is None:
            order = 0

        if "bal" in kwargs.keys():
            if not "knl" in kwargs.keys() or not "ksl" in kwargs.keys():
                _bal = kwargs['bal']
                idxes = np.array([ii for ii in range(0, len(_bal), 2)])
                knl = [_bal[idx] * factorial(idx // 2, exact=True) for idx in idxes]
                ksl = [_bal[idx + 1] * factorial(idx // 2, exact=True) for idx in idxes]


        len_knl = len(knl) if knl is not None else 0
        len_ksl = len(ksl) if ksl is not None else 0
        len_pn = len(pn) if pn is not None else 0
        len_ps = len(ps) if ps is not None else 0
        n = max((order + 1), max(len_knl, len_ksl, len_pn, len_ps))
        assert n > 0

        nknl = np.zeros(n, dtype=np.float64)
        nksl = np.zeros(n, dtype=np.float64)
        npn = np.zeros(n, dtype=np.float64)
        nps = np.zeros(n, dtype=np.float64)

        if knl is not None:
            nknl[: len(knl)] = np.array(knl)

        if ksl is not None:
            nksl[: len(ksl)] = np.array(ksl)

        if pn is not None:
            npn[: len(pn)] = np.array(pn)

        if ps is not None:
            nps[: len(ps)] = np.array(ps)

        order = n - 1

        kwargs["knl"] = nknl
        kwargs["ksl"] = nksl
        kwargs["pn"] = npn
        kwargs["ps"] = nps
        kwargs["order"] = order
        #kwargs["inv_factorial_order"] = 1.0 / factorial(order, exact=True)

        self.xoinitialize(**kwargs)


class DipoleEdge(BeamElement):
    '''Beam element modeling a dipole edge (see MAD-X manual for detaild description).

    Parameters
    ----------
    h : float
        Curvature in 1/m.
    e1 : float
        Face angle in rad.
    hgap : float
        Equivalent gap in m.
    fint : float
        Fringe integral.

    '''

    _xofields = {
            'mode': xo.Int64,
            'r21': xo.Float64,
            'r43': xo.Float64,
            'hgap': xo.Float64,
            'h': xo.Float64,
            'e1': xo.Float64,
            'fint': xo.Float64,
            }

    _extra_c_sources = [
        _pkg_root.joinpath('beam_elements/elements_src/dipoleedge.h')]

    has_backtrack = True

    _rename = {
        'r21': '_r21',
        'r43': '_r43',
        'hgap': '_hgap',
        'h': '_h',
        'e1': '_e1',
        'fint': '_fint',
    }

    def __init__(
        self,
        r21=None,
        r43=None,
        h=None,
        e1=None,
        hgap=None,
        fint=None,
        mode=None,
        **kwargs
    ):

        self.xoinitialize(**kwargs)
        if '_xobject' in kwargs.keys() and kwargs['_xobject'] is not None:
            return
        if '_r21' in kwargs.keys():
            # has been set with underscored variables
            return

        # To have them initalized
        self.mode = 0
        self._hgap = (hgap or 0)
        self._h = (h or 0)
        self._e1 = (e1 or 0)
        self._fint = (fint or 0)
        self._r21 = (r21 or 0)
        self._r43 = (r43 or 0)

        if mode is not None:
            self.mode = mode
        elif r21 is not None or r43 is not None:
            self.mode = 1
        else:
            self.mode = 0

        if self.mode == 0:
            self._update_r21_r43()

    def _update_r21_r43(self):
        corr = np.float64(2.0) * self.h * self.hgap * self.fint
        r21 = self.h * np.tan(self.e1)
        temp = corr / np.cos(self.e1) * (
            np.float64(1) + np.sin(self.e1) * np.sin(self.e1))
        r43 = -self.h * np.tan(self.e1 - temp)
        self._r21 = r21
        self._r43 = r43
        self.mode = 0

    @property
    def h(self):
        if self.mode == 0:
            return self._h
        else:
            raise ValueError(
                "`h` is not defined because r21 and r43 were provided directly")

    @h.setter
    def h(self, value):
        self._h = value
        self._update_r21_r43()

    @property
    def e1(self):
        if self.mode == 0:
            return self._e1
        else:
            raise ValueError(
                "`e1` is not defined because r21 and r43 were provided directly")

    @e1.setter
    def e1(self, value):
        self._e1 = value
        self._update_r21_r43()

    @property
    def hgap(self):
        if self.mode == 0:
            return self._hgap
        else:
            raise ValueError(
                "`hgap` is not defined because r21 and r43 were provided directly")

    @hgap.setter
    def hgap(self, value):
        self._hgap = value
        self._update_r21_r43()

    @property
    def fint(self):
        if self.mode == 0:
            return self._fint
        else:
            raise ValueError(
                "`fint` is not defined because r21 and r43 were provided directly")

    @fint.setter
    def fint(self, value):
        self._fint = value
        self._update_r21_r43()

    @property
    def r21(self):
        return self._r21

    @r21.setter
    def r21(self, value):
        self._r21 = value
        self.mode = 1

    @property
    def r43(self):
        return self._r43

    @r43.setter
    def r43(self, value):
        self._r43 = value
        self.mode = 1



class LineSegmentMap(BeamElement):

    _xofields={
        'length': xo.Float64,

        'qx': xo.Float64,
        'qy': xo.Float64,

        'dqx': xo.Float64,
        'dqy': xo.Float64,
        'detx_x': xo.Float64,
        'detx_y': xo.Float64,
        'dety_y': xo.Float64,
        'dety_x': xo.Float64,

        'betx': xo.Float64[2],
        'bety': xo.Float64[2],
        'alfx': xo.Float64[2],
        'alfy': xo.Float64[2],

        'dx': xo.Float64[2],
        'dpx': xo.Float64[2],
        'dy': xo.Float64[2],
        'dpy': xo.Float64[2],

        'x_ref': xo.Float64[2],
        'px_ref': xo.Float64[2],
        'y_ref': xo.Float64[2],
        'py_ref': xo.Float64[2],

        'energy_ref_increment': xo.Float64,
        'energy_increment': xo.Float64,
        'uncorrelated_rad_damping': xo.Int64,
        'damping_factor_x':xo.Float64,
        'damping_factor_y':xo.Float64,
        'damping_factor_s':xo.Float64,
        'uncorrelated_gauss_noise': xo.Int64,
        'gauss_noise_ampl_x':xo.Float64,
        'gauss_noise_ampl_px':xo.Float64,
        'gauss_noise_ampl_y':xo.Float64,
        'gauss_noise_ampl_py':xo.Float64,
        'gauss_noise_ampl_zeta':xo.Float64,
        'gauss_noise_ampl_delta':xo.Float64,

        'longitudinal_mode_flag': xo.Int64,
        'qs': xo.Float64,
        'bets': xo.Float64,
        'momentum_compaction_factor': xo.Float64,
        'slippage_length': xo.Float64,
        'voltage_rf': xo.Float64[:],
        'frequency_rf': xo.Float64[:],
        'lag_rf': xo.Float64[:],
        }

    _depends_on = [RandomNormal]
    isthick = True

    # _rename = {
    #     'cos_s': '_cos_s',
    #     'sin_s': '_sin_s',
    #     'bets': '_bets',
    #     'longitudinal_mode_flag': '_longitudinal_mode_flag',
    # }

    _extra_c_sources = [
        _pkg_root.joinpath('headers/constants.h'),
        _pkg_root.joinpath('beam_elements/elements_src/linesegmentmap.h')]

    def __init__(self, length=None, qx=0, qy=0,
            betx=1., bety=1., alfx=0., alfy=0.,
            dx=0., dpx=0., dy=0., dpy=0.,
            x_ref=0.0, px_ref=0.0, y_ref=0.0, py_ref=0.0,
            longitudinal_mode=None,
            qs=None, bets=None,
            momentum_compaction_factor=None,
            slippage_length=None,
            voltage_rf=None, frequency_rf=None, lag_rf=None,
            dqx=0.0, dqy=0.0,
            detx_x=0.0, detx_y=0.0, dety_y=0.0, dety_x=0.0,
            energy_increment=0.0, energy_ref_increment=0.0,
            damping_rate_x = 0.0, damping_rate_y = 0.0, damping_rate_s = 0.0,
            equ_emit_x = 0.0, equ_emit_y = 0.0, equ_emit_s = 0.0,
            gauss_noise_ampl_x=0.0,gauss_noise_ampl_px=0.0,
            gauss_noise_ampl_y=0.0,gauss_noise_ampl_py=0.0,
            gauss_noise_ampl_zeta=0.0,gauss_noise_ampl_delta=0.0,
            **nargs):

        assert longitudinal_mode in ['linear_fixed_qs', 'nonlinear', 'linear_fixed_rf', None]

        nargs['qx'] = qx
        nargs['qy'] = qy
        nargs['dqx'] = dqx
        nargs['dqy'] = dqy
        nargs['detx_x'] = detx_x
        nargs['detx_y'] = detx_y
        nargs['dety_y'] = dety_y
        nargs['dety_x'] = dety_x
        nargs['length'] = length

        if longitudinal_mode is None:
            if qs is not None:
                longitudinal_mode = 'linear_fixed_qs'
            elif voltage_rf is not None:
                longitudinal_mode = 'nonlinear'
            else:
                longitudinal_mode = 'frozen'

        if longitudinal_mode == 'linear_fixed_qs':
            assert qs is not None
            assert bets is not None
            assert momentum_compaction_factor is None
            assert voltage_rf is None
            assert frequency_rf is None
            assert lag_rf is None
            nargs['longitudinal_mode_flag'] = 1
            nargs['qs'] = qs
            nargs['bets'] = bets
            nargs['voltage_rf'] = [0]
            nargs['frequency_rf'] = [0]
            nargs['lag_rf'] = [0]
        elif longitudinal_mode == 'nonlinear' or longitudinal_mode == 'linear_fixed_rf':
            assert voltage_rf is not None
            assert frequency_rf is not None
            assert lag_rf is not None
            assert momentum_compaction_factor is not None
            assert qs is None
            assert bets is None

            if slippage_length is None:
                assert length is not None
                nargs['slippage_length'] = length
            else:
                nargs['slippage_length'] = slippage_length

            if longitudinal_mode == 'nonlinear':
                nargs['longitudinal_mode_flag'] = 2
            elif longitudinal_mode == 'linear_fixed_rf':
                nargs['longitudinal_mode_flag'] = 3

            nargs['voltage_rf'] = voltage_rf
            nargs['frequency_rf'] = frequency_rf
            nargs['lag_rf'] = lag_rf
            nargs['momentum_compaction_factor'] = momentum_compaction_factor
            for nn in ['frequency_rf', 'lag_rf', 'voltage_rf']:
                if np.isscalar(nargs[nn]):
                    nargs[nn] = [nargs[nn]]

            assert (len(nargs['frequency_rf'])
                    == len(nargs['lag_rf'])
                    == len(nargs['voltage_rf']))

            if longitudinal_mode == 'linear_fixed_rf':
                assert len(nargs['frequency_rf']) == 1

        elif longitudinal_mode == 'frozen':
            nargs['longitudinal_mode_flag'] = 0
            nargs['voltage_rf'] = [0]
            nargs['frequency_rf'] = [0]
            nargs['lag_rf'] = [0]
        else:
            raise ValueError('longitudinal_mode must be one of "linear_fixed_qs", "nonlinear" or "frozen"')


        if np.isscalar(betx): betx = [betx, betx]
        else: assert len(betx) == 2

        if np.isscalar(bety): bety = [bety, bety]
        else: assert len(bety) == 2

        if np.isscalar(alfx): alfx = [alfx, alfx]
        else: assert len(alfx) == 2

        if np.isscalar(alfy): alfy = [alfy, alfy]
        else: assert len(alfy) == 2

        if np.isscalar(dx): dx = [dx, dx]
        else: assert len(dx) == 2

        if np.isscalar(dpx): dpx = [dpx, dpx]
        else: assert len(dpx) == 2

        if np.isscalar(dy): dy = [dy, dy]
        else: assert len(dy) == 2

        if np.isscalar(dpy): dpy = [dpy, dpy]
        else: assert len(dpy) == 2

        if np.isscalar(x_ref): x_ref = [x_ref, x_ref]
        else: assert len(x_ref) == 2

        if np.isscalar(px_ref): px_ref = [px_ref, px_ref]
        else: assert len(px_ref) == 2

        if np.isscalar(y_ref): y_ref = [y_ref, y_ref]
        else: assert len(y_ref) == 2

        if np.isscalar(py_ref): py_ref = [py_ref, py_ref]
        else: assert len(py_ref) == 2

        nargs['betx'] = betx
        nargs['bety'] = bety
        nargs['alfx'] = alfx
        nargs['alfy'] = alfy
        nargs['dx'] = dx
        nargs['dpx'] = dpx
        nargs['dy'] = dy
        nargs['dpy'] = dpy
        nargs['x_ref'] = x_ref
        nargs['px_ref'] = px_ref
        nargs['y_ref'] = y_ref
        nargs['py_ref'] = py_ref

        # acceleration with change of reference momentum
        nargs['energy_ref_increment'] = energy_ref_increment
        # acceleration without change of reference momentum
        nargs['energy_increment'] = energy_increment

        if damping_rate_x < 0.0 or damping_rate_y < 0.0 or damping_rate_s < 0.0:
            raise ValueError('Damping rates cannot be negative')
        if damping_rate_x > 0.0 or damping_rate_y > 0.0 or damping_rate_s > 0.0:
            nargs['uncorrelated_rad_damping'] = True
            nargs['damping_factor_x'] = 1.0-damping_rate_x/2.0
            nargs['damping_factor_y'] = 1.0-damping_rate_y/2.0
            nargs['damping_factor_s'] = 1.0-damping_rate_s/2.0
        else:
            nargs['uncorrelated_rad_damping'] = False

        if equ_emit_x < 0.0 or equ_emit_y < 0.0 or equ_emit_s < 0.0:
            raise ValueError('Equilibrium emittances cannot be negative')
        nargs['uncorrelated_gauss_noise'] = False
        nargs['gauss_noise_ampl_x'] = 0.0
        nargs['gauss_noise_ampl_px'] = 0.0
        nargs['gauss_noise_ampl_y'] = 0.0
        nargs['gauss_noise_ampl_py'] = 0.0
        nargs['gauss_noise_ampl_zeta'] = 0.0
        nargs['gauss_noise_ampl_delta'] = 0.0

        assert equ_emit_x >= 0.0
        assert equ_emit_y >= 0.0
        assert equ_emit_s >= 0.0

        if equ_emit_x > 0.0:
            assert alfx[1] == 0
            nargs['uncorrelated_gauss_noise'] = True
            nargs['gauss_noise_ampl_px'] = np.sqrt(equ_emit_x*damping_rate_x/betx[1])
            nargs['gauss_noise_ampl_x'] = betx[0]*nargs['gauss_noise_ampl_px']
        if equ_emit_y > 0.0:
            assert alfy[1] == 0
            nargs['uncorrelated_gauss_noise'] = True
            nargs['gauss_noise_ampl_py'] = np.sqrt(equ_emit_y*damping_rate_y/bety[1])
            nargs['gauss_noise_ampl_y'] = bety[0]*nargs['gauss_noise_ampl_py']
        if equ_emit_s > 0.0:
            nargs['uncorrelated_gauss_noise'] = True
            nargs['gauss_noise_ampl_delta'] = np.sqrt(equ_emit_s*damping_rate_s/bets)
            nargs['gauss_noise_ampl_zeta'] = bets*nargs['gauss_noise_ampl_delta']

        assert gauss_noise_ampl_x >= 0.0
        assert gauss_noise_ampl_px >= 0.0
        assert gauss_noise_ampl_y >= 0.0
        assert gauss_noise_ampl_py >= 0.0
        assert gauss_noise_ampl_zeta >= 0.0
        assert gauss_noise_ampl_delta >= 0.0

        if gauss_noise_ampl_x > 0.0 or gauss_noise_ampl_px > 0.0 or gauss_noise_ampl_y > 0.0 or gauss_noise_ampl_py > 0.0 or gauss_noise_ampl_zeta > 0.0 or gauss_noise_ampl_delta > 0.0:
            nargs['uncorrelated_gauss_noise'] = True
            nargs['gauss_noise_ampl_x'] = np.sqrt(nargs['gauss_noise_ampl_x']**2+gauss_noise_ampl_x**2)
            nargs['gauss_noise_ampl_px'] = np.sqrt(nargs['gauss_noise_ampl_px']**2+gauss_noise_ampl_px**2)
            nargs['gauss_noise_ampl_y'] = np.sqrt(nargs['gauss_noise_ampl_y']**2+gauss_noise_ampl_y**2)
            nargs['gauss_noise_ampl_py'] = np.sqrt(nargs['gauss_noise_ampl_py']**2+gauss_noise_ampl_py**2)
            nargs['gauss_noise_ampl_zeta'] = np.sqrt(nargs['gauss_noise_ampl_zeta']**2+gauss_noise_ampl_zeta**2)
            nargs['gauss_noise_ampl_delta'] = np.sqrt(nargs['gauss_noise_ampl_delta']**2+gauss_noise_ampl_delta**2)

        super().__init__(**nargs)

    @property
    def longitudinal_mode(self):
        ret = {
            0: 'frozen',
            1: 'linear_fixed_qs',
            2: 'nonlinear',
            3: 'linear_fixed_rf'
        }[self.longitudinal_mode_flag]
        return ret

class FirstOrderTaylorMap(BeamElement):

    '''
    First order Taylor map.

    Parameters
    ----------
    length : float
        length of the element in meters.
    m0 : array_like
        6x1 array of the zero order Taylor map coefficients.
    m1 : array_like
        6x6 array of the first order Taylor map coefficients.
    radiation_flag : int
        Flag for synchrotron radiation. 0 - no radiation, 1 - radiation on.

    '''

    isthick = True

    _xofields={
        'radiation_flag': xo.Int64,
        'length': xo.Float64,
        'm0': xo.Float64[6],
        'm1': xo.Float64[6,6]}

    _depends_on = [RandomUniform, RandomExponential]

    _extra_c_sources = [
        _pkg_root.joinpath('headers/constants.h'),
        _pkg_root.joinpath('headers/synrad_spectrum.h'),
        _pkg_root.joinpath('beam_elements/elements_src/firstordertaylormap.h')]

    _internal_record_class = SynchrotronRadiationRecord # not functional,
    # included for compatibility with Multipole

    def __init__(self, length = 0.0, m0 = None, m1 = None,radiation_flag=0,**nargs):
        nargs['radiation_flag'] = radiation_flag
        nargs['length'] = length
        if m0 is None:
            nargs['m0'] = np.zeros(6,dtype=np.float64)
        else:
            if len(np.shape(m0)) == 1 and np.shape(m0)[0] == 6:
                nargs['m0'] = m0
            else:
                raise ValueError(f'Wrong shape for m0: {np.shape(m0)}')
        if m1 is None:
            nargs['m1'] = np.eye(6,dtype=np.float64)
        else:
            if len(np.shape(m1)) == 2 and np.shape(m1)[0] == 6 and np.shape(m1)[1] == 6:
                nargs['m1'] = m1
            else:
                raise ValueError(f'Wrong shape for m1: {np.shape(m1)}')
        super().__init__(**nargs)


def _angle_from_trig(cos=None, sin=None, tan=None):
    """
    Given at least two values of (cos, sin, tan), return the angle in radians.
    Raises ValueError if the values are inconsistent.
    """
    sin_given, cos_given, tan_given = (trig is not None for trig in (sin, cos, tan))

    if sum([sin_given, cos_given, tan_given]) <= 1:
        raise ValueError('At least two of (cos, sin, tan) must be given')

    if sin_given and cos_given:
        tan = tan if tan_given else sin / cos
    elif sin_given and tan_given:
        cos = cos if cos_given else sin / tan
    elif cos_given and tan_given:
        sin = sin if sin_given else cos * tan

    if (not np.isclose(sin**2 + cos**2, 1, atol=1e-13)
            or not np.isclose(sin / cos, tan, atol=1e-13)):
        raise ValueError('Given values of sin, cos, tan are inconsistent '
                         'with each other.')

    angle = np.arctan2(sin, cos)
    return angle, cos, sin, tan

class LinearTransferMatrix(BeamElement):
    _xofields={
        'no_detuning': xo.Int64,
        'q_x': xo.Float64,
        'q_y': xo.Float64,
        'cos_s': xo.Float64,
        'sin_s': xo.Float64,
        'beta_x_0': xo.Float64,
        'beta_y_0': xo.Float64,
        'beta_ratio_x': xo.Float64,
        'beta_prod_x': xo.Float64,
        'beta_ratio_y': xo.Float64,
        'beta_prod_y': xo.Float64,
        'alpha_x_0': xo.Float64,
        'alpha_x_1': xo.Float64,
        'alpha_y_0': xo.Float64,
        'alpha_y_1': xo.Float64,
        'disp_x_0': xo.Float64,
        'disp_x_1': xo.Float64,
        'disp_y_0': xo.Float64,
        'disp_y_1': xo.Float64,
        'beta_s': xo.Float64,
        'energy_ref_increment': xo.Float64,
        'energy_increment': xo.Float64,
        'chroma_x': xo.Float64,
        'chroma_y': xo.Float64,
        'detx_x': xo.Float64,
        'detx_y': xo.Float64,
        'dety_y': xo.Float64,
        'dety_x': xo.Float64,
        'x_ref_0': xo.Float64,
        'px_ref_0': xo.Float64,
        'y_ref_0': xo.Float64,
        'py_ref_0': xo.Float64,
        'x_ref_1': xo.Float64,
        'px_ref_1': xo.Float64,
        'y_ref_1': xo.Float64,
        'py_ref_1': xo.Float64,
        'length': xo.Float64,
        'uncorrelated_rad_damping': xo.Int64,
        'damping_factor_x':xo.Float64,
        'damping_factor_y':xo.Float64,
        'damping_factor_s':xo.Float64,
        'uncorrelated_gauss_noise': xo.Int64,
        'gauss_noise_ampl_x':xo.Float64,
        'gauss_noise_ampl_px':xo.Float64,
        'gauss_noise_ampl_y':xo.Float64,
        'gauss_noise_ampl_py':xo.Float64,
        'gauss_noise_ampl_zeta':xo.Float64,
        'gauss_noise_ampl_delta':xo.Float64,
        }

    _depends_on = [RandomNormal]
    isthick = True

    _extra_c_sources = [
        _pkg_root.joinpath('headers/constants.h'),
        _pkg_root.joinpath('beam_elements/elements_src/lineartransfermatrix.h')]

    def __init__(self, Q_x=0, Q_y=0,
                     beta_x_0=1.0, beta_x_1=1.0, beta_y_0=1.0, beta_y_1=1.0,
                     alpha_x_0=0.0, alpha_x_1=0.0, alpha_y_0=0.0, alpha_y_1=0.0,
                     disp_x_0=0.0, disp_x_1=0.0, disp_y_0=0.0, disp_y_1=0.0,
                     Q_s=0.0, beta_s=1.0,
                     chroma_x=0.0, chroma_y=0.0,
                     detx_x=0.0, detx_y=0.0, dety_y=0.0, dety_x=0.0,
                     energy_increment=0.0, energy_ref_increment=0.0,
                     x_ref_0 = 0.0, px_ref_0 = 0.0, x_ref_1 = 0.0, px_ref_1 = 0.0,
                     y_ref_0 = 0.0, py_ref_0 = 0.0, y_ref_1 = 0.0, py_ref_1 = 0.0,
                     damping_rate_x = 0.0, damping_rate_y = 0.0, damping_rate_s = 0.0,
                     equ_emit_x = 0.0, equ_emit_y = 0.0, equ_emit_s = 0.0,
                     gauss_noise_ampl_x=0.0,gauss_noise_ampl_px=0.0,gauss_noise_ampl_y=0.0,gauss_noise_ampl_py=0.0,gauss_noise_ampl_zeta=0.0,gauss_noise_ampl_delta=0.0,
                     **nargs):

        _print('Warning: `LinearTransferMatrix` is deprecated and will be removed in the future. '
               'Please use `LineSegmentMap` instead.')
        if (chroma_x==0 and chroma_y==0
            and detx_x==0 and detx_y==0 and dety_y==0 and dety_x==0):

            cos_x = np.cos(2.0*np.pi*Q_x)
            sin_x = np.sin(2.0*np.pi*Q_x)
            cos_y = np.cos(2.0*np.pi*Q_y)
            sin_y = np.sin(2.0*np.pi*Q_y)

            nargs['no_detuning']  =  True
            nargs['q_x'] = sin_x
            nargs['q_y'] = sin_y
            nargs['chroma_x'] = cos_x
            nargs['chroma_y'] = cos_y
            nargs['detx_x'] = 0.
            nargs['detx_y'] = 0.
            nargs['dety_y'] = 0.
            nargs['dety_x'] = 0.
        else:
            nargs['no_detuning']  =  False
            nargs['q_x'] = Q_x
            nargs['q_y'] = Q_y
            nargs['chroma_x'] = chroma_x
            nargs['chroma_y'] = chroma_y
            nargs['detx_x'] = detx_x
            nargs['detx_y'] = detx_y
            nargs['dety_y'] = dety_y
            nargs['dety_x'] = dety_x

        if Q_s is not None:
            nargs['cos_s'] = np.cos(2.0*np.pi*Q_s)
            nargs['sin_s'] = np.sin(2.0*np.pi*Q_s)
        else:
            nargs['cos_s'] = 999
            nargs['sin_s'] = 0.

        nargs['beta_x_0'] = beta_x_0
        nargs['beta_y_0'] = beta_y_0
        nargs['beta_ratio_x'] = np.sqrt(beta_x_1/beta_x_0)
        nargs['beta_prod_x'] = np.sqrt(beta_x_1*beta_x_0)
        nargs['beta_ratio_y'] = np.sqrt(beta_y_1/beta_y_0)
        nargs['beta_prod_y'] = np.sqrt(beta_y_1*beta_y_0)
        nargs['alpha_x_0'] = alpha_x_0
        nargs['alpha_x_1'] = alpha_x_1
        nargs['alpha_y_0'] = alpha_y_0
        nargs['alpha_y_1'] = alpha_y_1
        nargs['disp_x_0'] = disp_x_0
        nargs['disp_x_1'] = disp_x_1
        nargs['disp_y_0'] = disp_y_0
        nargs['disp_y_1'] = disp_y_1
        nargs['beta_s'] = beta_s
        nargs['x_ref_0'] = x_ref_0
        nargs['x_ref_1'] = x_ref_1
        nargs['px_ref_0'] = px_ref_0
        nargs['px_ref_1'] = px_ref_1
        nargs['y_ref_0'] = y_ref_0
        nargs['y_ref_1'] = y_ref_1
        nargs['py_ref_0'] = py_ref_0
        nargs['py_ref_1'] = py_ref_1
        # acceleration with change of reference momentum
        nargs['energy_ref_increment'] = energy_ref_increment
        # acceleration without change of reference momentum
        nargs['energy_increment'] = energy_increment

        if damping_rate_x < 0.0 or damping_rate_y < 0.0 or damping_rate_s < 0.0:
            raise ValueError('Damping rates cannot be negative')
        if damping_rate_x > 0.0 or damping_rate_y > 0.0 or damping_rate_s > 0.0:
            nargs['uncorrelated_rad_damping'] = True
            nargs['damping_factor_x'] = 1.0-damping_rate_x/2.0
            nargs['damping_factor_y'] = 1.0-damping_rate_y/2.0
            nargs['damping_factor_s'] = 1.0-damping_rate_s/2.0
        else:
            nargs['uncorrelated_rad_damping'] = False

        if equ_emit_x < 0.0 or equ_emit_y < 0.0 or equ_emit_s < 0.0:
            raise ValueError('Equilibrium emittances cannot be negative')
        nargs['uncorrelated_gauss_noise'] = False
        nargs['gauss_noise_ampl_x'] = 0.0
        nargs['gauss_noise_ampl_px'] = 0.0
        nargs['gauss_noise_ampl_y'] = 0.0
        nargs['gauss_noise_ampl_py'] = 0.0
        nargs['gauss_noise_ampl_zeta'] = 0.0
        nargs['gauss_noise_ampl_delta'] = 0.0

        assert equ_emit_x >= 0.0
        assert equ_emit_y >= 0.0
        assert equ_emit_s >= 0.0

        if equ_emit_x > 0.0:
            assert alpha_x_1 == 0
            nargs['uncorrelated_gauss_noise'] = True
            nargs['gauss_noise_ampl_px'] = np.sqrt(equ_emit_x*damping_rate_x/beta_x_1)
            nargs['gauss_noise_ampl_x'] = beta_x_1*nargs['gauss_noise_ampl_px']
        if equ_emit_y > 0.0:
            assert alpha_y_1 == 0
            nargs['uncorrelated_gauss_noise'] = True
            nargs['gauss_noise_ampl_py'] = np.sqrt(equ_emit_y*damping_rate_y/beta_y_1)
            nargs['gauss_noise_ampl_y'] = beta_y_1*nargs['gauss_noise_ampl_py']
        if equ_emit_s > 0.0:
            nargs['uncorrelated_gauss_noise'] = True
            nargs['gauss_noise_ampl_delta'] = np.sqrt(equ_emit_s*damping_rate_s/beta_s)
            nargs['gauss_noise_ampl_zeta'] = beta_s*nargs['gauss_noise_ampl_delta']

        assert gauss_noise_ampl_x >= 0.0
        assert gauss_noise_ampl_px >= 0.0
        assert gauss_noise_ampl_y >= 0.0
        assert gauss_noise_ampl_py >= 0.0
        assert gauss_noise_ampl_zeta >= 0.0
        assert gauss_noise_ampl_delta >= 0.0

        if gauss_noise_ampl_x > 0.0 or gauss_noise_ampl_px > 0.0 or gauss_noise_ampl_y > 0.0 or gauss_noise_ampl_py > 0.0 or gauss_noise_ampl_zeta > 0.0 or gauss_noise_ampl_delta > 0.0:
            nargs['uncorrelated_gauss_noise'] = True
            nargs['gauss_noise_ampl_x'] = np.sqrt(nargs['gauss_noise_ampl_x']**2+gauss_noise_ampl_x**2)
            nargs['gauss_noise_ampl_px'] = np.sqrt(nargs['gauss_noise_ampl_px']**2+gauss_noise_ampl_px**2)
            nargs['gauss_noise_ampl_y'] = np.sqrt(nargs['gauss_noise_ampl_y']**2+gauss_noise_ampl_y**2)
            nargs['gauss_noise_ampl_py'] = np.sqrt(nargs['gauss_noise_ampl_py']**2+gauss_noise_ampl_py**2)
            nargs['gauss_noise_ampl_zeta'] = np.sqrt(nargs['gauss_noise_ampl_zeta']**2+gauss_noise_ampl_zeta**2)
            nargs['gauss_noise_ampl_delta'] = np.sqrt(nargs['gauss_noise_ampl_delta']**2+gauss_noise_ampl_delta**2)

        super().__init__(**nargs)

    @property
    def Q_s(self):
        return np.arccos(self.cos_s) / (2*np.pi)

    @property
    def beta_x_1(self):
        return self.beta_prod_x*self.beta_ratio_x

    @property
    def beta_y_1(self):
<<<<<<< HEAD
        return self.beta_prod_y*self.beta_ratio_y

class FirstOrderTaylorMap(BeamElement):

    '''
    First order Taylor map.

    Parameters
    ----------
    length : float
        length of the element in meters.
    m0 : array_like
        6x1 array of the zero order Taylor map coefficients.
    m1 : array_like
        6x6 array of the first order Taylor map coefficients.
    radiation_flag : int
        Flag for synchrotron radiation. 0 - no radiation, 1 - radiation on.

    '''

    isthick = True

    _xofields={
        'radiation_flag': xo.Int64,
        'length': xo.Float64,
        'm0': xo.Float64[6],
        'm1': xo.Float64[6,6]}

    _depends_on = [RandomUniform, RandomExponential]

    _extra_c_sources = [
        _pkg_root.joinpath('headers/constants.h'),
        _pkg_root.joinpath('headers/synrad_spectrum.h'),
        _pkg_root.joinpath('beam_elements/elements_src/firstordertaylormap.h')]

    _internal_record_class = SynchrotronRadiationRecord # not functional,
    # included for compatibility with Multipole

    def __init__(self, length = 0.0, m0 = None, m1 = None,radiation_flag=0,**nargs):
        nargs['radiation_flag'] = radiation_flag
        nargs['length'] = length
        if m0 is None:
            nargs['m0'] = np.zeros(6,dtype=np.float64)
        else:
            if len(np.shape(m0)) == 1 and np.shape(m0)[0] == 6:
                nargs['m0'] = m0
            else:
                raise ValueError(f'Wrong shape for m0: {np.shape(m0)}')
        if m1 is None:
            nargs['m1'] = np.eye(6,dtype=np.float64)
        else:
            if len(np.shape(m1)) == 2 and np.shape(m1)[0] == 6 and np.shape(m1)[1] == 6:
                nargs['m1'] = m1
            else:
                raise ValueError(f'Wrong shape for m1: {np.shape(m1)}')
        super().__init__(**nargs)


def _angle_from_trig(cos=None, sin=None, tan=None):
    """
    Given at least two values of (cos, sin, tan), return the angle in radians.
    Raises ValueError if the values are inconsistent.
    """
    sin_given, cos_given, tan_given = (trig is not None for trig in (sin, cos, tan))

    if sum([sin_given, cos_given, tan_given]) <= 1:
        raise ValueError('At least two of (cos, sin, tan) must be given')

    if sin_given and cos_given:
        tan = tan if tan_given else sin / cos
    elif sin_given and tan_given:
        cos = cos if cos_given else sin / tan
    elif cos_given and tan_given:
        sin = sin if sin_given else cos * tan

    if (not np.isclose(sin**2 + cos**2, 1, atol=1e-13)
            or not np.isclose(sin / cos, tan, atol=1e-13)):
        raise ValueError('Given values of sin, cos, tan are inconsistent '
                         'with each other.')

    angle = np.arctan2(sin, cos)
    return angle, cos, sin, tan


def _unregister_if_preset(ref):
    try:
        ref._manager.unregister(ref)
    except KeyError:
        pass


def _get_expr(knob):
    if knob is None:
        return 0
    if hasattr(knob, '_expr'):
        if knob._expr is None:
            return knob._get_value()
        return knob._expr
    if isinstance(knob, Number):
        return knob
    raise ValueError(f'Cannot get expression for {knob}.')


def _nonzero(val_or_expr):
    if isinstance(val_or_expr, Number):
        return val_or_expr != 0

    return val_or_expr._expr


def _get_order(array):
    nonzero_indices = np.where(array)
    if not np.any(nonzero_indices):
        return 0
    return np.max(nonzero_indices)
=======
        return self.beta_prod_y*self.beta_ratio_y
>>>>>>> 604a177f
<|MERGE_RESOLUTION|>--- conflicted
+++ resolved
@@ -1256,7 +1256,6 @@
         self.mode = 1
 
 
-
 class LineSegmentMap(BeamElement):
 
     _xofields={
@@ -1596,31 +1595,6 @@
                 raise ValueError(f'Wrong shape for m1: {np.shape(m1)}')
         super().__init__(**nargs)
 
-
-def _angle_from_trig(cos=None, sin=None, tan=None):
-    """
-    Given at least two values of (cos, sin, tan), return the angle in radians.
-    Raises ValueError if the values are inconsistent.
-    """
-    sin_given, cos_given, tan_given = (trig is not None for trig in (sin, cos, tan))
-
-    if sum([sin_given, cos_given, tan_given]) <= 1:
-        raise ValueError('At least two of (cos, sin, tan) must be given')
-
-    if sin_given and cos_given:
-        tan = tan if tan_given else sin / cos
-    elif sin_given and tan_given:
-        cos = cos if cos_given else sin / tan
-    elif cos_given and tan_given:
-        sin = sin if sin_given else cos * tan
-
-    if (not np.isclose(sin**2 + cos**2, 1, atol=1e-13)
-            or not np.isclose(sin / cos, tan, atol=1e-13)):
-        raise ValueError('Given values of sin, cos, tan are inconsistent '
-                         'with each other.')
-
-    angle = np.arctan2(sin, cos)
-    return angle, cos, sin, tan
 
 class LinearTransferMatrix(BeamElement):
     _xofields={
@@ -1828,63 +1802,7 @@
 
     @property
     def beta_y_1(self):
-<<<<<<< HEAD
         return self.beta_prod_y*self.beta_ratio_y
-
-class FirstOrderTaylorMap(BeamElement):
-
-    '''
-    First order Taylor map.
-
-    Parameters
-    ----------
-    length : float
-        length of the element in meters.
-    m0 : array_like
-        6x1 array of the zero order Taylor map coefficients.
-    m1 : array_like
-        6x6 array of the first order Taylor map coefficients.
-    radiation_flag : int
-        Flag for synchrotron radiation. 0 - no radiation, 1 - radiation on.
-
-    '''
-
-    isthick = True
-
-    _xofields={
-        'radiation_flag': xo.Int64,
-        'length': xo.Float64,
-        'm0': xo.Float64[6],
-        'm1': xo.Float64[6,6]}
-
-    _depends_on = [RandomUniform, RandomExponential]
-
-    _extra_c_sources = [
-        _pkg_root.joinpath('headers/constants.h'),
-        _pkg_root.joinpath('headers/synrad_spectrum.h'),
-        _pkg_root.joinpath('beam_elements/elements_src/firstordertaylormap.h')]
-
-    _internal_record_class = SynchrotronRadiationRecord # not functional,
-    # included for compatibility with Multipole
-
-    def __init__(self, length = 0.0, m0 = None, m1 = None,radiation_flag=0,**nargs):
-        nargs['radiation_flag'] = radiation_flag
-        nargs['length'] = length
-        if m0 is None:
-            nargs['m0'] = np.zeros(6,dtype=np.float64)
-        else:
-            if len(np.shape(m0)) == 1 and np.shape(m0)[0] == 6:
-                nargs['m0'] = m0
-            else:
-                raise ValueError(f'Wrong shape for m0: {np.shape(m0)}')
-        if m1 is None:
-            nargs['m1'] = np.eye(6,dtype=np.float64)
-        else:
-            if len(np.shape(m1)) == 2 and np.shape(m1)[0] == 6 and np.shape(m1)[1] == 6:
-                nargs['m1'] = m1
-            else:
-                raise ValueError(f'Wrong shape for m1: {np.shape(m1)}')
-        super().__init__(**nargs)
 
 
 def _angle_from_trig(cos=None, sin=None, tan=None):
@@ -1943,7 +1861,4 @@
     nonzero_indices = np.where(array)
     if not np.any(nonzero_indices):
         return 0
-    return np.max(nonzero_indices)
-=======
-        return self.beta_prod_y*self.beta_ratio_y
->>>>>>> 604a177f
+    return np.max(nonzero_indices)