# copyright ############################### #
# This file is part of the Xtrack Package.  #
# Copyright (c) CERN, 2021.                 #
# ######################################### #

import numpy as np
from numbers import Number
from scipy.special import factorial

import xobjects as xo
import xtrack as xt

from ..base_element import BeamElement
from ..random import RandomUniform, RandomExponential, RandomNormal
from ..general import _pkg_root, _print
from ..internal_record import RecordIndex, RecordIdentifier

class ReferenceEnergyIncrease(BeamElement):

    '''Beam element modeling a change of reference energy (acceleration,
    deceleration).

    Parameters
    ----------
    Delta_p0c : float
        Change in reference energy in eV. Default is ``0``.

    '''

    _xofields = {
        'Delta_p0c': xo.Float64}

    _extra_c_sources = [
        _pkg_root.joinpath('beam_elements/elements_src/referenceenergyincrease.h')]

    has_backtrack = True
    allow_rot_and_shift = False


class Marker(BeamElement):
    """A marker beam element with no effect on the particles.
    """

    _xofields = {
        '_dummy': xo.Int64}

    behaves_like_drift = True
    allow_backtrack = True
    has_backtrack = True
    allow_rot_and_shift = False

    _extra_c_sources = [
        "/*gpufun*/\n"
        "void Marker_track_local_particle(MarkerData el, LocalParticle* part0){}"
    ]


class Drift(BeamElement):
    '''Beam element modeling a drift section.

    Parameters
    ----------

    length : float
        Length of the drift section in meters. Default is ``0``.

    '''

    _xofields = {
        'length': xo.Float64}

    isthick = True
    behaves_like_drift = True
    has_backtrack = True
    allow_backtrack = True
    allow_rot_and_shift = False

    _extra_c_sources = [
        _pkg_root.joinpath('beam_elements/elements_src/drift.h'),
        _pkg_root.joinpath('beam_elements/elements_src/drift_elem.h'),
        ]

    @property
    def _thin_slice_class(self):
        return None

    @property
    def _thick_slice_class(self):
        return xt.DriftSlice

    @property
    def _drift_slice_class(self):
        return xt.DriftSlice


class Cavity(BeamElement):
    '''Beam element modeling an RF cavity.

    Parameters
    ----------
    voltage : float
        Voltage of the RF cavity in Volts. Default is ``0``.
    frequency : float
        Frequency of the RF cavity in Hertz. Default is ``0``.
    lag : float
        Phase seen by the reference particle in degrees. Default is ``0``.

    '''

    _xofields = {
        'voltage': xo.Float64,
        'frequency': xo.Float64,
        'lag': xo.Float64,
        'lag_taper': xo.Float64,
        'absolute_time': xo.Int64,
        }

    _extra_c_sources = [
        _pkg_root.joinpath('headers/constants.h'),
        _pkg_root.joinpath('beam_elements/elements_src/cavity.h')]

    has_backtrack = True


class XYShift(BeamElement):
    '''Beam element modeling an transverse shift of the reference system.

    Parameters
    ----------
    dx : float
        Horizontal shift in meters. Default is ``0``.
    dy : float
        Vertical shift in meters. Default is ``0``.

    '''
    _xofields = {
        'dx': xo.Float64,
        'dy': xo.Float64,
        }

    allow_backtrack = True
    has_backtrack = True
    allow_rot_and_shift = False

    _extra_c_sources = [
        _pkg_root.joinpath('beam_elements/elements_src/xyshift.h')]


class Elens(BeamElement):
    '''Beam element modeling a hollow electron lens.

    Parameters
    ----------
    inner_radius : float
        Inner radius of the electron lens in meters. Default is ``0``.
    outer_radius : float
        Outer radius of the electron lens in meters. Default is ``0``.
    current : float
        Current of the electron lens in Ampere. Default is ``0``.
    elens_length : float
        Length of the electron lens in meters. Default is ``0``.
    voltage : float
        Voltage of the electron lens in Volts. Default is ``0``.
    residual_kick_x : float
        Residual kick in the horizontal plane in radians. Default is ``0``.
    residual_kick_y : float
        Residual kick in the vertical plane in radians. Default is ``0``.
    coefficients_polynomial : array
        Array of coefficients of the polynomial. Default is ``[0]``.
    polynomial_order : int
        Order of the polynomial. Default is ``0``.

    '''

    _xofields={
        'current': xo.Float64,
        'inner_radius': xo.Field(xo.Float64, default=1.),
        'outer_radius': xo.Field(xo.Float64, default=1.),
        'elens_length': xo.Float64,
        'voltage': xo.Float64,
        'residual_kick_x': xo.Float64,
        'residual_kick_y': xo.Float64,
        'coefficients_polynomial': xo.Field(xo.Float64[:], default=[0]),
        'polynomial_order': xo.Float64,
    }

    has_backtrack = True

    _extra_c_sources = [
        _pkg_root.joinpath('beam_elements/elements_src/elens.h')]

    def __init__(self, _xobject=None, **kwargs):
        super().__init__(_xobject=_xobject, **kwargs)
        if _xobject is None:
            polynomial_order = len(self.coefficients_polynomial) - 1
            self.polynomial_order = polynomial_order


class NonLinearLens(BeamElement):
    '''
    Beam element modeling a non-linear lens with elliptic potential.
    See the corresponding element in MAD-X documentation.

    Parameters
    ----------
    knll : float
        Integrated strength of lens (m). The strength is parametrized so that
        the quadrupole term of the multipole expansion is k1=2*knll/cnll^2.
    cnll : float
        Focusing strength (m).
        The dimensional parameter of lens (m).
        The singularities of the potential are located at x=-cnll, +cnll and y=0.
    '''

    _xofields={
        'knll': xo.Float64,
        'cnll': xo.Float64,
    }

    _extra_c_sources = [
        _pkg_root.joinpath('headers/constants.h'),
        _pkg_root.joinpath('beam_elements/elements_src/nonlinearlens.h'),
    ]


class Wire(BeamElement):

    '''Beam element modeling a wire (used for long range beam-beam compensation).

    Parameters
    ----------

    L_phy : float
        Physical length of the wire in meters. Default is ``0``.
    L_int : float
        Interaction length of the wire in meters. Default is ``0``.
    current : float
        Current of the wire in Ampere. Default is ``0``.
    xma : float
        Horizontal position of the wire in meters. Default is ``0``.
    yma : float
        Vertical position of the wire in meters. Default is ``0``.
    post_subtract_px : float
        Horizontal post-subtraction kick in radians. Default is ``0``.
    post_subtract_py : float
        Vertical post-subtraction kick in radians. Default is ``0``.
    '''

    _xofields={
               'L_phy'  : xo.Float64,
               'L_int'  : xo.Float64,
               'current': xo.Float64,
               'xma'    : xo.Float64,
               'yma'    : xo.Float64,

               'post_subtract_px': xo.Float64,
               'post_subtract_py': xo.Float64,
              }

    _extra_c_sources = [
        _pkg_root.joinpath('headers/constants.h'),
        _pkg_root.joinpath('beam_elements/elements_src/wire.h'),
    ]


class SRotation(BeamElement):
    '''Beam element modeling an rotation of the reference system around the s axis.

    Parameters
    ----------

    angle : float
        Rotation angle in degrees. Default is ``0``.

    '''

    _xofields = {
        'cos_z': xo.Float64,
        'sin_z': xo.Float64,
        }

    allow_backtrack = True
    has_backtrack = True
    allow_rot_and_shift = False

    _extra_c_sources = [
        _pkg_root.joinpath('beam_elements/elements_src/track_srotation.h'),
        _pkg_root.joinpath('beam_elements/elements_src/srotation.h')]

    _store_in_to_dict = ['angle']
    _skip_in_to_dict = ['sin_z', 'cos_s']

    def __init__(self, angle=None, cos_z=None, sin_z=None, **kwargs):
        """
        If either angle or a sufficient number of trig values are given,
        calculate the missing values from the others. If more than necessary
        parameters are given, their consistency will be checked.
        """

        if '_xobject' in kwargs and kwargs['_xobject'] is not None:
            self.xoinitialize(**kwargs)
            return

        if angle is None and (cos_z is not None or sin_z is not None):
            anglerad, cos_angle, sin_angle, _ = _angle_from_trig(cos_z, sin_z)
        elif angle is not None:
            anglerad = angle / 180 * np.pi
        else:
            anglerad = 0.0

        if cos_z is None:
            cos_z = np.cos(anglerad)
        elif not np.isclose(cos_z, np.cos(anglerad), atol=1e-13):
            raise ValueError(f'cos_z does not match angle: {cos_z} vs {anglerad}')

        if sin_z is None:
            sin_z = np.sin(anglerad)
        elif not np.isclose(sin_z, np.sin(anglerad), atol=1e-13):
            raise ValueError('sin_z does not match angle')

        super().__init__(cos_z=cos_z, sin_z=sin_z, **kwargs)

    @property
    def angle(self):
        return np.arctan2(self.sin_z, self.cos_z) * (180.0 / np.pi)

    @angle.setter
    def angle(self, value):
        anglerad = value / 180 * np.pi
        self.cos_z = np.cos(anglerad)
        self.sin_z = np.sin(anglerad)


class XRotation(BeamElement):
    '''Beam element modeling an rotation of the reference system around the x axis.

    Parameters
    ----------

    angle : float
        Rotation angle in degrees. Default is ``0``.

    '''

    _xofields={
        'sin_angle': xo.Float64,
        'cos_angle': xo.Float64,
        'tan_angle': xo.Float64,
        }

    allow_backtrack = True
    has_backtrack = True
    allow_rot_and_shift = False

    _extra_c_sources = [
        _pkg_root.joinpath('beam_elements/elements_src/xrotation.h')]

    _store_in_to_dict = ['angle']
    _skip_in_to_dict = ['sin_angle', 'cos_angle', 'tan_angle']

    def __init__(
            self,
            angle=None,
            cos_angle=None,
            sin_angle=None,
            tan_angle=None,
            **kwargs,
    ):
        """
        If either angle or a sufficient number of trig values are given,
        calculate the missing values from the others. If more than necessary
        parameters are given, their consistency will be checked.
        """
        # Note MAD-X node_value('other_bv ') is ignored

        if '_xobject' in kwargs and kwargs['_xobject'] is not None:
            self.xoinitialize(**kwargs)
            return

        at_least_one_trig = sum(trig is not None for trig
                                in (cos_angle, sin_angle, tan_angle)) > 0

        if angle is None and at_least_one_trig:
            params = _angle_from_trig(cos_angle, sin_angle, tan_angle)
            anglerad, cos_angle, sin_angle, tan_angle = params
        elif angle is not None:
            anglerad = angle / 180 * np.pi
        else:
            anglerad = 0.0

        if cos_angle is None:
            cos_angle = np.cos(anglerad)
        elif not np.isclose(cos_angle, np.cos(anglerad), atol=1e-13):
            raise ValueError('cos_angle does not match angle')

        if sin_angle is None:
            sin_angle = np.sin(anglerad)
        elif not np.isclose(sin_angle, np.sin(anglerad), atol=1e-13):
            raise ValueError('sin_angle does not match angle')

        if tan_angle is None:
            tan_angle = np.tan(anglerad)
        elif not np.isclose(tan_angle, np.tan(anglerad), atol=1e-13):
            raise ValueError('tan_angle does not match angle')

        super().__init__(
            cos_angle=cos_angle, sin_angle=sin_angle, tan_angle=tan_angle,
            **kwargs)

    @property
    def angle(self):
        return np.arctan2(self.sin_angle,self.cos_angle) * (180.0 / np.pi)

    @angle.setter
    def angle(self, value):
        anglerad = value / 180 * np.pi
        self.cos_angle = np.cos(anglerad)
        self.sin_angle = np.sin(anglerad)
        self.tan_angle = np.tan(anglerad)


class YRotation(BeamElement):
    '''Beam element modeling an rotation of the reference system around the y axis.

    Parameters
    ----------

    angle : float
        Rotation angle in degrees. Default is ``0``.

    '''

    has_backtrack = True
    allow_backtrack = True
    allow_rot_and_shift = False

    _xofields={
        'sin_angle': xo.Float64,
        'cos_angle': xo.Float64,
        'tan_angle': xo.Float64,
        }

    _extra_c_sources = [
        _pkg_root.joinpath('beam_elements/elements_src/track_yrotation.h'),
        _pkg_root.joinpath('beam_elements/elements_src/yrotation.h')
    ]

    _store_in_to_dict = ['angle']
    _skip_in_to_dict = ['sin_angle', 'cos_angle', 'tan_angle']

    def __init__(
            self,
            angle=None,
            cos_angle=None,
            sin_angle=None,
            tan_angle=None,
            **kwargs,
    ):
        """
        If either angle or a sufficient number of trig values are given,
        calculate the missing values from the others. If more than necessary
        parameters are given, their consistency will be checked.
        """
        #Note MAD-X node_value('other_bv ') is ignored
        #     minus sign follows MAD-X convention

        if '_xobject' in kwargs and kwargs['_xobject'] is not None:
            self.xoinitialize(**kwargs)
            return

        at_least_one_trig = sum(
            trig is not None for trig
                in (cos_angle, sin_angle, tan_angle)
        ) > 0

        if angle is None and at_least_one_trig:
            params = _angle_from_trig(cos_angle, sin_angle, tan_angle)
            anglerad, cos_angle, sin_angle, tan_angle = params
        elif angle is not None:
            anglerad = angle / 180 * np.pi
        else:
            anglerad = 0.0
        anglerad = -anglerad

        if cos_angle is None:
            cos_angle = np.cos(anglerad)
        elif not np.isclose(cos_angle, np.cos(anglerad), atol=1e-13):
            raise ValueError('cos_angle does not match angle')

        if sin_angle is None:
            sin_angle = np.sin(anglerad)
        elif not np.isclose(sin_angle, np.sin(anglerad), atol=1e-13, rtol=0):
            raise ValueError('sin_angle does not match angle')

        if tan_angle is None:
            tan_angle = np.tan(anglerad)
        elif not np.isclose(tan_angle, np.tan(anglerad), atol=1e-13):
            raise ValueError('tan_angle does not match angle')

        super().__init__(
            cos_angle=cos_angle, sin_angle=sin_angle, tan_angle=tan_angle,
            **kwargs)

    @property
    def angle(self):
        return -np.arctan2(self.sin_angle, self.cos_angle) * (180.0 / np.pi)

    @angle.setter
    def angle(self, value):
        anglerad = -value / 180 * np.pi
        self.cos_angle = np.cos(anglerad)
        self.sin_angle = np.sin(anglerad)
        self.tan_angle = np.tan(anglerad)


class ZetaShift(BeamElement):
    '''Beam element modeling a time delay.

    Parameters
    ----------

    dzeta : float
        Time shift dzeta in meters. Default is ``0``.

    '''

    _xofields={
        'dzeta': xo.Float64,
        }

    has_backtrack = True
    allow_rot_and_shift = False

    _extra_c_sources = [
        _pkg_root.joinpath('beam_elements/elements_src/zetashift.h')]

    _store_in_to_dict = ['dzeta']


class SynchrotronRadiationRecord(xo.HybridClass):
    _xofields = {
        '_index': RecordIndex,
        'photon_energy': xo.Float64[:],
        'at_element': xo.Int64[:],
        'at_turn': xo.Int64[:],
        'particle_id': xo.Int64[:],
        'particle_delta': xo.Float64[:]
        }


class Multipole(BeamElement):
    '''Beam element modeling a thin magnetic multipole.

    Parameters
    ----------

    knl : array
        Normalized integrated strength of the normal components in units of m^-n.
    ksl : array
        Normalized integrated strength of the skew components in units of m^-n.
    order : int
        Order of the multipole. Default is ``0``.
    hxl : float
        Rotation angle of the reference trajectory in the horizontal plane in radians. Default is ``0``.
    length : float
        Length of the originating thick multipole. Default is ``0``.

    '''

    _xofields={
        'order': xo.Int64,
        'inv_factorial_order': xo.Float64,
        'length': xo.Float64,
        'hxl': xo.Float64,
        'radiation_flag': xo.Int64,
        'delta_taper': xo.Float64,
        'knl': xo.Float64[:],
        'ksl': xo.Float64[:],
        }

    _rename = {
        'order': '_order',
    }

    _skip_in_to_dict = ['_order', 'inv_factorial_order']  # defined by knl, etc.

    _depends_on = [RandomUniform, RandomExponential]

    _extra_c_sources = [
        _pkg_root.joinpath('headers/constants.h'),
        _pkg_root.joinpath('headers/synrad_spectrum.h'),
        _pkg_root.joinpath('beam_elements/elements_src/track_multipole.h'),
        _pkg_root.joinpath('beam_elements/elements_src/multipole.h')]

    _internal_record_class = SynchrotronRadiationRecord

    has_backtrack = True

    def __init__(self, order=None, knl=None, ksl=None, **kwargs):

        if '_xobject' in kwargs.keys() and kwargs['_xobject'] is not None:
            self.xoinitialize(**kwargs)
            return

        if order is None:
            order = 0

        if "bal" in kwargs.keys():
            if not "knl" in kwargs.keys() or not "ksl" in kwargs.keys():
                _bal = kwargs['bal']
                idxes = np.array([ii for ii in range(0, len(_bal), 2)])
                knl = [_bal[idx] * factorial(idx // 2, exact=True) for idx in idxes]
                ksl = [_bal[idx + 1] * factorial(idx // 2, exact=True) for idx in idxes]

        if 'hyl' in kwargs.keys():
            assert kwargs['hyl'] == 0.0, 'hyl is not supported anymore'

        len_knl = len(knl) if knl is not None else 0
        len_ksl = len(ksl) if ksl is not None else 0
        n = max((order + 1), max(len_knl, len_ksl))
        assert n > 0

        nknl = np.zeros(n, dtype=np.float64)
        nksl = np.zeros(n, dtype=np.float64)

        if knl is not None:
            if hasattr(knl, 'get'):
                knl = knl.get()
            nknl[: len(knl)] = np.array(knl)

        if ksl is not None:
            if hasattr(ksl, 'get'):
                ksl = ksl.get()
            nksl[: len(ksl)] = np.array(ksl)

        if 'delta_taper' not in kwargs.keys():
            kwargs['delta_taper'] = 0.0

        order = n - 1

        kwargs["knl"] = nknl
        kwargs["ksl"] = nksl
        kwargs["order"] = order
        kwargs["inv_factorial_order"] = 1.0 / factorial(order, exact=True)

        self.xoinitialize(**kwargs)

    @property
    def order(self):
        return self._order

    @order.setter
    def order(self, value):
        self._order = value
        self.inv_factorial_order = 1.0 / factorial(value, exact=True)

    def to_dict(self, copy_to_cpu=True):
        out = super().to_dict(copy_to_cpu=copy_to_cpu)

        # The constructor essentially overrides order if given knl or ksl
        # imply a higher one to the one given. Otherwise, knl and ksl are
        # resized, which at this stage means that the information about the
        # order (by which we understand the desired size of knl/ksl, which can
        # be different to the actual tracking order, as that can be changed
        # later) is essentially encoded in knl/ksl.
        # We should probably come up with a better way of handling this, but
        # in the meantime let's produce a minimal dict that allows to
        # reconstruct the xobject according to the rules outlined above.

        if 'knl' in out and np.allclose(out['knl'], 0, atol=1e-16):
            out.pop('knl', None)

        if 'ksl' in out and np.allclose(out['ksl'], 0, atol=1e-16):
            out.pop('ksl', None)

        if self.order != 0 and 'knl' not in out and 'ksl' not in out:
            out['order'] = self.order

        return out

    @property
    def hyl(self):
        raise ValueError("hyl is not anymore supported")

    @hyl.setter
    def hyl(self, value):
        raise ValueError("hyl is not anymore supported")


class SimpleThinQuadrupole(BeamElement):
    """An specialized version of Multipole to model a thin quadrupole
    (knl[0], ksl, hxl, are all zero).

    Parameters
    ----------
    knl : array
        Normalized integrated strength of the normal components in units of m^-n.
        Must be of length 2.

    """

    _xofields={
        'knl': xo.Field(xo.Float64[2], default=[0, 0]),
    }

    has_backtrack = True
    allow_rot_and_shift = False

    _extra_c_sources = [
        _pkg_root.joinpath('beam_elements/elements_src/simplethinquadrupole.h')]

    def __init__(self, **kwargs):
        knl = kwargs.get('knl')
        if kwargs.get('_xobject') is None and knl is not None:
            if len(knl) != 2:
                raise ValueError("For a quadrupole, len(knl) must be 2.")

        super().__init__(**kwargs)

    @property
    def hxl(self): return 0.0

    @property
    def length(self): return 0.0

    @property
    def radiation_flag(self): return 0.0

    @property
    def order(self): return 1

    @property
    def inv_factorial_order(self): return 1.0

    @property
    def ksl(self): return self._buffer.context.linked_array_type.from_array(
        np.array([0., 0.]),
        mode='readonly',
        container=self,
    )


class Bend(BeamElement):
    """
    Implementation of combined function magnet (i.e. a bending magnet with
    a quadrupole component).

    Parameters
    ----------
    k0 : float
        Strength of the horizontal dipolar component in units of m^-1.
    k1 : float
        Strength of the horizontal quadrupolar component in units of m^-2.
    h : float
        Curvature of the reference trajectory in units of m^-1.
    length : float
        Length of the element in units of m.
    knl : array
        Integrated strength of the high-order normal multipolar components
        (knl[0] and knl[1] should not be used).
    ksl : array
        Integrated strength of the high-order skew multipolar components
        (ksl[0] and ksl[1] should not be used).
    num_multipole_kicks : int
        Number of multipole kicks used to model high order multipolar
        components.

    """

    isthick = True
    has_backtrack = True

    _xofields = {
        'k0': xo.Float64,
        'k1': xo.Float64,
        'h': xo.Float64,
        'length': xo.Float64,
        'model': xo.Int64,
        'edge_entry_active': xo.Field(xo.Int64, default=1),
        'edge_exit_active': xo.Field(xo.Int64, default=1),
        'edge_entry_model': xo.Int64,
        'edge_exit_model': xo.Int64,
        'edge_entry_angle': xo.Float64,
        'edge_exit_angle': xo.Float64,
        'edge_entry_angle_fdown': xo.Float64,
        'edge_exit_angle_fdown': xo.Float64,
        'edge_entry_fint': xo.Float64,
        'edge_exit_fint': xo.Float64,
        'edge_entry_hgap': xo.Float64,
        'edge_exit_hgap': xo.Float64,
        'num_multipole_kicks': xo.Int64,
        'order': xo.Int64,
        'inv_factorial_order': xo.Float64,
        'knl': xo.Float64[5],
        'ksl': xo.Float64[5],
    }

    _skip_in_to_dict = ['_order', 'inv_factorial_order']  # defined by knl, etc.

    _rename = {
        'order': '_order',
        'model': '_model',
        'edge_entry_model': '_edge_entry_model',
        'edge_exit_model': '_edge_exit_model',
    }

    _extra_c_sources = [
        _pkg_root.joinpath('beam_elements/elements_src/drift.h'),
        _pkg_root.joinpath('beam_elements/elements_src/track_thick_bend.h'),
        _pkg_root.joinpath('beam_elements/elements_src/track_thick_cfd.h'),
        _pkg_root.joinpath('beam_elements/elements_src/track_yrotation.h'),
        _pkg_root.joinpath('beam_elements/elements_src/wedge_track.h'),
        _pkg_root.joinpath('beam_elements/elements_src/fringe_track.h'),
        _pkg_root.joinpath('beam_elements/elements_src/track_dipole_edge_linear.h'),
        _pkg_root.joinpath('beam_elements/elements_src/track_dipole_edge_nonlinear.h'),
        _pkg_root.joinpath('beam_elements/elements_src/track_bend.h'),
        _pkg_root.joinpath('beam_elements/elements_src/bend.h'),
    ]

    def __init__(self, **kwargs):

        if '_xobject' in kwargs.keys() and kwargs['_xobject'] is not None:
            self.xoinitialize(**kwargs)
            return

        model = kwargs.pop('model', None)

        knl = kwargs.get('knl', np.array([]))
        ksl = kwargs.get('ksl', np.array([]))
        order_from_kl = max(len(knl), len(ksl)) - 1
        order = kwargs.get('order', max(4, order_from_kl))

        if order > 4:
            raise NotImplementedError # Untested

        kwargs['knl'] = np.pad(knl, (0, 5 - len(knl)), 'constant')
        kwargs['ksl'] = np.pad(ksl, (0, 5 - len(ksl)), 'constant')

        self.xoinitialize(**kwargs)

        if model is not None:
            self.model = model
        self.order = order

    def to_dict(self, copy_to_cpu=True):
        out = super().to_dict(copy_to_cpu=copy_to_cpu)
        out.pop('_model')
        out['model'] = self.model

        # See the comment in Multiple.to_dict about knl/ksl/order dumping
        if 'knl' in out and np.allclose(out['knl'], 0, atol=1e-16):
            out.pop('knl', None)

        if 'ksl' in out and np.allclose(out['ksl'], 0, atol=1e-16):
            out.pop('ksl', None)

        if self.order != 0 and 'knl' not in out and 'ksl' not in out:
            out['order'] = self.order

        return out

    @property
    def order(self):
        return self._order

    @order.setter
    def order(self, value):
        self._order = value
        self.inv_factorial_order = 1.0 / factorial(value, exact=True)

    @property
    def model(self):
        return {
            0: 'adaptive',
            1: 'full',  # same as adaptive (for backward compatibility)
            2: 'bend-kick-bend',
            3: 'rot-kick-rot',
            4: 'expanded'
        }[self._model]

    @model.setter
    def model(self, value):
        assert value in ['adaptive', 'full', 'bend-kick-bend',
                            'rot-kick-rot', 'expanded']
        self._model = {
            'adaptive': 0,
            'full': 1,
            'bend-kick-bend': 2,
            'rot-kick-rot': 3,
            'expanded': 4
        }[value]

    @property
    def edge_entry_model(self):
        return {
            0: 'linear',
            1: 'full',
           -1: 'suppressed',
        }[self._edge_entry_model]

    @edge_entry_model.setter
    def edge_entry_model(self, value):
        assert value in ['linear', 'full', 'suppressed']
        self._edge_entry_model = {
            'linear': 0,
            'full': 1,
            'suppressed': -1,
        }[value]

    @property
    def edge_exit_model(self):
        return {
            0: 'linear',
            1: 'full',
           -1: 'suppressed',
        }[self._edge_exit_model]

    @edge_exit_model.setter
    def edge_exit_model(self, value):
        assert value in ['linear', 'full', 'suppressed']
        self._edge_exit_model = {
            'linear': 0,
            'full': 1,
            'suppressed': -1,
        }[value]

    @property
    def hxl(self): return self.h * self.length

    @property
    def radiation_flag(self): return 0.0

    @property
    def _thin_slice_class(self):
        return xt.ThinSliceBend

    @property
    def _thick_slice_class(self):
        return xt.ThickSliceBend

    @property
    def _drift_slice_class(self):
        return xt.DriftSliceBend

    @property
    def _entry_slice_class(self):
        return xt.ThinSliceBendEntry

    @property
    def _exit_slice_class(self):
        return xt.ThinSliceBendExit

    @property
    def _repr_fields(self):
        return ['length', 'k0', 'k1', 'h', 'model', 'knl', 'ksl',
                'edge_entry_active', 'edge_exit_active', 'edge_entry_model',
                'edge_exit_model', 'edge_entry_angle', 'edge_exit_angle',
                'edge_entry_angle_fdown', 'edge_exit_angle_fdown',
                'edge_entry_fint', 'edge_exit_fint', 'edge_entry_hgap',
                'edge_exit_hgap', 'shift_x', 'shift_y', 'rot_s_rad']


class Sextupole(BeamElement):

    """
    Sextupole element.

    Parameters
    ----------
    k2 : float
        Strength of the sextupole component in m^-3.
    k2s : float
        Strength of the skew sextupole component in m^-3.
    length : float
        Length of the element in meters.
    """

    isthick = True
    has_backtrack = True

    _xofields={
        'k2': xo.Float64,
        'k2s': xo.Float64,
        'length': xo.Float64,
    }

    _extra_c_sources = [
        _pkg_root.joinpath('beam_elements/elements_src/drift.h'),
        _pkg_root.joinpath('beam_elements/elements_src/sextupole.h'),
    ]

    @property
    def _thin_slice_class(self):
        return xt.ThinSliceSextupole

    @property
    def _thick_slice_class(self):
        return xt.ThickSliceSextupole

    @property
    def _drift_slice_class(self):
        return xt.DriftSliceSextupole


class Octupole(BeamElement):

    """
    Octupole element.

    Parameters
    ----------
    k3 : float
        Strength of the octupole component in m^-3.
    k3s : float
        Strength of the skew octupole component in m^-3.
    length : float
        Length of the element in meters.
    """

    isthick = True
    has_backtrack = True

    _xofields={
        'k3': xo.Float64,
        'k3s': xo.Float64,
        'length': xo.Float64,
    }

    _extra_c_sources = [
        _pkg_root.joinpath('beam_elements/elements_src/drift.h'),
        _pkg_root.joinpath('beam_elements/elements_src/octupole.h'),
    ]

    @property
    def _thin_slice_class(self):
        return xt.ThinSliceOctupole

    @property
    def _thick_slice_class(self):
        return xt.ThickSliceOctupole

    @property
    def _drift_slice_class(self):
        return xt.DriftSliceOctupole


class Quadrupole(BeamElement):
    """
    Quadrupole element.

    Parameters
    ----------
    k1 : float
        Strength of the quadrupole component in m^-2.
    k1s : float
        Strength of the skew quadrupole component in m^-2.
    length : float
        Length of the element in meters.
    """
    isthick = True
    has_backtrack = True

    _xofields = {
        'k1': xo.Float64,
        'k1s': xo.Float64,
        'length': xo.Float64,
    }

    _extra_c_sources = [
        _pkg_root.joinpath('beam_elements/elements_src/drift.h'),
        _pkg_root.joinpath('beam_elements/elements_src/track_thick_cfd.h'),
        _pkg_root.joinpath('beam_elements/elements_src/track_srotation.h'),
        _pkg_root.joinpath('beam_elements/elements_src/track_quadrupole.h'),
        _pkg_root.joinpath('beam_elements/elements_src/quadrupole.h'),
    ]

    def __init__(self, **kwargs):
        length = kwargs.get('length', 0)
        if kwargs.get('_xobject') is None and np.isclose(length, 0, atol=1e-13):
            raise ValueError("A thick element must have a non-zero length.")

        super().__init__(**kwargs)

    @classmethod
    def from_dict(cls, dct, **kwargs):
        if 'num_multipole_kicks' in dct:
            assert dct['num_multipole_kicks'] == 0
            dct.pop('num_multipole_kicks')
            dct.pop('knl', None)
            dct.pop('ksl', None)
            dct.pop('order', None)
            dct.pop('inv_factorial_order', None)

        return cls(**dct, **kwargs)

    @property
    def radiation_flag(self): return 0.0

    @property
    def _thin_slice_class(self):
        return xt.ThinSliceQuadrupole

    @property
    def _thick_slice_class(self):
        return xt.ThickSliceQuadrupole

    @property
    def _drift_slice_class(self):
        return xt.DriftSliceQuadrupole


class Solenoid(BeamElement):
    """Solenoid element.

    Parameters
    ----------
    length : float
        Length of the element in meters.
    ks : float
        Strength of the solenoid component in rad / m. Only to be specified
        when the element is thin, i.e. when `length` is 0.
    ksi : float
        Integrated strength of the solenoid component in rad.
    """
    isthick = True
    has_backtrack = True

    _xofields = {
        'length': xo.Float64,
        'ks': xo.Float64,
        'ksi': xo.Float64,
        'radiation_flag': xo.Int64,
    }

    _extra_c_sources = [
        _pkg_root.joinpath('headers/synrad_spectrum.h'),
        _pkg_root.joinpath('beam_elements/elements_src/drift.h'),
        _pkg_root.joinpath('beam_elements/elements_src/track_solenoid.h'),
        _pkg_root.joinpath('beam_elements/elements_src/solenoid.h'),
    ]

    _depends_on = [RandomUniform, RandomExponential]

    _internal_record_class = SynchrotronRadiationRecord

    def __init__(self, **kwargs):
        """Solenoid element.

        Parameters
        ----------
        length : float
            Length of the element in meters.
        ks : float
            Strength of the solenoid component in rad / m. Only to be specified
            when the element is thin, i.e. when `length` is 0.
        ksi : float
            Integrated strength of the solenoid component in rad.
        """
        if kwargs.get('_xobject') is not None:
            super().__init__(**kwargs)
            return

        if kwargs.get('ksi', 0) != 0:
            # Fail when trying to create a thin solenoid, as these are not
            # tested yet
            raise NotImplementedError('Thin solenoids are not implemented yet.')
            # self.isthick = False

        if kwargs.get('ksi') and kwargs.get('length'):
            raise ValueError(
                "The parameter `ksi` can only be specified when `length` == 0."
            )

        self.xoinitialize(**kwargs)

    @property
    def _thick_slice_class(self):
        return xt.ThickSliceSolenoid


class CombinedFunctionMagnet:

    def __init__(self, *args, **kwargs):
        raise TypeError('`CombinedFunctionMagnet` is supported anymore. '
                        'Use `Bend` instead.')

    @classmethod
    def from_dict(cls, dct):
        return Bend(**dct)


class Fringe(BeamElement):
    """Fringe field element.

    Parameters
    ----------
    fint : float
        Fringe field integral in units of m^-1.
    hgap : float
        Half gap in units of m.
    k : float
        Normalized integrated strength of the normal component in units of 1/m.
    """

    _xofields = {
        'fint': xo.Float64,
        'hgap': xo.Float64,
        'k': xo.Float64,
    }

    _extra_c_sources = [
        _pkg_root.joinpath('beam_elements/elements_src/fringe_track.h'),
        _pkg_root.joinpath('beam_elements/elements_src/fringe.h'),
    ]

    def __init__(self, **kwargs):
        raise NotImplementedError


class Wedge(BeamElement):
    """Wedge field element.

    Parameters
    ----------
    angle : float
        Angle of the wedge in radians.
    k : float
        Normalized integrated strength of the normal component in units of 1/m.
    """

    _xofields = {
        'angle': xo.Float64,
        'k': xo.Float64,
    }

    _extra_c_sources = [
        _pkg_root.joinpath('beam_elements/elements_src/track_yrotation.h'),
        _pkg_root.joinpath('beam_elements/elements_src/wedge_track.h'),
        _pkg_root.joinpath('beam_elements/elements_src/wedge.h'),
    ]


class SimpleThinBend(BeamElement):

    """A specialized version of Multipole to model a thin bend (ksl, hyl are all zero).

    Parameters
    ----------
    knl : array
        Normalized integrated strength of the normal components in units of m^-n.
        Must be of length 1.
    hxl : float
        Rotation angle of the reference trajectory in the horizontal plane in
        radians. Default is ``0``.
    length : float
        Length of the originating thick bend. Default is ``0``.
    """

    _xofields={
        'knl': xo.Float64[1],
        'hxl': xo.Float64,
        'length': xo.Float64,
    }

    has_backtrack = True
    allow_rot_and_shift = False

    _extra_c_sources = [
        _pkg_root.joinpath('beam_elements/elements_src/simplethinbend.h')]

    def __init__(self, **kwargs):
        knl = kwargs.get('knl')
        if kwargs.get('_xobject') is None and knl is not None:
            if len(knl) != 1:
                raise ValueError("For a simple thin bend, len(knl) must be 1.")

        super().__init__(**kwargs)

    @property
    def radiation_flag(self): return 0.0

    @property
    def order(self): return 0

    @property
    def inv_factorial_order(self): return 1.0

    @property
    def ksl(self): return self._buffer.context.linked_array_type.from_array(
        np.array([0., 0.]),
        mode='readonly',
        container=self,
    )


class RFMultipole(BeamElement):
    """Beam element modeling a thin modulated multipole, with strengths
    dependent on the z coordinate:

    Parameters
    ----------
    order : int
        Order of the multipole. Default is ``0``.
    knl : array
        Normalized integrated strength of the normal components in units of m^-n.
        Must be of length ``order+1``.
    ksl : array
        Normalized integrated strength of the skew components in units of m^-n.
        Must be of length ``order+1``.
    pn : array
        Phase of the normal components in degrees. Must be of length ``order+1``.
    ps : array
        Phase of the skew components in degrees. Must be of length ``order+1``.
    voltage : float
        Longitudinal voltage. Default is ``0``.
    lag : float
        Longitudinal phase seen by the reference particle. Default is ``0``.
    frequency : float
        Frequency in Hertz. Default is ``0``.
    """

    _xofields={
        'order': xo.Int64,
        'voltage': xo.Float64,
        'frequency': xo.Float64,
        'lag': xo.Float64,
        'knl': xo.Float64[:],
        'ksl': xo.Float64[:],
        'pn': xo.Float64[:],
        'ps': xo.Float64[:],
    }

    has_backtrack = True

    _extra_c_sources = [
        _pkg_root.joinpath('headers/constants.h'),
        _pkg_root.joinpath('beam_elements/elements_src/rfmultipole.h')]

    def __init__(self, **kwargs):
        if 'p' in kwargs:
            raise ValueError("`p` in RF Multipole is not supported anymore")

        if 'bal' in kwargs:
            raise ValueError("`bal` in RF Multipole is not supported anymore")

        order = kwargs.get('order', 0)
        knl = np.array(kwargs.get('knl', [0]))
        ksl = np.array(kwargs.get('ksl', [0]))
        pn = np.array(kwargs.get('pn', [0]))
        ps = np.array(kwargs.get('ps', [0]))
        n = max(order + 1, len(knl), len(ksl), len(pn), len(ps))

        nknl = np.zeros(n, dtype=np.float64)
        nksl = np.zeros(n, dtype=np.float64)
        npn = np.zeros(n, dtype=np.float64)
        nps = np.zeros(n, dtype=np.float64)

        if knl is not None:
            nknl[: len(knl)] = np.array(knl)

        if ksl is not None:
            nksl[: len(ksl)] = np.array(ksl)

        if pn is not None:
            npn[: len(pn)] = np.array(pn)

        if ps is not None:
            nps[: len(ps)] = np.array(ps)

        order = n - 1

        kwargs["knl"] = nknl
        kwargs["ksl"] = nksl
        kwargs["pn"] = npn
        kwargs["ps"] = nps
        kwargs["order"] = order

        self.xoinitialize(**kwargs)


class DipoleEdge(BeamElement):
    """Beam element modeling a dipole edge (see MAD-X manual for detaild description).

    Parameters
    ----------
    k : float
        Strength in 1/m.
    e1 : float
        Face angle in rad.
    hgap : float
        Equivalent gap in m.
    fint : float
        Fringe integral.
    e1_fd : float
        Term added to e1 only for the linear mode and only in the vertical
        plane to account for non-zero angle in the closed orbit when entering
        the fringe field (feed down effect).
    model : str
        Model to be used for the edge. It can be 'linear', 'full' or 'suppress'.
        Default is 'linear'.
    side : str
        Side of the bend on which the edge is located. It can be 'entry' or
        'exit'. Default is 'entry'.
    """

    _xofields = {
        'r21': xo.Float64,
        'r43': xo.Float64,
        'hgap': xo.Float64,
        'k': xo.Float64,
        'e1': xo.Float64,
        'e1_fd': xo.Float64,
        'fint': xo.Float64,
        'model': xo.Int64,
        'side': xo.Int64,
        'delta_taper': xo.Float64,
    }

    _extra_c_sources = [
        _pkg_root.joinpath('beam_elements/elements_src/track_yrotation.h'),
        _pkg_root.joinpath('beam_elements/elements_src/wedge_track.h'),
        _pkg_root.joinpath('beam_elements/elements_src/fringe_track.h'),
        _pkg_root.joinpath('beam_elements/elements_src/track_dipole_edge_linear.h'),
        _pkg_root.joinpath('beam_elements/elements_src/track_dipole_edge_nonlinear.h'),
        _pkg_root.joinpath('beam_elements/elements_src/dipoleedge.h')]

    has_backtrack = True

    _rename = {
        'r21': '_r21',
        'r43': '_r43',
        'hgap': '_hgap',
        'k': '_k',
        'e1': '_e1',
        'e1_fd': '_e1_fd',
        'fint': '_fint',
        'model': '_model',
        'side': '_side',
    }

    def __init__(
        self,
        k=None,
        e1=None,
        e1_fd=None,
        hgap=None,
        fint=None,
        model=None,
        side=None,
        **kwargs
    ):

        if '_xobject' in kwargs.keys() and kwargs['_xobject'] is not None:
            self.xoinitialize(**kwargs)
            return

        # For backward compatibility
        if 'h' in kwargs.keys():
            assert k is None
            k = kwargs.pop('h')
        if '_h' in kwargs.keys():
            kwargs['_k'] = kwargs.pop('_h')

        self.xoinitialize(**kwargs)
        if '_xobject' in kwargs.keys() and kwargs['_xobject'] is not None:
            return

        if hgap is not None:
            self._hgap = hgap
        if k is not None:
            self._k = k
        if e1 is not None:
            self._e1 = e1
        if e1_fd is not None:
            self._e1_fd = e1_fd
        if fint is not None:
            self._fint = fint
        if model is not None:
            self.model = model
        if side is not None:
            self.side = side

        self._update_r21_r43()

    def to_dict(self, copy_to_cpu=True):
        scalar_fields = ['k', 'e1', 'e1_fd', 'hgap', 'fint']

        out = {'__class__': type(self).__name__}

        for field_name in scalar_fields:
            value = getattr(self, field_name)
            if not np.isclose(value, 0, atol=1e-16):
                out[field_name] = value

        if self._model != 0:
            out['model'] = self.model

        if self._side != 0:
            out['side'] = self.side

        return out

    def _update_r21_r43(self):
        corr = np.float64(2.0) * self.k * self.hgap * self.fint
        r21 = self.k * np.tan(self.e1)
        e1_v = self.e1 + self.e1_fd
        temp = corr / np.cos(e1_v) * (
            np.float64(1) + np.sin(e1_v) * np.sin(e1_v))
        r43 = -self.k * np.tan(e1_v - temp)
        self._r21 = r21
        self._r43 = r43

    @property
    def k(self):
        return self._k

    @k.setter
    def k(self, value):
        self._k = value
        self._update_r21_r43()

    @property
    def e1(self):
        return self._e1

    @e1.setter
    def e1(self, value):
        self._e1 = value
        self._update_r21_r43()

    @property
    def e1_fd(self):
        return self._e1_fd

    @e1_fd.setter
    def e1_fd(self, value):
        self._e1_fd = value
        self._update_r21_r43()

    @property
    def hgap(self):
        return self._hgap

    @hgap.setter
    def hgap(self, value):
        self._hgap = value
        self._update_r21_r43()

    @property
    def fint(self):
        return self._fint

    @fint.setter
    def fint(self, value):
        self._fint = value
        self._update_r21_r43()

    @property
    def r21(self):
        return self._r21

    @property
    def r43(self):
        return self._r43

    @property
    def model(self):
        return {
            0: 'linear',
            1: 'full',
           -1: 'suppressed',
        }[self._model]

    @model.setter
    def model(self, value):
        assert value in ['linear', 'full', 'suppressed']
        self._model = {
            'linear': 0,
            'full': 1,
            'suppressed': -1,
        }[value]

    @property
    def side(self):
        return {
            0: 'entry',
            1: 'exit',
        }[self._side]

    @side.setter
    def side(self, value):
        assert value in ['entry', 'exit']
        self._side = {
            'entry': 0,
            'exit': 1,
        }[value]


class LineSegmentMap(BeamElement):

    _xofields={
        'length': xo.Float64,

        'qx': xo.Float64,
        'qy': xo.Float64,

        'dqx': xo.Float64,
        'dqy': xo.Float64,
        'det_xx': xo.Float64,
        'det_xy': xo.Float64,
        'det_yy': xo.Float64,
        'det_yx': xo.Float64,

        'betx': xo.Float64[2],
        'bety': xo.Float64[2],
        'alfx': xo.Float64[2],
        'alfy': xo.Float64[2],

        'dx': xo.Float64[2],
        'dpx': xo.Float64[2],
        'dy': xo.Float64[2],
        'dpy': xo.Float64[2],

        'x_ref': xo.Float64[2],
        'px_ref': xo.Float64[2],
        'y_ref': xo.Float64[2],
        'py_ref': xo.Float64[2],

        'energy_ref_increment': xo.Float64,
        'energy_increment': xo.Float64,
        'uncorrelated_rad_damping': xo.Int64,
        'damping_factor_x':xo.Float64,
        'damping_factor_y':xo.Float64,
        'damping_factor_s':xo.Float64,
        'uncorrelated_gauss_noise': xo.Int64,
        'gauss_noise_ampl_x':xo.Float64,
        'gauss_noise_ampl_px':xo.Float64,
        'gauss_noise_ampl_y':xo.Float64,
        'gauss_noise_ampl_py':xo.Float64,
        'gauss_noise_ampl_zeta':xo.Float64,
        'gauss_noise_ampl_delta':xo.Float64,

        'longitudinal_mode_flag': xo.Int64,
        'qs': xo.Float64,
        'bets': xo.Float64,
        'momentum_compaction_factor': xo.Float64,
        'slippage_length': xo.Float64,
        'voltage_rf': xo.Float64[:],
        'frequency_rf': xo.Float64[:],
        'lag_rf': xo.Float64[:],
    }

    _depends_on = [RandomNormal]
    isthick = True

    # _rename = {
    #     'cos_s': '_cos_s',
    #     'sin_s': '_sin_s',
    #     'bets': '_bets',
    #     'longitudinal_mode_flag': '_longitudinal_mode_flag',
    # }

    _extra_c_sources = [
        _pkg_root.joinpath('headers/constants.h'),
        _pkg_root.joinpath('beam_elements/elements_src/linesegmentmap.h')]

    def __init__(self, length=None, qx=0, qy=0,
            betx=1., bety=1., alfx=0., alfy=0.,
            dx=0., dpx=0., dy=0., dpy=0.,
            x_ref=0.0, px_ref=0.0, y_ref=0.0, py_ref=0.0,
            longitudinal_mode=None,
            qs=None, bets=None,
            momentum_compaction_factor=None,
            slippage_length=None,
            voltage_rf=None, frequency_rf=None, lag_rf=None,
            dqx=0.0, dqy=0.0,
            det_xx=0.0, det_xy=0.0, det_yy=0.0, det_yx=0.0,
            energy_increment=0.0, energy_ref_increment=0.0,
            damping_rate_x = 0.0, damping_rate_y = 0.0, damping_rate_s = 0.0,
            equ_emit_x = 0.0, equ_emit_y = 0.0, equ_emit_s = 0.0,
            gauss_noise_ampl_x=0.0,gauss_noise_ampl_px=0.0,
            gauss_noise_ampl_y=0.0,gauss_noise_ampl_py=0.0,
            gauss_noise_ampl_zeta=0.0,gauss_noise_ampl_delta=0.0,
            **nargs):

        '''
        Map representing a simplified segment of a beamline.

        Parameters
        ----------
        length : float
            Length of the segment in meters.
        qx : float
            Horizontal tune or phase advance of the segment.
        qy : float
            Vertical tune or phase advance of the segment.
        betx : tuple of length 2 or float
            Horizontal beta function at the entrance and exit of the segment.
            If a float is given, the same value is used for both entrance and exit.
        bety : tuple of length 2 or float
            Vertical beta function at the entrance and exit of the segment.
            If a float is given, the same value is used for both entrance and exit.
        alfx : tuple of length 2 or float
            Horizontal alpha function at the entrance and exit of the segment.
            If a float is given, the same value is used for both entrance and exit.
        alfy : tuple of length 2 or float
            Vertical alpha function at the entrance and exit of the segment.
            If a float is given, the same value is used for both entrance and exit.
        dx : tuple of length 2 or float
            Horizontal dispersion at the entrance and exit of the segment.
            If a float is given, the same value is used for both entrance and exit.
        dpx : tuple of length 2 or float
            Px dispersion at the entrance and exit of the segment.
            If a float is given, the same value is used for both entrance and exit.
        dy : tuple of length 2 or float
            Vertical dispersion at the entrance and exit of the segment.
            If a float is given, the same value is used for both entrance and exit.
        dpy : tuple of length 2 or float
            Py dispersion at the entrance and exit of the segment.
            If a float is given, the same value is used for both entrance and exit.
        x_ref : tuple of length 2 or float
            Horizontal position of the reference position at the entrance and
            exit of the segment (it is the closed orbit no other effects are
            present that perturb the closed orbit).
            If a float is given, the same value is used for both entrance and exit.
        px_ref : tuple of length 2 or float
            Px coordinate of the reference position at the entrance and
            exit of the segment (it is the closed orbit no other effects are
            present that perturb the closed orbit).
            If a float is given, the same value is used for both entrance and exit.
        y_ref : tuple of length 2 or float
            Vertical position of the reference position at the entrance and
            exit of the segment (it is the closed orbit no other effects are
            present that perturb the closed orbit).
            If a float is given, the same value is used for both entrance and exit.
        py_ref : tuple of length 2 or float
            Py coordinate of the reference position at the entrance and
            exit of the segment (it is the closed orbit no other effects are
            present that perturb the closed orbit).
            If a float is given, the same value is used for both entrance and exit.
        longitudinal_mode : str
            Longitudinal mode of the segment. Can be one of ``'linear_fixed_qs'``,
            ``'nonlinear'``, ``'linear_fixed_rf'`` or ``'frozen'``.
        qs : float
            Synchrotron tune of the segment. Only used if ``longitudinal_mode``
            is ``'linear_fixed_qs'``.
        bets : float
            Synchrotron beta function of the segment (positive above transition,
            negative below transition). Only used if ``longitudinal_mode``
            is ``'linear_fixed_qs'``.
        momentum_compaction_factor : float
            Momentum compaction factor of the segment. Only used if
            ``longitudinal_mode`` is ``'nonlinear'`` or ``'linear_fixed_rf'``.
        slippage_length : float
            Slippage length of the segment. Only used if ``longitudinal_mode``
            is ``'nonlinear'`` or ``'linear_fixed_rf'``. If not given, the
            ``length`` of the segment is used.
        voltage_rf : list of float
            List of voltages of the RF kicks in the segment. Only used if
            ``longitudinal_mode`` is ``'nonlinear'`` or ``'linear_fixed_rf'``.
        frequency_rf : list of float
            List of frequencies of the RF kicks in the segment. Only used if
            ``longitudinal_mode`` is ``'nonlinear'`` or ``'linear_fixed_rf'``.
        lag_rf : list of float
            List of lag of the RF kicks in the segment. Only used if
            ``longitudinal_mode`` is ``'nonlinear'`` or ``'linear_fixed_rf'``.
        dqx : float
            Horizontal chromaticity of the segment.
        dqy : float
            Vertical chromaticity of the segment.
        det_xx : float
            Anharmonicity xx coefficient (i.e. dqx / dJx, where Jx is the horizontal
            action). Optional, default is ``0``.
        det_xy : float
            Anharmonicity xy coefficient (i.e. dqx / dJy, where Jy is the vertical
            action). Optional, default is ``0``.
        det_yx : float
            Anharmonicity yx coefficient (i.e. dqy / dJx, where Jx is the horizontal
            action). Optional, default is ``0``.
        det_yy : float
            Anharmonicity yy coefficient (i.e. dqy / dJy, where Jy is the vertical
            action). Optional, default is ``0``.
        energy_increment : float
            Energy increment of the segment in eV.
        energy_ref_increment : float
            Increment of the reference energy in eV.
        damping_rate_x : float
            Horizontal damping rate on the particles motion defined such that
            emit_x = emit_x(n=0) * exp(-damping_rate_x * n) where n is the turn
            number. Optional, default is ``0``.
        damping_rate_y : float
            Vertical damping rate on the particles motion defined such that
            emit_y = emit_y(n=0) * exp(-damping_rate_y * n) where n is the turn
            number. Optional, default is ``0``.
        damping_rate_s : float
            Longitudinal damping rate on the particles motion defined such that
            emit_s = emit_s(n=0) * exp(-damping_rate_s * n) where n is the turn
            number. Optional, default is ``0``.
        equ_emit_x : float
            Horizontal equilibrium emittance (geometric). Optional.
        equ_emit_y : float
            Vertical equilibrium emittance (geometric). Optional.
        equ_emit_s : float
            Longitudinal equilibrium emittance (geometric). Optional.
        gauss_noise_ampl_x : float
            Amplitude of Gaussian noise on the horizontal position. Optional, default is ``0``.
        gauss_noise_ampl_px : float
            Amplitude of Gaussian noise on the horizontal momentum. Optional, default is ``0``.
        gauss_noise_ampl_y : float
            Amplitude of Gaussian noise on the vertical position. Optional, default is ``0``.
        gauss_noise_ampl_py : float
            Amplitude of Gaussian noise on the vertical momentum. Optional, default is ``0``.
        gauss_noise_ampl_zeta : float
            Amplitude of Gaussian noise on the longitudinal position. Optional, default is ``0``.
        gauss_noise_ampl_delta : float
            Amplitude of Gaussian noise on the longitudinal momentum. Optional, default is ``0``.

        '''

        if '_xobject' in nargs.keys() and nargs['_xobject'] is not None:
            self._xobject = nargs['_xobject']
            return

        assert longitudinal_mode in [
            'linear_fixed_qs', 'nonlinear', 'linear_fixed_rf', 'frozen', None]

        nargs['qx'] = qx
        nargs['qy'] = qy
        nargs['dqx'] = dqx
        nargs['dqy'] = dqy
        nargs['det_xx'] = det_xx
        nargs['det_xy'] = det_xy
        nargs['det_yy'] = det_yy
        nargs['det_yx'] = det_yx
        nargs['length'] = length

        if longitudinal_mode is None:
            if qs is not None:
                longitudinal_mode = 'linear_fixed_qs'
            elif voltage_rf is not None:
                longitudinal_mode = 'nonlinear'
            else:
                longitudinal_mode = 'frozen'

        if longitudinal_mode == 'linear_fixed_qs':
            assert qs is not None
            assert bets is not None
            assert momentum_compaction_factor is None
            assert voltage_rf is None
            assert frequency_rf is None
            assert lag_rf is None
            nargs['longitudinal_mode_flag'] = 1
            nargs['qs'] = qs
            nargs['bets'] = bets
            nargs['voltage_rf'] = [0]
            nargs['frequency_rf'] = [0]
            nargs['lag_rf'] = [0]
        elif longitudinal_mode == 'nonlinear' or longitudinal_mode == 'linear_fixed_rf':
            assert voltage_rf is not None
            assert frequency_rf is not None
            assert lag_rf is not None
            assert momentum_compaction_factor is not None
            assert qs is None
            assert bets is None

            if slippage_length is None:
                assert length is not None
                nargs['slippage_length'] = length
            else:
                nargs['slippage_length'] = slippage_length

            if longitudinal_mode == 'nonlinear':
                nargs['longitudinal_mode_flag'] = 2
            elif longitudinal_mode == 'linear_fixed_rf':
                nargs['longitudinal_mode_flag'] = 3

            nargs['voltage_rf'] = voltage_rf
            nargs['frequency_rf'] = frequency_rf
            nargs['lag_rf'] = lag_rf
            nargs['momentum_compaction_factor'] = momentum_compaction_factor
            for nn in ['frequency_rf', 'lag_rf', 'voltage_rf']:
                if np.isscalar(nargs[nn]):
                    nargs[nn] = [nargs[nn]]

            assert (len(nargs['frequency_rf'])
                    == len(nargs['lag_rf'])
                    == len(nargs['voltage_rf']))

            if longitudinal_mode == 'linear_fixed_rf':
                assert len(nargs['frequency_rf']) == 1

        elif longitudinal_mode == 'frozen':
            nargs['longitudinal_mode_flag'] = 0
            nargs['voltage_rf'] = [0]
            nargs['frequency_rf'] = [0]
            nargs['lag_rf'] = [0]
        else:
            raise ValueError('longitudinal_mode must be one of "linear_fixed_qs", "nonlinear" or "frozen"')


        if np.isscalar(betx): betx = [betx, betx]
        else: assert len(betx) == 2

        if np.isscalar(bety): bety = [bety, bety]
        else: assert len(bety) == 2

        if np.isscalar(alfx): alfx = [alfx, alfx]
        else: assert len(alfx) == 2

        if np.isscalar(alfy): alfy = [alfy, alfy]
        else: assert len(alfy) == 2

        if np.isscalar(dx): dx = [dx, dx]
        else: assert len(dx) == 2

        if np.isscalar(dpx): dpx = [dpx, dpx]
        else: assert len(dpx) == 2

        if np.isscalar(dy): dy = [dy, dy]
        else: assert len(dy) == 2

        if np.isscalar(dpy): dpy = [dpy, dpy]
        else: assert len(dpy) == 2

        if np.isscalar(x_ref): x_ref = [x_ref, x_ref]
        else: assert len(x_ref) == 2

        if np.isscalar(px_ref): px_ref = [px_ref, px_ref]
        else: assert len(px_ref) == 2

        if np.isscalar(y_ref): y_ref = [y_ref, y_ref]
        else: assert len(y_ref) == 2

        if np.isscalar(py_ref): py_ref = [py_ref, py_ref]
        else: assert len(py_ref) == 2

        nargs['betx'] = betx
        nargs['bety'] = bety
        nargs['alfx'] = alfx
        nargs['alfy'] = alfy
        nargs['dx'] = dx
        nargs['dpx'] = dpx
        nargs['dy'] = dy
        nargs['dpy'] = dpy
        nargs['x_ref'] = x_ref
        nargs['px_ref'] = px_ref
        nargs['y_ref'] = y_ref
        nargs['py_ref'] = py_ref

        # acceleration with change of reference momentum
        nargs['energy_ref_increment'] = energy_ref_increment
        # acceleration without change of reference momentum
        nargs['energy_increment'] = energy_increment

        if damping_rate_x < 0.0 or damping_rate_y < 0.0 or damping_rate_s < 0.0:
            raise ValueError('Damping rates cannot be negative')
        if damping_rate_x > 0.0 or damping_rate_y > 0.0 or damping_rate_s > 0.0:
            nargs['uncorrelated_rad_damping'] = True
            nargs['damping_factor_x'] = 1.0-damping_rate_x/2.0
            nargs['damping_factor_y'] = 1.0-damping_rate_y/2.0
            nargs['damping_factor_s'] = 1.0-damping_rate_s/2.0
        else:
            nargs['uncorrelated_rad_damping'] = False

        if equ_emit_x < 0.0 or equ_emit_y < 0.0 or equ_emit_s < 0.0:
            raise ValueError('Equilibrium emittances cannot be negative')
        nargs['uncorrelated_gauss_noise'] = False
        nargs['gauss_noise_ampl_x'] = 0.0
        nargs['gauss_noise_ampl_px'] = 0.0
        nargs['gauss_noise_ampl_y'] = 0.0
        nargs['gauss_noise_ampl_py'] = 0.0
        nargs['gauss_noise_ampl_zeta'] = 0.0
        nargs['gauss_noise_ampl_delta'] = 0.0

        assert equ_emit_x >= 0.0
        assert equ_emit_y >= 0.0
        assert equ_emit_s >= 0.0

        if equ_emit_x > 0.0:
            assert alfx[1] == 0
            nargs['uncorrelated_gauss_noise'] = True
            nargs['gauss_noise_ampl_px'] = np.sqrt(equ_emit_x*damping_rate_x/betx[1])
            nargs['gauss_noise_ampl_x'] = betx[0]*nargs['gauss_noise_ampl_px']
        if equ_emit_y > 0.0:
            assert alfy[1] == 0
            nargs['uncorrelated_gauss_noise'] = True
            nargs['gauss_noise_ampl_py'] = np.sqrt(equ_emit_y*damping_rate_y/bety[1])
            nargs['gauss_noise_ampl_y'] = bety[0]*nargs['gauss_noise_ampl_py']
        if equ_emit_s > 0.0:
            nargs['uncorrelated_gauss_noise'] = True
            nargs['gauss_noise_ampl_delta'] = np.sqrt(equ_emit_s*damping_rate_s/bets)
            nargs['gauss_noise_ampl_zeta'] = bets*nargs['gauss_noise_ampl_delta']

        assert gauss_noise_ampl_x >= 0.0
        assert gauss_noise_ampl_px >= 0.0
        assert gauss_noise_ampl_y >= 0.0
        assert gauss_noise_ampl_py >= 0.0
        assert gauss_noise_ampl_zeta >= 0.0
        assert gauss_noise_ampl_delta >= 0.0

        if gauss_noise_ampl_x > 0.0 or gauss_noise_ampl_px > 0.0 or gauss_noise_ampl_y > 0.0 or gauss_noise_ampl_py > 0.0 or gauss_noise_ampl_zeta > 0.0 or gauss_noise_ampl_delta > 0.0:
            nargs['uncorrelated_gauss_noise'] = True
            nargs['gauss_noise_ampl_x'] = np.sqrt(nargs['gauss_noise_ampl_x']**2+gauss_noise_ampl_x**2)
            nargs['gauss_noise_ampl_px'] = np.sqrt(nargs['gauss_noise_ampl_px']**2+gauss_noise_ampl_px**2)
            nargs['gauss_noise_ampl_y'] = np.sqrt(nargs['gauss_noise_ampl_y']**2+gauss_noise_ampl_y**2)
            nargs['gauss_noise_ampl_py'] = np.sqrt(nargs['gauss_noise_ampl_py']**2+gauss_noise_ampl_py**2)
            nargs['gauss_noise_ampl_zeta'] = np.sqrt(nargs['gauss_noise_ampl_zeta']**2+gauss_noise_ampl_zeta**2)
            nargs['gauss_noise_ampl_delta'] = np.sqrt(nargs['gauss_noise_ampl_delta']**2+gauss_noise_ampl_delta**2)

        super().__init__(**nargs)

    @property
    def longitudinal_mode(self):
        ret = {
            0: 'frozen',
            1: 'linear_fixed_qs',
            2: 'nonlinear',
            3: 'linear_fixed_rf'
        }[self.longitudinal_mode_flag]
        return ret


class FirstOrderTaylorMap(BeamElement):
    """First order Taylor map.

    Parameters
    ----------
    length : float
        length of the element in meters.
    m0 : array_like
        6x1 array of the zero order Taylor map coefficients.
    m1 : array_like
        6x6 array of the first order Taylor map coefficients.
    radiation_flag : int
        Flag for synchrotron radiation. 0 - no radiation, 1 - radiation on.
    """

    isthick = True

    _xofields = {
        'radiation_flag': xo.Int64,
        'length': xo.Float64,
        'm0': xo.Field(xo.Float64[6], default=np.zeros(6, dtype=np.float64)),
        'm1': xo.Field(xo.Float64[6, 6], default=np.eye(6, dtype=np.float64)),
    }

    _depends_on = [RandomUniform, RandomExponential]

    _extra_c_sources = [
        _pkg_root.joinpath('headers/constants.h'),
        _pkg_root.joinpath('headers/synrad_spectrum.h'),
        _pkg_root.joinpath('beam_elements/elements_src/firstordertaylormap.h')]

    _internal_record_class = SynchrotronRadiationRecord # not functional,
    # included for compatibility with Multipole


class LinearTransferMatrix:
    def __init__(self, **kwargs):
        raise NotImplementedError(
            '`LinearTransferMatrix` is deprecated. Use `LineSegmentMap` instead.'
        )


def _angle_from_trig(cos=None, sin=None, tan=None):
    """
    Given at least two values of (cos, sin, tan), return the angle in radians.
    Raises ValueError if the values are inconsistent.
    """
    sin_given, cos_given, tan_given = (trig is not None for trig in (sin, cos, tan))

    if sum([sin_given, cos_given, tan_given]) <= 1:
        raise ValueError('At least two of (cos, sin, tan) must be given')

    if sin_given and cos_given:
        tan = tan if tan_given else sin / cos
    elif sin_given and tan_given:
        cos = cos if cos_given else sin / tan
    elif cos_given and tan_given:
        sin = sin if sin_given else cos * tan

    if (not np.isclose(sin**2 + cos**2, 1, atol=1e-13)
            or not np.isclose(sin / cos, tan, atol=1e-13)):
        raise ValueError('Given values of sin, cos, tan are inconsistent '
                         'with each other.')

    angle = np.arctan2(sin, cos)
    return angle, cos, sin, tan


def _unregister_if_preset(ref):
    try:
        ref._manager.unregister(ref)
    except KeyError:
        pass


def _get_expr(knob):
    """Return an xdeps expression for `knob`, or, if unavailable, the value."""
    if knob is None:
        return 0
    if hasattr(knob, '_expr'):
        if knob._expr is not None:
            return knob._expr

        value = knob._get_value()
        if hasattr(value, 'get'):  # On cupy, pyopencl gets ndarray
            value = value.get()
        if hasattr(value, 'item'):  # Extract the scalar
            value = value.item()
        return value
    if isinstance(knob, Number):
        return knob
    if hasattr(knob, 'dtype'):
        if hasattr(knob, 'get'):
            return knob.get()
        return knob
    raise ValueError(f'Cannot get expression for {knob}.')


def _nonzero(val_or_expr):
    if isinstance(val_or_expr, Number):
        return val_or_expr != 0

    return val_or_expr._expr


def _get_order(array):
    nonzero_indices = np.where(array)
    if not np.any(nonzero_indices):
        return 0
    return np.max(nonzero_indices)

<<<<<<< HEAD
class ElectronCooler(BeamElement):
    """
    Beam element modeling an electron cooler. In particular, this beam element uses the Parkhomchuk model for electron cooling.
    Every turn each particle receives transverse and longitudinal kicks based on the cooling force provided by the Parkhomchuk model.


    Parameters
        ----------
        current : float, optional
            The current in the electron beam, in amperes.
        length  : float, optional
            The length of the electron cooler, in meters.
        radius_e_beam : float, optional
            The radius of the electron beam, in meters.
        temp_perp : float, optional
            The transverse temperature of the electron beam, in electron volts.
        T_l : float, optional
            The longitudinal temperature of the electron beam, in electron volts.
        magnetic_field : float, optional
            The magnetic field strength, in tesla.
        offset_x : float, optional
            The horizontal offset of the electron cooler, in meters.
        offset_px : float, optional
            The horizontal angle of the electron cooler, in rad.
        offset_y : float, optional
            The horizontal offset of the electron cooler, in meters.    
        offset_py : float, optional
            The vertical angle of the electron cooler, in rad.
        offset_energy : float, optional
            The energy offset of the electrons, in eV.
        magnetic_field_ratio : float, optional
            The ratio of perpendicular component of magnetic field with the 
            longitudinal component of the magnetic field. This is a measure
            of the magnetic field quality. With the ideal magnetic field quality 
            being 0.
        space_charge : float, optional
            Whether space charge of electron beam is enabled. 0 is off and 1 is on.
        
    """

    _xofields = {
        'current'       :  xo.Float64,
        'length'        :  xo.Float64,
        'radius_e_beam'        :  xo.Float64,
        'temp_perp'        :  xo.Float64,
        'temp_long'           :  xo.Float64,
        'magnetic_field':  xo.Float64,
                
        'offset_x'      :  xo.Float64,
        'offset_px'     :  xo.Float64,
        'offset_y'      :  xo.Float64,
        'offset_py'     :  xo.Float64,
        'offset_energy' :  xo.Float64,

        'magnetic_field_ratio' :  xo.Float64,
        'space_charge'         : xo.Float64
        }

    _extra_c_sources = [
        _pkg_root.joinpath('headers/constants.h'),
        _pkg_root.joinpath('beam_elements/elements_src/electroncooler.h')]

    def __init__(self,  current        = 0,
                        length         = 0,
                        radius_e_beam  = 0,
                        temp_perp      = 0,
                        temp_long      = 0,
                        magnetic_field = 0,

                        offset_x       = 0,
                        offset_px      = 0,
                        offset_y       = 0,
                        offset_py      = 0,
                        offset_energy  = 0,
                                                
                        magnetic_field_ratio        = 0,
                        space_charge = 0,                      
                        **kwargs):
        
        if "_xobject" in kwargs:
            self.xoinitialize(_xobject=kwargs['_xobject'])
            return
        
        super().__init__(**kwargs)
        self.current        = current
        self.length         = length
        self.radius_e_beam  = radius_e_beam
        self.temp_perp      = temp_perp
        self.temp_long      = temp_long
        self.magnetic_field = magnetic_field

        self.offset_x       = offset_x
        self.offset_px      = offset_px
        self.offset_y       = offset_y
        self.offset_py      = offset_py
        self.offset_energy  = offset_energy
        
        self.magnetic_field_ratio        = magnetic_field_ratio
        self.space_charge = space_charge
        
    def get_backtrack_element(self, _context=None, _buffer=None, _offset=None):
        raise NotImplementedError
=======
>>>>>>> 606ef3dd

class SecondOrderTaylorMap(BeamElement):

    '''
    Implements the second order Taylor map:

       z_out[i] = k[i] + sum_j (R[i,j]*z_in[j]) + sum_jk (T[i,j,k]*z_in[j]*z_in[k])

       where z = (x, px, y, py, zeta, pzeta)

    Parameters
    ----------
    length : float
        length of the element in meters.
    k : array_like
        6x1 array of the zero order Taylor map coefficients.
    R : array_like
        6x6 array of the first order Taylor map coefficients.
    T : array_like
        6x6x6 array of the second order Taylor map coefficients.

    '''

    isthick = True

    _extra_c_sources = [
        _pkg_root.joinpath('beam_elements/elements_src/second_order_taylor_map.h')]

    _xofields={
        'k': xo.Float64[6],
        'R': xo.Float64[6,6],
        'T': xo.Float64[6,6,6],
        'length': xo.Float64
    }

    @classmethod
    def from_line(cls, line, start, end, twiss_table=None,
                  **kwargs):

        '''
        Generate a `SecondOrderTaylorMap` from a `Line` object.
        The coefficients are computed with finite differences around the closed
        orbit.

        Parameters
        ----------
        line : Line
            A `Line` object.
        start : str
            Name of the element where the map starts.
        end : str
            Name of the element where the map stops.
        twiss_table : TwissTable, optional
            A `TwissTable` object. If not given, it will be computed.

        Returns
        -------
        SecondOrderTaylorMap
            A `SecondOrderTaylorMap` object.

        '''

        if twiss_table is None:
            tw = line.twiss(reverse=False)
        else:
            tw = twiss_table

        twinit = tw.get_twiss_init(start)
        twinit_out = tw.get_twiss_init(end)

        RR = line.compute_one_turn_matrix_finite_differences(
            start=start, end=end, particle_on_co=twinit.particle_on_co
            )['R_matrix']
        TT = line.compute_T_matrix(start=start, end=end,
                                    particle_on_co=twinit.particle_on_co)

        x_co_in = np.array([
            twinit.particle_on_co.x[0],
            twinit.particle_on_co.px[0],
            twinit.particle_on_co.y[0],
            twinit.particle_on_co.py[0],
            twinit.particle_on_co.zeta[0],
            twinit.particle_on_co.pzeta[0],
        ])

        x_co_out = np.array([
            twinit_out.particle_on_co.x[0],
            twinit_out.particle_on_co.px[0],
            twinit_out.particle_on_co.y[0],
            twinit_out.particle_on_co.py[0],
            twinit_out.particle_on_co.zeta[0],
            twinit_out.particle_on_co.pzeta[0],
        ])

        # Handle feeddown (express the expansion in z instead of z - z_co)
        R_T_fd = np.einsum('ijk,k->ij', TT, x_co_in)
        K_T_fd = R_T_fd @ x_co_in

        K_hat = x_co_out - RR @ x_co_in + K_T_fd
        RR_hat = RR - 2 * R_T_fd

        smap = cls(R=RR_hat, T=TT, k=K_hat,
                   length=tw['s', end] - tw['s', start],
                   **kwargs)

        return smap

    def scale_coordinates(self, scale_x=1, scale_px=1, scale_y=1, scale_py=1,
                          scale_zeta=1, scale_pzeta=1):

        '''
        Generate a new `SecondOrderTaylorMap` with scaled coordinates.

        Parameters
        ----------
        scale_x : float
            Scaling factor for x.
        scale_px : float
            Scaling factor for px.
        scale_y : float
            Scaling factor for y.
        scale_py : float
            Scaling factor for py.
        scale_zeta : float
            Scaling factor for zeta.
        scale_pzeta : float
            Scaling factor for pzeta.

        Returns
        -------
        SecondOrderTaylorMap
            A new `SecondOrderTaylorMap` with scaled coordinates.

        '''

        out = self.copy()

        scale_factors = np.array(
            [scale_x, scale_px, scale_y, scale_py, scale_zeta, scale_pzeta])

        for ii in range(6):
            out.T[ii, :, :] *= scale_factors[ii]
            out.R[ii, :] *= scale_factors[ii]
            out.k[ii] *= scale_factors[ii]

        for jj in range(6):
            out.T[:, jj, :] *= scale_factors[jj]
            out.R[:, jj] *= scale_factors[jj]

        for kk in range(6):
            out.T[:, :, kk] *= scale_factors[kk]

        return out
<<<<<<< HEAD
=======

class ThinSliceNotNeededError(Exception):
    pass
>>>>>>> 606ef3dd
<|MERGE_RESOLUTION|>--- conflicted
+++ resolved
@@ -2131,7 +2131,6 @@
         return 0
     return np.max(nonzero_indices)
 
-<<<<<<< HEAD
 class ElectronCooler(BeamElement):
     """
     Beam element modeling an electron cooler. In particular, this beam element uses the Parkhomchuk model for electron cooling.
@@ -2234,8 +2233,6 @@
         
     def get_backtrack_element(self, _context=None, _buffer=None, _offset=None):
         raise NotImplementedError
-=======
->>>>>>> 606ef3dd
 
 class SecondOrderTaylorMap(BeamElement):
 
@@ -2389,9 +2386,3 @@
             out.T[:, :, kk] *= scale_factors[kk]
 
         return out
-<<<<<<< HEAD
-=======
-
-class ThinSliceNotNeededError(Exception):
-    pass
->>>>>>> 606ef3dd
