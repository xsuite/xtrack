# copyright ############################### #
# This file is part of the Xtrack Package.  #
# Copyright (c) CERN, 2025.                 #
# ######################################### #
from typing import List

import numpy as np
from numbers import Number
from scipy.special import factorial

import xobjects as xo
import xtrack as xt

from ..base_element import BeamElement
from ..random import RandomUniformAccurate, RandomExponential, RandomNormal
from ..general import _pkg_root

from xtrack.beam_elements.magnets import (
    _INDEX_TO_INTEGRATOR, _INTEGRATOR_TO_INDEX, _MODEL_TO_INDEX_CURVED,
    _INDEX_TO_MODEL_CURVED, _MODEL_TO_INDEX_STRAIGHT, _INDEX_TO_MODEL_STRAIGHT,
    DEFAULT_MULTIPOLE_ORDER, SynchrotronRadiationRecord, _prepare_multipolar_params,
<<<<<<< HEAD
    _NOEXPR_FIELDS
=======
    COMMON_MAGNET_SOURCES
>>>>>>> 079e8be2
)


class ReferenceEnergyIncrease(BeamElement):

    '''Beam element modeling a change of reference energy (acceleration,
    deceleration).

    Parameters
    ----------
    Delta_p0c : float
        Change in reference energy in eV. Default is ``0``.

    '''

    _xofields = {
        'Delta_p0c': xo.Float64}

    _extra_c_sources = [
        _pkg_root.joinpath('beam_elements/elements_src/referenceenergyincrease.h')]

    has_backtrack = True
    allow_rot_and_shift = False


class Marker(BeamElement):
    """A marker beam element with no effect on the particles.
    """

    _xofields = {
        '_dummy': xo.Int64}

    behaves_like_drift = True
    allow_loss_refinement = True
    has_backtrack = True
    allow_rot_and_shift = False
    _skip_in_repr = ['_dummy']

    _extra_c_sources = [
        "/*gpufun*/\n"
        "void Marker_track_local_particle(MarkerData el, LocalParticle* part0){}"
    ]


class Drift(BeamElement):
    '''Beam element modeling a drift section.

    Parameters
    ----------

    length : float
        Length of the drift section in meters. Default is ``0``.

    '''

    _xofields = {
        'length': xo.Float64}

    isthick = True
    behaves_like_drift = True
    has_backtrack = True
    allow_loss_refinement = True
    allow_rot_and_shift = False

    _extra_c_sources = [
        _pkg_root.joinpath('beam_elements/elements_src/drift.h'),
        _pkg_root.joinpath('beam_elements/elements_src/drift_elem.h'),
        ]

    def __init__(self, length=None, **kwargs):
        if length:  # otherwise length cannot be set as a positional argument
            kwargs['length'] = length
        super().__init__(**kwargs)

    @property
    def _thin_slice_class(self):
        return None

    @property
    def _thick_slice_class(self):
        return xt.DriftSlice

    @property
    def _drift_slice_class(self):
        return xt.DriftSlice


class Cavity(BeamElement):
    '''Beam element modeling an RF cavity.

    Parameters
    ----------
    voltage : float
        Voltage of the RF cavity in Volts. Default is ``0``.
    frequency : float
        Frequency of the RF cavity in Hertz. Default is ``0``.
    lag : float
        Phase seen by the reference particle in degrees. Default is ``0``.

    '''

    _xofields = {
        'voltage': xo.Float64,
        'frequency': xo.Float64,
        'lag': xo.Float64,
        'lag_taper': xo.Float64,
        'absolute_time': xo.Int64,
        }

    _extra_c_sources = [
        _pkg_root.joinpath('headers/constants.h'),
        _pkg_root.joinpath('beam_elements/elements_src/cavity.h')]

    has_backtrack = True


class XYShift(BeamElement):
    '''Beam element modeling an transverse shift of the reference system.

    Parameters
    ----------
    dx : float
        Horizontal shift in meters. Default is ``0``.
    dy : float
        Vertical shift in meters. Default is ``0``.

    '''
    _xofields = {
        'dx': xo.Float64,
        'dy': xo.Float64,
        }

    allow_loss_refinement = True
    has_backtrack = True
    allow_rot_and_shift = False

    _extra_c_sources = [
        _pkg_root.joinpath('beam_elements/elements_src/xyshift.h')]


class Elens(BeamElement):
    '''Beam element modeling a hollow electron lens.

    Parameters
    ----------
    inner_radius : float
        Inner radius of the electron lens in meters. Default is ``0``.
    outer_radius : float
        Outer radius of the electron lens in meters. Default is ``0``.
    current : float
        Current of the electron lens in Ampere. Default is ``0``.
    elens_length : float
        Length of the electron lens in meters. Default is ``0``.
    voltage : float
        Voltage of the electron lens in Volts. Default is ``0``.
    residual_kick_x : float
        Residual kick in the horizontal plane in radians. Default is ``0``.
    residual_kick_y : float
        Residual kick in the vertical plane in radians. Default is ``0``.
    coefficients_polynomial : array
        Array of coefficients of the polynomial. Default is ``[0]``.
    polynomial_order : int
        Order of the polynomial. Default is ``0``.

    '''

    _xofields={
        'current': xo.Float64,
        'inner_radius': xo.Field(xo.Float64, default=1.),
        'outer_radius': xo.Field(xo.Float64, default=1.),
        'elens_length': xo.Float64,
        'voltage': xo.Float64,
        'residual_kick_x': xo.Float64,
        'residual_kick_y': xo.Float64,
        'coefficients_polynomial': xo.Field(xo.Float64[:], default=[0]),
        'polynomial_order': xo.Float64,
    }

    has_backtrack = True

    _extra_c_sources = [
        _pkg_root.joinpath('beam_elements/elements_src/elens.h')]

    def __init__(self, _xobject=None, **kwargs):
        super().__init__(_xobject=_xobject, **kwargs)
        if _xobject is None:
            polynomial_order = len(self.coefficients_polynomial) - 1
            self.polynomial_order = polynomial_order


class NonLinearLens(BeamElement):
    '''
    Beam element modeling a non-linear lens with elliptic potential.
    See the corresponding element in MAD-X documentation.

    Parameters
    ----------
    knll : float
        Integrated strength of lens (m). The strength is parametrized so that
        the quadrupole term of the multipole expansion is k1=2*knll/cnll^2.
    cnll : float
        Focusing strength (m).
        The dimensional parameter of lens (m).
        The singularities of the potential are located at x=-cnll, +cnll and y=0.
    '''

    _xofields={
        'knll': xo.Float64,
        'cnll': xo.Float64,
    }

    _extra_c_sources = [
        _pkg_root.joinpath('headers/constants.h'),
        _pkg_root.joinpath('beam_elements/elements_src/nonlinearlens.h'),
    ]


class Wire(BeamElement):

    '''Beam element modeling a wire (used for long range beam-beam compensation).

    Parameters
    ----------

    L_phy : float
        Physical length of the wire in meters. Default is ``0``.
    L_int : float
        Interaction length of the wire in meters. Default is ``0``.
    current : float
        Current of the wire in Ampere. Default is ``0``.
    xma : float
        Horizontal position of the wire in meters. Default is ``0``.
    yma : float
        Vertical position of the wire in meters. Default is ``0``.
    post_subtract_px : float
        Horizontal post-subtraction kick in radians. Default is ``0``.
    post_subtract_py : float
        Vertical post-subtraction kick in radians. Default is ``0``.
    '''

    _xofields={
               'L_phy'  : xo.Float64,
               'L_int'  : xo.Float64,
               'current': xo.Float64,
               'xma'    : xo.Float64,
               'yma'    : xo.Float64,

               'post_subtract_px': xo.Float64,
               'post_subtract_py': xo.Float64,
              }

    _extra_c_sources = [
        _pkg_root.joinpath('headers/constants.h'),
        _pkg_root.joinpath('beam_elements/elements_src/wire.h'),
    ]


class SRotation(BeamElement):
    '''Beam element modeling an rotation of the reference system around the s axis.

    Parameters
    ----------

    angle : float
        Rotation angle in degrees. Default is ``0``.

    '''

    _xofields = {
        'cos_z': xo.Float64,
        'sin_z': xo.Float64,
        }

    allow_loss_refinement = True
    has_backtrack = True
    allow_rot_and_shift = False

    _extra_c_sources = [
        _pkg_root.joinpath('beam_elements/elements_src/track_srotation.h'),
        _pkg_root.joinpath('beam_elements/elements_src/srotation.h')]

    _store_in_to_dict = ['angle']
    _skip_in_to_dict = ['sin_z', 'cos_s']

    def __init__(self, angle=None, cos_z=None, sin_z=None, **kwargs):
        """
        If either angle or a sufficient number of trig values are given,
        calculate the missing values from the others. If more than necessary
        parameters are given, their consistency will be checked.
        """

        if '_xobject' in kwargs and kwargs['_xobject'] is not None:
            self.xoinitialize(**kwargs)
            return

        if angle is None and (cos_z is not None or sin_z is not None):
            anglerad, cos_angle, sin_angle, _ = _angle_from_trig(cos_z, sin_z)
        elif angle is not None:
            anglerad = angle / 180 * np.pi
        else:
            anglerad = 0.0

        if cos_z is None:
            cos_z = np.cos(anglerad)
        elif not np.isclose(cos_z, np.cos(anglerad), atol=1e-13):
            raise ValueError(f'cos_z does not match angle: {cos_z} vs {anglerad}')

        if sin_z is None:
            sin_z = np.sin(anglerad)
        elif not np.isclose(sin_z, np.sin(anglerad), atol=1e-13):
            raise ValueError('sin_z does not match angle')

        super().__init__(cos_z=cos_z, sin_z=sin_z, **kwargs)

    @property
    def angle(self):
        return np.arctan2(self.sin_z, self.cos_z) * (180.0 / np.pi)

    @angle.setter
    def angle(self, value):
        anglerad = value / 180 * np.pi
        self.cos_z = np.cos(anglerad)
        self.sin_z = np.sin(anglerad)


class XRotation(BeamElement):
    '''Beam element modeling an rotation of the reference system around the x axis.

    Parameters
    ----------

    angle : float
        Rotation angle in degrees. Default is ``0``.

    '''

    _xofields={
        'sin_angle': xo.Float64,
        'cos_angle': xo.Float64,
        'tan_angle': xo.Float64,
        }

    allow_loss_refinement = True
    has_backtrack = True
    allow_rot_and_shift = False

    _extra_c_sources = [
        _pkg_root.joinpath('beam_elements/elements_src/track_xrotation.h'),
        _pkg_root.joinpath('beam_elements/elements_src/xrotation.h')]

    _store_in_to_dict = ['angle']
    _skip_in_to_dict = ['sin_angle', 'cos_angle', 'tan_angle']

    def __init__(
            self,
            angle=None,
            cos_angle=None,
            sin_angle=None,
            tan_angle=None,
            **kwargs,
    ):
        """
        If either angle or a sufficient number of trig values are given,
        calculate the missing values from the others. If more than necessary
        parameters are given, their consistency will be checked.
        """
        # Note MAD-X node_value('other_bv ') is ignored

        if '_xobject' in kwargs and kwargs['_xobject'] is not None:
            self.xoinitialize(**kwargs)
            return

        at_least_one_trig = sum(trig is not None for trig
                                in (cos_angle, sin_angle, tan_angle)) > 0

        if angle is None and at_least_one_trig:
            params = _angle_from_trig(cos_angle, sin_angle, tan_angle)
            anglerad, cos_angle, sin_angle, tan_angle = params
        elif angle is not None:
            anglerad = angle / 180 * np.pi
        else:
            anglerad = 0.0

        if cos_angle is None:
            cos_angle = np.cos(anglerad)
        elif not np.isclose(cos_angle, np.cos(anglerad), atol=1e-13):
            raise ValueError('cos_angle does not match angle')

        if sin_angle is None:
            sin_angle = np.sin(anglerad)
        elif not np.isclose(sin_angle, np.sin(anglerad), atol=1e-13):
            raise ValueError('sin_angle does not match angle')

        if tan_angle is None:
            tan_angle = np.tan(anglerad)
        elif not np.isclose(tan_angle, np.tan(anglerad), atol=1e-13):
            raise ValueError('tan_angle does not match angle')

        super().__init__(
            cos_angle=cos_angle, sin_angle=sin_angle, tan_angle=tan_angle,
            **kwargs)

    @property
    def angle(self):
        return np.arctan2(self.sin_angle,self.cos_angle) * (180.0 / np.pi)

    @angle.setter
    def angle(self, value):
        anglerad = value / 180 * np.pi
        self.cos_angle = np.cos(anglerad)
        self.sin_angle = np.sin(anglerad)
        self.tan_angle = np.tan(anglerad)


class YRotation(BeamElement):
    '''Beam element modeling an rotation of the reference system around the y axis.

    Parameters
    ----------

    angle : float
        Rotation angle in degrees. Default is ``0``.

    '''

    has_backtrack = True
    allow_loss_refinement = True
    allow_rot_and_shift = False

    _xofields={
        'sin_angle': xo.Float64,
        'cos_angle': xo.Float64,
        'tan_angle': xo.Float64,
        }

    _extra_c_sources = [
        _pkg_root.joinpath('beam_elements/elements_src/track_yrotation.h'),
        _pkg_root.joinpath('beam_elements/elements_src/yrotation.h')
    ]

    _store_in_to_dict = ['angle']
    _skip_in_to_dict = ['sin_angle', 'cos_angle', 'tan_angle']

    def __init__(
            self,
            angle=None,
            cos_angle=None,
            sin_angle=None,
            tan_angle=None,
            **kwargs,
    ):
        """
        If either angle or a sufficient number of trig values are given,
        calculate the missing values from the others. If more than necessary
        parameters are given, their consistency will be checked.
        """
        #Note MAD-X node_value('other_bv ') is ignored
        #     minus sign follows MAD-X convention

        if '_xobject' in kwargs and kwargs['_xobject'] is not None:
            self.xoinitialize(**kwargs)
            return

        at_least_one_trig = sum(
            trig is not None for trig
                in (cos_angle, sin_angle, tan_angle)
        ) > 0

        if angle is None and at_least_one_trig:
            params = _angle_from_trig(cos_angle, sin_angle, tan_angle)
            anglerad, cos_angle, sin_angle, tan_angle = params
        elif angle is not None:
            anglerad = angle / 180 * np.pi
        else:
            anglerad = 0.0
        anglerad = -anglerad

        if cos_angle is None:
            cos_angle = np.cos(anglerad)
        elif not np.isclose(cos_angle, np.cos(anglerad), atol=1e-13):
            raise ValueError('cos_angle does not match angle')

        if sin_angle is None:
            sin_angle = np.sin(anglerad)
        elif not np.isclose(sin_angle, np.sin(anglerad), atol=1e-13, rtol=0):
            raise ValueError('sin_angle does not match angle')

        if tan_angle is None:
            tan_angle = np.tan(anglerad)
        elif not np.isclose(tan_angle, np.tan(anglerad), atol=1e-13):
            raise ValueError('tan_angle does not match angle')

        super().__init__(
            cos_angle=cos_angle, sin_angle=sin_angle, tan_angle=tan_angle,
            **kwargs)

    @property
    def angle(self):
        return -np.arctan2(self.sin_angle, self.cos_angle) * (180.0 / np.pi)

    @angle.setter
    def angle(self, value):
        anglerad = -value / 180 * np.pi
        self.cos_angle = np.cos(anglerad)
        self.sin_angle = np.sin(anglerad)
        self.tan_angle = np.tan(anglerad)


class ZetaShift(BeamElement):
    '''Beam element modeling a time delay.

    Parameters
    ----------

    dzeta : float
        Time shift dzeta in meters. Default is ``0``.

    '''

    _xofields={
        'dzeta': xo.Float64,
        }

    has_backtrack = True
    allow_rot_and_shift = False

    _extra_c_sources = [
        _pkg_root.joinpath('beam_elements/elements_src/zetashift.h')]

    _store_in_to_dict = ['dzeta']





class Multipole(BeamElement):
    '''Beam element modeling a thin magnetic multipole.

    Parameters
    ----------

    knl : array
        Normalized integrated strength of the normal components in units of m^-n.
    ksl : array
        Normalized integrated strength of the skew components in units of m^-n.
    order : int
        Order of the multipole. Default is ``0``.
    hxl : float
        Rotation angle of the reference trajectory in the horizontal plane in radians. Default is ``0``.
    length : float
        Length of the originating thick multipole. Default is ``0``.

    '''

    _xofields={
        'order': xo.Int64,
        'inv_factorial_order': xo.Float64,
        'length': xo.Float64,
        'hxl': xo.Float64,
        'radiation_flag': xo.Int64,
        'delta_taper': xo.Float64,
        'knl': xo.Float64[:],
        'ksl': xo.Float64[:],
        }

    _rename = {
        'order': '_order',
    }

    _skip_in_to_dict = ['_order', 'inv_factorial_order']  # defined by knl, etc.

    _depends_on = [RandomUniformAccurate, RandomExponential]

    _extra_c_sources = [
        _pkg_root.joinpath('headers/constants.h'),
        _pkg_root.joinpath('headers/synrad_spectrum.h'),
        _pkg_root.joinpath('beam_elements/elements_src/track_multipole.h'),
        _pkg_root.joinpath('beam_elements/elements_src/multipole.h')]

    _internal_record_class = SynchrotronRadiationRecord

    has_backtrack = True

    def __init__(self, order=None, knl: List[float]=None, ksl: List[float]=None, **kwargs):

        if '_xobject' in kwargs.keys() and kwargs['_xobject'] is not None:
            self.xoinitialize(**kwargs)
            return

        multipolar_kwargs = _prepare_multipolar_params(order, knl=knl, ksl=ksl)
        kwargs.update(multipolar_kwargs)

        if "bal" in kwargs.keys():
            if not "knl" in kwargs.keys() or not "ksl" in kwargs.keys():
                _bal = kwargs['bal']
                idxes = np.array([ii for ii in range(0, len(_bal), 2)])
                knl = [_bal[idx] * factorial(idx // 2, exact=True) for idx in idxes]
                ksl = [_bal[idx + 1] * factorial(idx // 2, exact=True) for idx in idxes]

        if 'hyl' in kwargs.keys():
            assert kwargs['hyl'] == 0.0, 'hyl is not supported anymore'

        if 'delta_taper' not in kwargs.keys():
            kwargs['delta_taper'] = 0.0

        self.xoinitialize(**kwargs)

    @property
    def order(self):
        return self._order

    @order.setter
    def order(self, value):
        self._order = value
        self.inv_factorial_order = 1.0 / factorial(value, exact=True)

    @property
    def hyl(self):
        raise ValueError("hyl is not anymore supported")

    @hyl.setter
    def hyl(self, value):
        raise ValueError("hyl is not anymore supported")


class SimpleThinQuadrupole(BeamElement):
    """An specialized version of Multipole to model a thin quadrupole
    (knl[0], ksl, hxl, are all zero).

    Parameters
    ----------
    knl : array
        Normalized integrated strength of the normal components in units of m^-n.
        Must be of length 2.

    """

    _xofields={
        'knl': xo.Field(xo.Float64[2], default=[0, 0]),
    }

    has_backtrack = True
    allow_rot_and_shift = False

    _extra_c_sources = [
        _pkg_root.joinpath('beam_elements/elements_src/simplethinquadrupole.h')]

    def __init__(self, **kwargs):
        knl = kwargs.get('knl')
        if kwargs.get('_xobject') is None and knl is not None:
            if len(knl) != 2:
                raise ValueError("For a quadrupole, len(knl) must be 2.")

        super().__init__(**kwargs)

    @property
    def hxl(self): return 0.0

    @property
    def length(self): return 0.0

    @property
    def radiation_flag(self): return 0.0

    @property
    def order(self): return 1

    @property
    def inv_factorial_order(self): return 1.0

    @property
    def ksl(self): return self._buffer.context.linked_array_type.from_array(
        np.array([0., 0.]),
        mode='readonly',
        container=self,
    )


class _BendCommon:
    """Common properties for Bend and RBend: see their respective docstrings."""
    isthick = True
    has_backtrack = True

    _skip_in_to_dict = ['_order', 'inv_factorial_order']  # defined by knl, etc.

    _common_xofields = {
        'k0': xo.Float64,
        'k1': xo.Float64,
        'h': xo.Float64,
        'angle': xo.Float64,
        'length': xo.Float64,
        'model': xo.Int64,
        'integrator': xo.Int64,
        'radiation_flag': xo.Int64,
        'delta_taper': xo.Float64,
        'edge_entry_active': xo.Field(xo.Int64, default=1),
        'edge_exit_active': xo.Field(xo.Int64, default=1),
        'edge_entry_model': xo.Int64,
        'edge_exit_model': xo.Int64,
        'edge_entry_angle': xo.Float64,
        'edge_exit_angle': xo.Float64,
        'edge_entry_angle_fdown': xo.Float64,
        'edge_exit_angle_fdown': xo.Float64,
        'edge_entry_fint': xo.Float64,
        'edge_exit_fint': xo.Float64,
        'edge_entry_hgap': xo.Float64,
        'edge_exit_hgap': xo.Float64,
        'num_multipole_kicks': xo.Int64,
        'order': xo.Int64,
        'inv_factorial_order': xo.Float64,
        'knl': xo.Float64[:],
        'ksl': xo.Float64[:],
        'k0_from_h': xo.UInt64,
    }

    _common_rename = {
        'order': '_order',
        'model': '_model',
        'integrator': '_integrator',
        'edge_entry_model': '_edge_entry_model',
        'edge_exit_model': '_edge_exit_model',
        'k0': '_k0',
        'k0_from_h': '_k0_from_h',
        'angle': '_angle',
        'length': '_length',
        'h': '_h',
    }

    def to_dict(self, copy_to_cpu=True):
        out = super().to_dict(copy_to_cpu=copy_to_cpu)
        out.pop('_model')
        out['model'] = self.model

        # See the comment in Multiple.to_dict about knl/ksl/order dumping
        if 'knl' in out and np.allclose(out['knl'], 0, atol=1e-16):
            out.pop('knl', None)

        if 'ksl' in out and np.allclose(out['ksl'], 0, atol=1e-16):
            out.pop('ksl', None)

        if self.order != 0 and 'knl' not in out and 'ksl' not in out:
            out['order'] = self.order

        return out

    @property
    def k0(self):
        return self._k0

    @k0.setter
    def k0(self, value):
        if self.k0_from_h and not np.isclose(value, self.h, atol=1e-13):
            self.k0_from_h = False
        self._k0 = value

    @property
    def k0_from_h(self):
        return bool(self._k0_from_h)

    @k0_from_h.setter
    def k0_from_h(self, value):
        if value:
            self._k0 = self.h
        self._k0_from_h = value

    @property
    def order(self):
        return self._order

    @order.setter
    def order(self, value):
        self._order = value
        self.inv_factorial_order = 1.0 / factorial(value, exact=True)

    @property
    def model(self):
        return _INDEX_TO_MODEL_CURVED[self._model]

    @model.setter
    def model(self, value):
        try:
            self._model = _MODEL_TO_INDEX_CURVED[value]
        except KeyError:
            raise ValueError(f'Invalid model: {value}')

    @property
    def integrator(self):
        return xt.beam_elements.magnets._INDEX_TO_INTEGRATOR[self._integrator]

    @integrator.setter
    def integrator(self, value):
        try:
            self._integrator = _INTEGRATOR_TO_INDEX[value]
        except KeyError:
            raise ValueError(f'Invalid integrator: {value}')

    @property
    def edge_entry_model(self):
        return {
            0: 'linear',
            1: 'full',
            2: 'dypole-only',
           -1: 'suppressed',
        }[self._edge_entry_model]

    @edge_entry_model.setter
    def edge_entry_model(self, value):
        assert value in ['linear', 'full', 'suppressed', 'dipole-only']
        self._edge_entry_model = {
            'linear': 0,
            'full': 1,
            'dipole-only': 2,
            'suppressed': -1,
        }[value]

    @property
    def edge_exit_model(self):
        return {
            0: 'linear',
            1: 'full',
            2: 'dipole-only',
           -1: 'suppressed',
        }[self._edge_exit_model]

    @edge_exit_model.setter
    def edge_exit_model(self, value):
        assert value in ['linear', 'full', 'suppressed', 'dipole-only']
        self._edge_exit_model = {
            'linear': 0,
            'full': 1,
            'dipole-only': 2,
            'suppressed': -1,
        }[value]

    @property
    def _repr_fields(self):
        return ['length', 'k0', 'k1', 'h', 'k0_from_h', 'model', 'knl', 'ksl',
                'edge_entry_active', 'edge_exit_active', 'edge_entry_model',
                'edge_exit_model', 'edge_entry_angle', 'edge_exit_angle',
                'edge_entry_angle_fdown', 'edge_exit_angle_fdown',
                'edge_entry_fint', 'edge_exit_fint', 'edge_entry_hgap',
                'edge_exit_hgap', 'shift_x', 'shift_y', 'rot_s_rad']

    def to_dict(self, copy_to_cpu=True):
        out = super().to_dict(copy_to_cpu=copy_to_cpu)

        for kk in ('model', 'k0', 'h', 'length', 'k0_from_h', 'angle'):
            if f'_{kk}' in out:
                out.pop(f'_{kk}')
            out[kk] = getattr(self, kk)

        # See the comment in Multiple.to_dict about knl/ksl/order dumping
        if 'knl' in out and np.allclose(out['knl'], 0, atol=1e-16):
            out.pop('knl', None)

        if 'ksl' in out and np.allclose(out['ksl'], 0, atol=1e-16):
            out.pop('ksl', None)

        if self.order != 0 and 'knl' not in out and 'ksl' not in out:
            out['order'] = self.order

        return out


class Bend(_BendCommon, BeamElement):
    """
    Implementation of combined function magnet (i.e. a bending magnet with
    a quadrupole component).

    Parameters
    ----------
    k0 : float, optional
        Strength of the horizontal dipolar component in units of m^-1.
    k1 : float, optional
        Strength of the horizontal quadrupolar component in units of m^-2.
    h : float, optional
        Curvature of the reference trajectory in units of m^-1. Can only be
        given if angle is not given, and will be computed from angle otherwise.
    angle : float, optional
        Angle of the bend in radians. Can only be given if h is not given, and
        will be computed from h otherwise.
    k0_from_h : bool, optional
        If True, `k0` will assume the value of `h` and its value will be updated
        when `h` is changed.
    length : float, optional
        Length of the element in units of m.
    model : str, optional
        The bend model to use. Available options are:
        - "adaptive" - drift-kick-drift model with automatic selection of the
            number of kicks, using the Yoshida integration scheme. This is the
            default option.
        - "full" - same as adaptive (included for backward compatibility)
        - "bend-kick-bend" - similar to adaptive, but using a thick bend map
            instead of drifts.
        - "rot-kick-rot" - same as "adaptive" and "full".
        - "expanded" - use a combined function magnet with uniform slicing for
            the kicks.
    knl : array, optional
        Integrated strength of the high-order normal multipolar components
        (knl[0] and knl[1] should not be used).
    ksl : array, optional
        Integrated strength of the high-order skew multipolar components
        (ksl[0] and ksl[1] should not be used).
    num_multipole_kicks : int, optional
        Number of multipole kicks used to model high order multipolar
        components. By default, switched off.
    order : int, optional
        Order of `knl` and `ksl`. If not given, it will be inferred from `knl`
        and `ksl`, but will be at least `DEFAULT_MULTIPOLE_ORDER` = 5.
    edge_entry_active : bool, optional
        Whether to model the entry edge. Disabled by default.
    edge_exit_active : bool, optional
        Same as `edge_entry_active`, but for the exit.
    edge_entry_model : LiteralUnion['linear', 'full', 'suppressed']
        Type of edge model to use at the entry. Default is 'full'.
    edge_exit_model : LiteralUnion['linear', 'full', 'suppressed']
        Same as `edge_entry_model`, but for the exit.
    edge_entry_angle : float, optional
        The angle of the entry edge in radians. Default is 0.
    edge_exit_angle : float, optional
        Same as `edge_entry_angle`, but for the exit.
    edge_entry_angle_fdown : float, optional
        Term added to the entry angle only for the linear mode and only in
        the vertical plane to account for non-zero angle in the closed orbit
        when entering the fringe field (feed down effect). Default is 0.
    edge_exit_angle_fdown : float, optional
        Same as `edge_entry_angle_fdown`, but for the exit. Default is 0.
    edge_entry_fint: float, optional
        Fringe integral value at entry.
    edge_exit_fint : float, optional
        Same as `edge_entry_fint`, but for the exit. Default is 0.
    edge_entry_hgap : float, optional
        Equivalent gap at entry in meters. Default is 0.
    edge_exit_hgap : float, optional
        Same as `edge_entry_hgap`, but for the exit.
    """

    _xofields = _BendCommon._common_xofields
    _rename = _BendCommon._common_rename

    _depends_on = [RandomUniformAccurate, RandomExponential]

    _internal_record_class = SynchrotronRadiationRecord

    _noexpr_fields = _NOEXPR_FIELDS

    _extra_c_sources = [
        *COMMON_MAGNET_SOURCES,
        _pkg_root.joinpath('beam_elements/elements_src/bend.h'),
    ]

    def __init__(self, order=None, knl: List[float]=None, ksl: List[float]=None, **kwargs):

        if '_xobject' in kwargs.keys() and kwargs['_xobject'] is not None:
            self.xoinitialize(**kwargs)
            return

        model = kwargs.pop('model', None)

        order = order or DEFAULT_MULTIPOLE_ORDER
        multipolar_kwargs = _prepare_multipolar_params(order, knl=knl, ksl=ksl)
        kwargs.update(multipolar_kwargs)

        self.xoinitialize(**kwargs)

        # Calculate length and h in the event length_straight and/or angle given
        self.set_bend_params(
            kwargs.get('length'),
            kwargs.get('h'),
            kwargs.get('angle'),
        )

        if self.k0_from_h:
            self.k0 = self.h

        if model is not None:
            self.model = model

    @property
    def length(self):
        return self._length

    @length.setter
    def length(self, value):
        self.set_bend_params(length=value, angle=self.angle)

    @property
    def h(self):
        return self._h

    @h.setter
    def h(self, value):
        self.set_bend_params(length=self.length, h=value)

    @property
    def angle(self):
        return self._angle

    @angle.setter
    def angle(self, value):
        self.set_bend_params(length=self.length, angle=value)

    def set_bend_params(self, length=None, h=None, angle=None):
        length, h, angle = self.compute_bend_params(
            length, h, angle,
        )

        # None becomes NaN in numpy buffers
        if length is not None:
            self._length = length
        if h is not None:
            self._h = h
        if angle is not None:
            self._angle = angle

        if self.k0_from_h:
            self._k0 = self.h

    @staticmethod
    def compute_bend_params(length=None, h=None, angle=None):
        if not length:
            # If no length, then we cannot meaningfully calculate anything
            return length, h, angle

        if angle is not None:
            computed_h = angle / length

            if h is not None and not np.isclose(h, computed_h, rtol=0, atol=1e-13):
                raise ValueError('Given `h` and `angle` are inconsistent!')

            h = h or computed_h
            return length, h, angle

        if h is not None:
            computed_angle = h * length

            if angle is not None and not np.isclose(angle, computed_angle, rtol=0, atol=1e-13):
                raise ValueError('Given `h` and `angle` are inconsistent!')

            angle = angle or computed_angle
            return length, h, angle

        # Both `h` and `angle` are None
        return length, h, angle


    @property
    def _thin_slice_class(self):
        return xt.ThinSliceBend

    @property
    def _thick_slice_class(self):
        return xt.ThickSliceBend

    @property
    def _drift_slice_class(self):
        return xt.DriftSliceBend

    @property
    def _entry_slice_class(self):
        return xt.ThinSliceBendEntry

    @property
    def _exit_slice_class(self):
        return xt.ThinSliceBendExit

    @property
    def _repr_fields(self):
        return super()._repr_fields


class RBend(_BendCommon, BeamElement):
    """
    Implementation of a straight combined function magnet (i.e. a rectangular
    bending magnet with a quadrupole component).

    Parameters
    ----------
    k0 : float, optional
        Strength of the horizontal dipolar component in units of m^-1.
    k1 : float, optional
        Strength of the horizontal quadrupolar component in units of m^-2.
    h : float, optional
        Curvature of the reference trajectory in units of m^-1. Will be
        computed from angle and `length_straight` if not given, otherwise will
        be checked for consistency. Changes to `h` will update `angle` and
        `length`.
    angle : float, optional
        Angle of the bend in radians. Will be computed from `h` and
        `length_straight` if not given, otherwise will be checked for
        consistency. Changes to `angle` will update `h` and `length`.
    k0_from_h : bool, optional
        If True, `k0` will assume the value of `h` and its value will be updated
        when `h` is changed.
    length : float, optional
        Length of the element in units of m along the reference trajectory.
        Will be computed from `angle` and `length_straight` if not given.
        Changes to `length` will update `h` and `length_straight`.
    model : str, optional
        See `Bend` for details.
    length_straight : float, optional
        Length of the element in units of m along a straight line. Changes to
        `length_straight` will update `length` and `h`.
    knl : array, optional
        Integrated strength of the high-order normal multipolar components
        (`knl[0]` and `knl[1]` should not be used).
    ksl : array, optional
        Integrated strength of the high-order skew multipolar components
        (`ksl[0]` and `ksl[1]` should not be used).
    num_multipole_kicks : int, optional
        Number of multipole kicks used to model high order multipolar
        components. By default, switched off.
    order : int, optional
        Order of `knl` and `ksl`. If not given, it will be inferred from `knl`
        and `ksl`, but will be at least `DEFAULT_MULTIPOLE_ORDER` = 5.
    edge_entry_active : bool, optional
        Whether to model the entry edge. Disabled by default.
    edge_exit_active : bool, optional
        Same as `edge_entry_active`, but for the exit.
    edge_entry_model : LiteralUnion['linear', 'full', 'suppressed']
        Type of edge model to use at the entry. Default is 'full'.
    edge_exit_model : LiteralUnion['linear', 'full', 'suppressed']
        Same as `edge_entry_model`, but for the exit.
    edge_entry_angle : float, optional
        The angle of the entry edge in radians. Default is 0.
    edge_exit_angle : float, optional
        Same as `edge_entry_angle`, but for the exit.
    edge_entry_angle_fdown : float, optional
        Term added to the entry angle only for the linear mode and only in
        the vertical plane to account for non-zero angle in the closed orbit
        when entering the fringe field (feed down effect). Default is 0.
    edge_exit_angle_fdown : float, optional
        Same as `edge_entry_angle_fdown`, but for the exit. Default is 0.
    edge_entry_fint: float, optional
        Fringe integral value at entry.
    edge_exit_fint : float, optional
        Same as `edge_entry_fint`, but for the exit. Default is 0.
    edge_entry_hgap : float, optional
        Equivalent gap at entry in meters. Default is 0.
    edge_exit_hgap : float, optional
        Same as `edge_entry_hgap`, but for the exit.
    """

    _xofields = {
        **_BendCommon._common_xofields,
        'length_straight': xo.Float64,
    }

    _rename = {
        **_BendCommon._common_rename,
        'length_straight': '_length_straight',
    }

    _depends_on = [RandomUniformAccurate, RandomExponential]

    _internal_record_class = SynchrotronRadiationRecord

    _extra_c_sources = [
        *COMMON_MAGNET_SOURCES,
        _pkg_root.joinpath('beam_elements/elements_src/rbend.h'),
    ]

    _noexpr_fields = _NOEXPR_FIELDS

    def __init__(
            self,
            order=None,
            knl: List[float]=None,
            ksl: List[float]=None,
            **kwargs,
    ):

        if '_xobject' in kwargs.keys() and kwargs['_xobject'] is not None:
            self.xoinitialize(**kwargs)
            return

        order = order or DEFAULT_MULTIPOLE_ORDER
        multipolar_kwargs = _prepare_multipolar_params(order, knl=knl, ksl=ksl)
        kwargs.update(multipolar_kwargs)

        model = kwargs.pop('model', None)

        self.xoinitialize(**kwargs)

        # Calculate length and h in the event length_straight and/or angle given
        self.set_bend_params(
            kwargs.get('length'),
            kwargs.get('length_straight'),
            kwargs.get('h'),
            kwargs.get('angle'),
        )

        if self.k0_from_h:
            self.k0 = self.h

        if model is not None:
            self.model = model

    @property
    def length(self):
        return self._length

    @length.setter
    def length(self, value):
        self.set_bend_params(length=value, angle=self.angle)

    @property
    def h(self):
        return self._h

    @h.setter
    def h(self, value):
        self.set_bend_params(h=value, length_straight=self.length_straight)

    @property
    def angle(self):
        return self._angle

    @angle.setter
    def angle(self, value):
        self.set_bend_params(angle=value, length_straight=self.length_straight)

    @property
    def length_straight(self):
        return self._length_straight

    @length_straight.setter
    def length_straight(self, value):
        self.set_bend_params(length_straight=value, angle=self.angle)

    def set_bend_params(self, length=None, length_straight=None, h=None, angle=None):
        (
            length, length_straight, h, angle
        ) = self.compute_bend_params(length, length_straight, h, angle)

        # None becomes NaN in numpy buffers
        if length is not None:
            self._length = length
        if length_straight is not None:
            self._length_straight = length_straight
        if h is not None:
            self._h = h
        if angle is not None:
            self._angle = angle

        if self.k0_from_h:
            self._k0 = self.h

    @staticmethod
    def compute_bend_params(length=None, length_straight=None, h=None, angle=None):
        """Compute the bend parameters (length, h) from the given arguments.

        The arguments are checked for consistency and the missing ones are
        calculated from the others.

        One of each pair must be given: `length` or `length_straight`, and `h` or
        `angle`. If both are missing for each pair, zero will be assumed for the
        length and for `h`.
        """
        kwargs = locals()
        given = {
            arg_name: arg_value
            for arg_name in ['length', 'length_straight', 'h', 'angle']
            if (arg_value := kwargs[arg_name]) is not None
        }

        # Defaults
        if 'length' not in given and 'length_straight' not in given:
            length = 0
            length_straight = 0

        if 'h' not in given and 'angle' not in given:
            h = 0
            angle = 0

        # Compute the remaining quantities for each accepted pair
        if length == 0 or length_straight == 0:
            # Special case to avoid division by zero, lengths are zero, h arbitrary
            # Technically the angle should be zero too, but since oftentimes
            # people initialise the element first with the angle, only later
            # setting the length, we allow it to propagate.
            length = length_straight = 0
            h = given.get('h', 0)
        elif angle == 0:
            # Special case for zero angle: lengths are the same, h arbitrary
            h = given.get('h', 0)
            if length is not None and length_straight is not None:
                assert length == length_straight
            else:
                length = length or length_straight
                length_straight = length
        elif 'length' in given and 'h' in given:
            angle = length * h
            length_straight = length * np.sinc(0.5 * angle / np.pi)
        elif 'length' in given and 'angle' in given:
            h = angle / length
            length_straight = length * np.sinc(0.5 * angle / np.pi)
        elif 'length_straight' in given and 'h' in given:
            angle = 2 * np.arcsin(length_straight * h / 2)
            length = length_straight / np.sinc(0.5 * angle / np.pi)
        elif 'length_straight' in given and 'angle' in given:
            h = 2 * np.sin(angle / 2) / length_straight
            length = length_straight / np.sinc(0.5 * angle / np.pi)

        # Verify consistency
        errors = []
        for param_name in ['length', 'length_straight', 'h', 'angle']:
            if param_name in given:
                given_value = given[param_name]
                computed = locals()[param_name]
                if np.isnan(given_value) and np.isnan(computed):
                    continue
                if not np.isclose(given_value, computed, atol=1e-13, rtol=1e-13):
                    errors.append(f"{param_name} = {given_value} (given) != "
                                  f"{computed} (computed)")

        if errors:
            raise ValueError(
                "Given bend parameters are inconsistent: " + ", ".join(errors))

        # By this point the given values are proved to be consistent, prefer
        # the values given by the user, not to accumulate numerical noise.
        return (
            length,
            given.get('length_straight', length_straight),
            h,
            given.get('angle', angle),
        )

    @property
    def hxl(self): return self.h * self.length

    @property
    def radiation_flag(self): return 0.0

    @property
    def _thin_slice_class(self):
        return xt.ThinSliceRBend

    @property
    def _thick_slice_class(self):
        return xt.ThickSliceRBend

    @property
    def _drift_slice_class(self):
        return xt.DriftSliceRBend

    @property
    def _entry_slice_class(self):
        return xt.ThinSliceRBendEntry

    @property
    def _exit_slice_class(self):
        return xt.ThinSliceRBendExit

    @property
    def _repr_fields(self):
        return ['length_straight', 'angle'] + super()._repr_fields

    def to_dict(self, copy_to_cpu=True):
        out = super().to_dict(copy_to_cpu=copy_to_cpu)

        for kk in {'angle', 'length_straight'}:
            if f'_{kk}' in out:
                out.pop(f'_{kk}')
            out[kk] = getattr(self, kk)

        return out


class Sextupole(BeamElement):

    """
    Sextupole element.

    Parameters
    ----------
    k2 : float
        Strength of the sextupole component in m^-3.
    k2s : float
        Strength of the skew sextupole component in m^-3.
    length : float
        Length of the element in meters.
    """

    isthick = True
    has_backtrack = True

    _xofields={
        'k2': xo.Float64,
        'k2s': xo.Float64,
        'length': xo.Float64,
        'order': xo.Int64,
        'inv_factorial_order': xo.Float64,
        'knl': xo.Float64[:],
        'ksl': xo.Float64[:],
        'edge_entry_active': xo.Field(xo.UInt64, default=False),
        'edge_exit_active': xo.Field(xo.UInt64, default=False),
        'num_multipole_kicks': xo.Int64,
        'model': xo.Int64,
        'integrator': xo.Int64,
        'radiation_flag': xo.Int64,
        'delta_taper': xo.Float64,
    }

    _skip_in_to_dict = ['_order', 'inv_factorial_order']  # defined by knl, etc.

    _rename = {
        'order': '_order',
        'model': '_model',
        'integrator': '_integrator',
    }

    _noexpr_fields = _NOEXPR_FIELDS

    _depends_on = [RandomUniformAccurate, RandomExponential]
    _internal_record_class = SynchrotronRadiationRecord

    _extra_c_sources = [
        *COMMON_MAGNET_SOURCES,
        _pkg_root.joinpath('beam_elements/elements_src/sextupole.h'),
    ]

    def __init__(self, order=None, knl: List[float]=None, ksl: List[float]=None, **kwargs):

        order = order or DEFAULT_MULTIPOLE_ORDER
        multipolar_kwargs = _prepare_multipolar_params(order, knl=knl, ksl=ksl)
        kwargs.update(multipolar_kwargs)

        model = kwargs.pop('model', None)
        integrator = kwargs.pop('integrator', None)

        self.xoinitialize(**kwargs)

        # Trigger properties
        if model is not None:
            self.model = model

        if integrator is not None:
            self.integrator = integrator

    def to_dict(self, copy_to_cpu=True):
        out = super().to_dict(copy_to_cpu=copy_to_cpu)

        # See the comment in Multiple.to_dict about knl/ksl/order dumping
        if 'knl' in out and np.allclose(out['knl'], 0, atol=1e-16):
            out.pop('knl', None)

        if 'ksl' in out and np.allclose(out['ksl'], 0, atol=1e-16):
            out.pop('ksl', None)

        if self.order != 0 and 'knl' not in out and 'ksl' not in out:
            out['order'] = self.order

        return out

    @property
    def order(self):
        return self._order

    @order.setter
    def order(self, value):
        self._order = value
        self.inv_factorial_order = 1.0 / factorial(value, exact=True)

    @property
    def _thin_slice_class(self):
        return xt.ThinSliceSextupole

    @property
    def _thick_slice_class(self):
        return xt.ThickSliceSextupole

    @property
    def _drift_slice_class(self):
        return xt.DriftSliceSextupole

    @property
    def _entry_slice_class(self):
        return xt.ThinSliceSextupoleEntry

    @property
    def _exit_slice_class(self):
        return xt.ThinSliceSextupoleExit

    @property
    def model(self):
        return _INDEX_TO_MODEL_STRAIGHT[self._model]

    @model.setter
    def model(self, value):
        try:
            self._model = _MODEL_TO_INDEX_STRAIGHT[value]
        except KeyError:
            raise ValueError(f'Invalid model: {value}')

    @property
    def integrator(self):
        return _INDEX_TO_INTEGRATOR[self._integrator]

    @integrator.setter
    def integrator(self, value):
        try:
            self._integrator = _INTEGRATOR_TO_INDEX[value]
        except KeyError:
            raise ValueError(f'Invalid integrator: {value}')


class Octupole(BeamElement):

    """
    Octupole element.

    Parameters
    ----------
    k3 : float
        Strength of the octupole component in m^-3.
    k3s : float
        Strength of the skew octupole component in m^-3.
    length : float
        Length of the element in meters.
    """

    isthick = True
    has_backtrack = True

    _xofields={
        'k3': xo.Float64,
        'k3s': xo.Float64,
        'length': xo.Float64,
        'order': xo.Int64,
        'inv_factorial_order': xo.Float64,
        'knl': xo.Float64[:],
        'ksl': xo.Float64[:],
        'edge_entry_active': xo.Field(xo.UInt64, default=False),
        'edge_exit_active': xo.Field(xo.UInt64, default=False),
        'num_multipole_kicks': xo.Int64,
        'model': xo.Int64,
        'integrator': xo.Int64,
        'radiation_flag': xo.Int64,
        'delta_taper': xo.Float64,
    }

    _skip_in_to_dict = ['_order', 'inv_factorial_order']  # defined by knl, etc.

    _rename = {
        'order': '_order',
        'model': '_model',
        'integrator': '_integrator',
    }

    _noexpr_fields = _NOEXPR_FIELDS

    _depends_on = [RandomUniformAccurate, RandomExponential]
    _internal_record_class = SynchrotronRadiationRecord

    _extra_c_sources = [
        *COMMON_MAGNET_SOURCES,
        _pkg_root.joinpath('beam_elements/elements_src/octupole.h'),
    ]

    def __init__(self, order=None, knl: List[float]=None, ksl: List[float]=None, **kwargs):
        order = order or DEFAULT_MULTIPOLE_ORDER
        multipolar_kwargs = _prepare_multipolar_params(order, knl=knl, ksl=ksl)
        kwargs.update(multipolar_kwargs)

        model = kwargs.pop('model', None)
        integrator = kwargs.pop('integrator', None)

        self.xoinitialize(**kwargs)

        # Trigger properties
        if model is not None:
            self.model = model

        if integrator is not None:
            self.integrator = integrator

    def to_dict(self, copy_to_cpu=True):
        out = super().to_dict(copy_to_cpu=copy_to_cpu)

        # See the comment in Multiple.to_dict about knl/ksl/order dumping
        if 'knl' in out and np.allclose(out['knl'], 0, atol=1e-16):
            out.pop('knl', None)

        if 'ksl' in out and np.allclose(out['ksl'], 0, atol=1e-16):
            out.pop('ksl', None)

        if self.order != 0 and 'knl' not in out and 'ksl' not in out:
            out['order'] = self.order

        return out

    @property
    def order(self):
        return self._order

    @order.setter
    def order(self, value):
        self._order = value
        self.inv_factorial_order = 1.0 / factorial(value, exact=True)

    @property
    def _thin_slice_class(self):
        return xt.ThinSliceOctupole

    @property
    def _thick_slice_class(self):
        return xt.ThickSliceOctupole

    @property
    def _drift_slice_class(self):
        return xt.DriftSliceOctupole

    @property
    def _entry_slice_class(self):
        return xt.ThinSliceOctupoleEntry

    @property
    def _exit_slice_class(self):
        return xt.ThinSliceOctupoleExit

    @property
    def model(self):
        return _INDEX_TO_MODEL_STRAIGHT[self._model]

    @model.setter
    def model(self, value):
        try:
            self._model = _MODEL_TO_INDEX_STRAIGHT[value]
        except KeyError:
            raise ValueError(f'Invalid model: {value}')

    @property
    def integrator(self):
        return _INDEX_TO_INTEGRATOR[self._integrator]

    @integrator.setter
    def integrator(self, value):
        try:
            self._integrator = _INTEGRATOR_TO_INDEX[value]
        except KeyError:
            raise ValueError(f'Invalid integrator: {value}')


class Quadrupole(BeamElement):
    """
    Quadrupole element.

    Parameters
    ----------
    k1 : float
        Strength of the quadrupole component in m^-2.
    k1s : float
        Strength of the skew quadrupole component in m^-2.
    length : float
        Length of the element in meters.
    """
    isthick = True
    has_backtrack = True

    _xofields = {
        'k1': xo.Float64,
        'k1s': xo.Float64,
        'length': xo.Float64,
        'num_multipole_kicks': xo.Int64,
        'order': xo.Int64,
        'inv_factorial_order': xo.Float64,
        'knl': xo.Float64[:],
        'ksl': xo.Float64[:],
        'edge_entry_active': xo.Field(xo.UInt64, default=False),
        'edge_exit_active': xo.Field(xo.UInt64, default=False),
        'model': xo.Int64,
        'integrator': xo.Int64,
        'radiation_flag': xo.Int64,
        'delta_taper': xo.Float64,
    }

    _skip_in_to_dict = ['_order', 'inv_factorial_order']  # defined by knl, etc.

    _rename = {
        'order': '_order',
        'model': '_model',
        'integrator': '_integrator',
    }

    _noexpr_fields = _NOEXPR_FIELDS

    _extra_c_sources = [
        *COMMON_MAGNET_SOURCES,
        _pkg_root.joinpath('beam_elements/elements_src/quadrupole.h'),
    ]

    _depends_on = [RandomUniformAccurate, RandomExponential]

    _internal_record_class = SynchrotronRadiationRecord

    def __init__(self, order=None, knl: List[float]=None, ksl: List[float]=None, **kwargs):
        order = order or DEFAULT_MULTIPOLE_ORDER
        multipolar_kwargs = _prepare_multipolar_params(order, knl=knl, ksl=ksl)
        kwargs.update(multipolar_kwargs)

        model = kwargs.pop('model', None)
        integrator = kwargs.pop('integrator', None)

        self.xoinitialize(**kwargs)

        # Trigger properties
        if model is not None:
            self.model = model

        if integrator is not None:
            self.integrator = integrator

    def to_dict(self, copy_to_cpu=True):
        out = super().to_dict(copy_to_cpu=copy_to_cpu)

        # See the comment in Multiple.to_dict about knl/ksl/order dumping
        if 'knl' in out and np.allclose(out['knl'], 0, atol=1e-16):
            out.pop('knl', None)

        if 'ksl' in out and np.allclose(out['ksl'], 0, atol=1e-16):
            out.pop('ksl', None)

        if self.order != 0 and 'knl' not in out and 'ksl' not in out:
            out['order'] = self.order

        return out

    @property
    def order(self):
        return self._order

    @order.setter
    def order(self, value):
        self._order = value
        self.inv_factorial_order = 1.0 / factorial(value, exact=True)

    @property
    def radiation_flag(self): return 0.0

    @property
    def _thin_slice_class(self):
        return xt.ThinSliceQuadrupole

    @property
    def _thick_slice_class(self):
        return xt.ThickSliceQuadrupole

    @property
    def _drift_slice_class(self):
        return xt.DriftSliceQuadrupole

    @property
    def _entry_slice_class(self):
        return xt.ThinSliceQuadrupoleEntry

    @property
    def _exit_slice_class(self):
        return xt.ThinSliceQuadrupoleExit

    @property
    def model(self):
        return _INDEX_TO_MODEL_STRAIGHT[self._model]

    @model.setter
    def model(self, value):
        try:
            self._model = _MODEL_TO_INDEX_STRAIGHT[value]
        except KeyError:
            raise ValueError(f'Invalid model: {value}')

    @property
    def integrator(self):
        return _INDEX_TO_INTEGRATOR[self._integrator]

    @integrator.setter
    def integrator(self, value):
        try:
            self._integrator = _INTEGRATOR_TO_INDEX[value]
        except KeyError:
            raise ValueError(f'Invalid integrator: {value}')


class Solenoid(BeamElement):
    """Solenoid element.

    Parameters
    ----------
    length : float
        Length of the element in meters.
    ks : float
        Strength of the solenoid component in rad / m.
    ksi : float
        Integrated strength of the solenoid component in rad. Only to be
        specified when the element is thin, i.e. when `length` is 0.
    """
    isthick = True
    has_backtrack = True

    _xofields = {
        'length': xo.Float64,
        'ks': xo.Float64,
        'ksi': xo.Float64,
        'radiation_flag': xo.Int64,
        'num_multipole_kicks': xo.Int64,
        'order': xo.Int64,
        'inv_factorial_order': xo.Float64,
        'knl': xo.Float64[:],
        'ksl': xo.Float64[:],
        'mult_rot_x_rad': xo.Float64,
        'mult_rot_y_rad': xo.Float64,
        'mult_shift_x': xo.Float64,
        'mult_shift_y': xo.Float64,
        'mult_shift_s': xo.Float64,
    }

    _skip_in_to_dict = ['_order', 'inv_factorial_order']  # defined by knl, etc.

    _rename = {
        'order': '_order',
    }

    _extra_c_sources = [
        _pkg_root.joinpath('headers/synrad_spectrum.h'),
        _pkg_root.joinpath('beam_elements/elements_src/drift.h'),
        _pkg_root.joinpath('beam_elements/elements_src/track_multipolar_components.h'),
        _pkg_root.joinpath('beam_elements/elements_src/track_xrotation.h'),
        _pkg_root.joinpath('beam_elements/elements_src/track_yrotation.h'),
        _pkg_root.joinpath('beam_elements/elements_src/track_srotation.h'),
        _pkg_root.joinpath('beam_elements/elements_src/track_solenoid.h'),
        _pkg_root.joinpath('beam_elements/elements_src/solenoid.h'),
    ]

    _depends_on = [RandomUniformAccurate, RandomExponential]

    _internal_record_class = SynchrotronRadiationRecord

    def __init__(self, order=None, knl: List[float] = None, ksl: List[float] = None, **kwargs):
        """Solenoid element.

        Parameters
        ----------
        length : float
            Length of the element in meters.
        ks : float
            Strength of the solenoid component in rad / m. Only to be specified
            when the element is thin, i.e. when `length` is 0.
        ksi : float
            Integrated strength of the solenoid component in rad.
        knl : array
            Integrated strength of the high-order normal multipolar components.
        ksl : array
            Integrated strength of the high-order skew multipolar components.
        order : int
            Order of the multipole expansion.
        """
        if kwargs.get('_xobject') is not None:
            super().__init__(**kwargs)
            return

        if kwargs.get('ksi', 0) != 0:
            # Fail when trying to create a thin solenoid, as these are not
            # tested yet
            raise NotImplementedError('Thin solenoids are not implemented yet.')
            # self.isthick = False

        if kwargs.get('ksi') and kwargs.get('length'):
            raise ValueError(
                "The parameter `ksi` can only be specified when `length` == 0."
            )

        order = order or DEFAULT_MULTIPOLE_ORDER
        multipolar_kwargs = _prepare_multipolar_params(order, knl=knl, ksl=ksl)
        kwargs.update(multipolar_kwargs)

        self.xoinitialize(**kwargs)

    @property
    def order(self):
        return self._order

    @order.setter
    def order(self, value):
        self._order = value
        self.inv_factorial_order = 1.0 / factorial(value, exact=True)

    @property
    def _thick_slice_class(self):
        return xt.ThickSliceSolenoid


class CombinedFunctionMagnet:

    def __init__(self, *args, **kwargs):
        raise TypeError('`CombinedFunctionMagnet` is supported anymore. '
                        'Use `Bend` instead.')

    @classmethod
    def from_dict(cls, dct):
        return Bend(**dct)


class DipoleFringe(BeamElement):
    """Fringe field element of a dipole.

    Parameters
    ----------
    fint : float
        Fringe field integral in units of m^-1.
    hgap : float
        Half gap in units of m.
    k : float
        Normalized integrated strength of the normal component in units of 1/m.
    """

    _xofields = {
        'fint': xo.Float64,
        'hgap': xo.Float64,
        'k': xo.Float64,
    }

    _extra_c_sources = [
        _pkg_root.joinpath('beam_elements/elements_src/track_dipole_fringe.h'),
        _pkg_root.joinpath('beam_elements/elements_src/dipole_fringe.h'),
    ]

    def __init__(self, **kwargs):
        raise NotImplementedError


class Wedge(BeamElement):
    """Wedge field element.

    Parameters
    ----------
    angle : float
        Angle of the wedge in radians.
    k : float
        Normalized integrated strength of the normal component in units of 1/m.
    """

    _xofields = {
        'angle': xo.Float64,
        'k': xo.Float64,
    }

    _extra_c_sources = [
        _pkg_root.joinpath('beam_elements/elements_src/track_yrotation.h'),
        _pkg_root.joinpath('beam_elements/elements_src/track_wedge.h'),
        _pkg_root.joinpath('beam_elements/elements_src/wedge.h'),
    ]


class SimpleThinBend(BeamElement):

    """A specialized version of Multipole to model a thin bend (ksl, hyl are all zero).

    Parameters
    ----------
    knl : array
        Normalized integrated strength of the normal components in units of m^-n.
        Must be of length 1.
    hxl : float
        Rotation angle of the reference trajectory in the horizontal plane in
        radians. Default is ``0``.
    length : float
        Length of the originating thick bend. Default is ``0``.
    """

    _xofields={
        'knl': xo.Float64[1],
        'hxl': xo.Float64,
        'length': xo.Float64,
    }

    has_backtrack = True
    allow_rot_and_shift = False

    _extra_c_sources = [
        _pkg_root.joinpath('beam_elements/elements_src/simplethinbend.h')]

    def __init__(self, **kwargs):
        knl = kwargs.get('knl')
        if kwargs.get('_xobject') is None and knl is not None:
            if len(knl) != 1:
                raise ValueError("For a simple thin bend, len(knl) must be 1.")

        super().__init__(**kwargs)

    @property
    def radiation_flag(self): return 0.0

    @property
    def order(self): return 0

    @property
    def inv_factorial_order(self): return 1.0

    @property
    def ksl(self): return self._buffer.context.linked_array_type.from_array(
        np.array([0., 0.]),
        mode='readonly',
        container=self,
    )


class RFMultipole(BeamElement):
    """Beam element modeling a thin modulated multipole, with strengths
    dependent on the z coordinate:

    Parameters
    ----------
    order : int
        Order of the multipole. Default is ``0``.
    knl : array
        Normalized integrated strength of the normal components in units of m^-n.
        Must be of length ``order+1``.
    ksl : array
        Normalized integrated strength of the skew components in units of m^-n.
        Must be of length ``order+1``.
    pn : array
        Phase of the normal components in degrees. Must be of length ``order+1``.
    ps : array
        Phase of the skew components in degrees. Must be of length ``order+1``.
    voltage : float
        Longitudinal voltage. Default is ``0``.
    lag : float
        Longitudinal phase seen by the reference particle. Default is ``0``.
    frequency : float
        Frequency in Hertz. Default is ``0``.
    """

    _xofields={
        'order': xo.Int64,
        'voltage': xo.Float64,
        'frequency': xo.Float64,
        'lag': xo.Float64,
        'knl': xo.Float64[:],
        'ksl': xo.Float64[:],
        'pn': xo.Float64[:],
        'ps': xo.Float64[:],
    }

    has_backtrack = True

    _extra_c_sources = [
        _pkg_root.joinpath('headers/constants.h'),
        _pkg_root.joinpath('beam_elements/elements_src/rfmultipole.h')]

    def __init__(self, **kwargs):
        if 'p' in kwargs:
            raise ValueError("`p` in RF Multipole is not supported anymore")

        if 'bal' in kwargs:
            raise ValueError("`bal` in RF Multipole is not supported anymore")

        order = kwargs.get('order', 0)
        knl = np.array(kwargs.get('knl', [0]))
        ksl = np.array(kwargs.get('ksl', [0]))
        pn = np.array(kwargs.get('pn', [0]))
        ps = np.array(kwargs.get('ps', [0]))
        n = max(order + 1, len(knl), len(ksl), len(pn), len(ps))

        nknl = np.zeros(n, dtype=np.float64)
        nksl = np.zeros(n, dtype=np.float64)
        npn = np.zeros(n, dtype=np.float64)
        nps = np.zeros(n, dtype=np.float64)

        if knl is not None:
            nknl[: len(knl)] = np.array(knl)

        if ksl is not None:
            nksl[: len(ksl)] = np.array(ksl)

        if pn is not None:
            npn[: len(pn)] = np.array(pn)

        if ps is not None:
            nps[: len(ps)] = np.array(ps)

        order = n - 1

        kwargs["knl"] = nknl
        kwargs["ksl"] = nksl
        kwargs["pn"] = npn
        kwargs["ps"] = nps
        kwargs["order"] = order

        self.xoinitialize(**kwargs)


class DipoleEdge(BeamElement):
    """Beam element modeling a dipole edge (see MAD-X manual for detaild description).

    Parameters
    ----------
    k : float
        Strength in 1/m.
    e1 : float
        Face angle in rad.
    hgap : float
        Equivalent gap in m.
    fint : float
        Fringe integral.
    e1_fd : float
        Term added to e1 only for the linear mode and only in the vertical
        plane to account for non-zero angle in the closed orbit when entering
        the fringe field (feed down effect).
    model : str
        Model to be used for the edge. It can be 'linear', 'full' or 'suppress'.
        Default is 'linear'.
    side : str
        Side of the bend on which the edge is located. It can be 'entry' or
        'exit'. Default is 'entry'.
    """

    _xofields = {
        'r21': xo.Float64,
        'r43': xo.Float64,
        'hgap': xo.Float64,
        'k': xo.Float64,
        'e1': xo.Float64,
        'e1_fd': xo.Float64,
        'fint': xo.Float64,
        'model': xo.Int64,
        'side': xo.Int64,
        'delta_taper': xo.Float64,
    }

    _extra_c_sources = [
        _pkg_root.joinpath('beam_elements/elements_src/track_yrotation.h'),
        _pkg_root.joinpath('beam_elements/elements_src/track_wedge.h'),
        _pkg_root.joinpath('beam_elements/elements_src/track_dipole_fringe.h'),
        _pkg_root.joinpath('beam_elements/elements_src/track_dipole_edge_linear.h'),
        _pkg_root.joinpath('beam_elements/elements_src/track_dipole_edge_nonlinear.h'),
        _pkg_root.joinpath('beam_elements/elements_src/dipoleedge.h')]

    has_backtrack = True

    _rename = {
        'r21': '_r21',
        'r43': '_r43',
        'hgap': '_hgap',
        'k': '_k',
        'e1': '_e1',
        'e1_fd': '_e1_fd',
        'fint': '_fint',
        'model': '_model',
        'side': '_side',
    }

    def __init__(
        self,
        k=None,
        e1=None,
        e1_fd=None,
        hgap=None,
        fint=None,
        model=None,
        side=None,
        **kwargs
    ):

        if '_xobject' in kwargs.keys() and kwargs['_xobject'] is not None:
            self.xoinitialize(**kwargs)
            return

        # For backward compatibility
        if 'h' in kwargs.keys():
            assert k is None
            k = kwargs.pop('h')
        if '_h' in kwargs.keys():
            kwargs['_k'] = kwargs.pop('_h')

        self.xoinitialize(**kwargs)
        if '_xobject' in kwargs.keys() and kwargs['_xobject'] is not None:
            return

        if hgap is not None:
            self._hgap = hgap
        if k is not None:
            self._k = k
        if e1 is not None:
            self._e1 = e1
        if e1_fd is not None:
            self._e1_fd = e1_fd
        if fint is not None:
            self._fint = fint
        if model is not None:
            self.model = model
        if side is not None:
            self.side = side

        self._update_r21_r43()

    def to_dict(self, copy_to_cpu=True):
        scalar_fields = ['k', 'e1', 'e1_fd', 'hgap', 'fint']

        out = {'__class__': type(self).__name__}

        for field_name in scalar_fields:
            value = getattr(self, field_name)
            if not np.isclose(value, 0, atol=1e-16):
                out[field_name] = value

        if self._model != 0:
            out['model'] = self.model

        if self._side != 0:
            out['side'] = self.side

        return out

    def _update_r21_r43(self):
        corr = np.float64(2.0) * self.k * self.hgap * self.fint
        r21 = self.k * np.tan(self.e1)
        e1_v = self.e1 + self.e1_fd
        temp = corr / np.cos(e1_v) * (
            np.float64(1) + np.sin(e1_v) * np.sin(e1_v))
        r43 = -self.k * np.tan(e1_v - temp)
        self._r21 = r21
        self._r43 = r43

    @property
    def k(self):
        return self._k

    @k.setter
    def k(self, value):
        self._k = value
        self._update_r21_r43()

    @property
    def e1(self):
        return self._e1

    @e1.setter
    def e1(self, value):
        self._e1 = value
        self._update_r21_r43()

    @property
    def e1_fd(self):
        return self._e1_fd

    @e1_fd.setter
    def e1_fd(self, value):
        self._e1_fd = value
        self._update_r21_r43()

    @property
    def hgap(self):
        return self._hgap

    @hgap.setter
    def hgap(self, value):
        self._hgap = value
        self._update_r21_r43()

    @property
    def fint(self):
        return self._fint

    @fint.setter
    def fint(self, value):
        self._fint = value
        self._update_r21_r43()

    @property
    def r21(self):
        return self._r21

    @property
    def r43(self):
        return self._r43

    @property
    def model(self):
        return {
            0: 'linear',
            1: 'full',
           -1: 'suppressed',
        }[self._model]

    @model.setter
    def model(self, value):
        assert value in ['linear', 'full', 'suppressed']
        self._model = {
            'linear': 0,
            'full': 1,
            'suppressed': -1,
        }[value]

    @property
    def side(self):
        return {
            0: 'entry',
            1: 'exit',
        }[self._side]

    @side.setter
    def side(self, value):
        assert value in ['entry', 'exit']
        self._side = {
            'entry': 0,
            'exit': 1,
        }[value]


class MultipoleEdge(BeamElement):
    """Beam element modelling a mulipole edge.

    Parameters
    ----------
    kn: float
        Normalized integrated strength of the normal component in units of 1/m.
    ks: float
        Normalized integrated strength of the skew component in units of 1/m.
    is_exit: bool
        Flag to indicate if the edge is at the exit of the element.
    order: int
        Order of the multipole, corresponds to the length of ``kn`` and ``ks``.
    """
    _xofields = {
        'kn': xo.Float64[:],
        'ks': xo.Float64[:],
        'is_exit': xo.Int64,
        'order': xo.Int64,
    }

    _extra_c_sources = [
        _pkg_root.joinpath('beam_elements/elements_src/track_mult_fringe.h'),
        _pkg_root.joinpath('beam_elements/elements_src/multipoleedge.h'),
    ]

    def __init__(self, kn: list=None, ks: list=None, is_exit=False, order=None, _xobject=None, **kwargs):
        if '_xobject' in kwargs.keys() and kwargs['_xobject'] is not None:
            self.xoinitialize(**kwargs)
            return

        multipole_kwargs = _prepare_multipolar_params(order, True, kn=kn, ks=ks)

        self.xoinitialize(is_exit=is_exit, **kwargs, **multipole_kwargs)


class LineSegmentMap(BeamElement):

    _xofields={
        'length': xo.Float64,

        'qx': xo.Float64,
        'qy': xo.Float64,

        'coeffs_dqx': xo.Float64[:],
        'coeffs_dqy': xo.Float64[:],
        'det_xx': xo.Float64,
        'det_xy': xo.Float64,
        'det_yy': xo.Float64,
        'det_yx': xo.Float64,

        'betx': xo.Float64[2],
        'bety': xo.Float64[2],
        'alfx': xo.Float64[2],
        'alfy': xo.Float64[2],

        'dx': xo.Float64[2],
        'dpx': xo.Float64[2],
        'dy': xo.Float64[2],
        'dpy': xo.Float64[2],

        'x_ref': xo.Float64[2],
        'px_ref': xo.Float64[2],
        'y_ref': xo.Float64[2],
        'py_ref': xo.Float64[2],

        'energy_ref_increment': xo.Float64,
        'energy_increment': xo.Float64,
        'uncorrelated_rad_damping': xo.Int64,
        'correlated_rad_damping': xo.Int64,
        'damping_factors':xo.Float64[6,6],
        'uncorrelated_gauss_noise': xo.Int64,
        'correlated_gauss_noise': xo.Int64,
        'gauss_noise_matrix':xo.Float64[6,6],

        'longitudinal_mode_flag': xo.Int64,
        'qs': xo.Float64,
        'bets': xo.Float64,
        'bucket_length': xo.Float64,
        'momentum_compaction_factor': xo.Float64,
        'slippage_length': xo.Float64,
        'voltage_rf': xo.Float64[:],
        'frequency_rf': xo.Float64[:],
        'lag_rf': xo.Float64[:],
    }

    _depends_on = [RandomNormal]
    isthick = True

    # _rename = {
    #     'cos_s': '_cos_s',
    #     'sin_s': '_sin_s',
    #     'bets': '_bets',
    #     'longitudinal_mode_flag': '_longitudinal_mode_flag',
    # }

    _extra_c_sources = [
        _pkg_root.joinpath('headers/constants.h'),
        _pkg_root.joinpath('beam_elements/elements_src/linesegmentmap.h')]

    def __init__(self, length=0., qx=0, qy=0,
            betx=1., bety=1., alfx=0., alfy=0.,
            dx=0., dpx=0., dy=0., dpy=0.,
            x_ref=0.0, px_ref=0.0, y_ref=0.0, py_ref=0.0,
            longitudinal_mode=None,
            qs=None, bets=None,bucket_length=None,
            momentum_compaction_factor=None,
            slippage_length=None,
            voltage_rf=None, frequency_rf=None, lag_rf=None,
            dqx=0.0, dqy=0.0, ddqx=0.0, ddqy=0.0, dnqx=None, dnqy=None,
            det_xx=0.0, det_xy=0.0, det_yy=0.0, det_yx=0.0,
            energy_increment=0.0, energy_ref_increment=0.0,
            damping_rate_x = 0.0, damping_rate_px = 0.0,
            damping_rate_y = 0.0, damping_rate_py = 0.0,
            damping_rate_zeta = 0.0, damping_rate_pzeta = 0.0,
            gauss_noise_ampl_x=0.0,gauss_noise_ampl_px=0.0,
            gauss_noise_ampl_y=0.0,gauss_noise_ampl_py=0.0,
            gauss_noise_ampl_zeta=0.0,gauss_noise_ampl_pzeta=0.0,
            damping_matrix=None,gauss_noise_matrix=None,
            **nargs):

        '''
        Map representing a simplified segment of a beamline.

        Parameters
        ----------
        length : float
            Length of the segment in meters.
        qx : float
            Horizontal tune or phase advance of the segment.
        qy : float
            Vertical tune or phase advance of the segment.
        betx : tuple of length 2 or float
            Horizontal beta function at the entrance and exit of the segment.
            If a float is given, the same value is used for both entrance and exit.
        bety : tuple of length 2 or float
            Vertical beta function at the entrance and exit of the segment.
            If a float is given, the same value is used for both entrance and exit.
        alfx : tuple of length 2 or float
            Horizontal alpha function at the entrance and exit of the segment.
            If a float is given, the same value is used for both entrance and exit.
        alfy : tuple of length 2 or float
            Vertical alpha function at the entrance and exit of the segment.
            If a float is given, the same value is used for both entrance and exit.
        dx : tuple of length 2 or float
            Horizontal dispersion at the entrance and exit of the segment.
            If a float is given, the same value is used for both entrance and exit.
        dpx : tuple of length 2 or float
            Px dispersion at the entrance and exit of the segment.
            If a float is given, the same value is used for both entrance and exit.
        dy : tuple of length 2 or float
            Vertical dispersion at the entrance and exit of the segment.
            If a float is given, the same value is used for both entrance and exit.
        dpy : tuple of length 2 or float
            Py dispersion at the entrance and exit of the segment.
            If a float is given, the same value is used for both entrance and exit.
        x_ref : tuple of length 2 or float
            Horizontal position of the reference position at the entrance and
            exit of the segment (it is the closed orbit no other effects are
            present that perturb the closed orbit).
            If a float is given, the same value is used for both entrance and exit.
        px_ref : tuple of length 2 or float
            Px coordinate of the reference position at the entrance and
            exit of the segment (it is the closed orbit no other effects are
            present that perturb the closed orbit).
            If a float is given, the same value is used for both entrance and exit.
        y_ref : tuple of length 2 or float
            Vertical position of the reference position at the entrance and
            exit of the segment (it is the closed orbit no other effects are
            present that perturb the closed orbit).
            If a float is given, the same value is used for both entrance and exit.
        py_ref : tuple of length 2 or float
            Py coordinate of the reference position at the entrance and
            exit of the segment (it is the closed orbit no other effects are
            present that perturb the closed orbit).
            If a float is given, the same value is used for both entrance and exit.
        longitudinal_mode : str
            Longitudinal mode of the segment. Can be one of ``'linear_fixed_qs'``,
            ``'nonlinear'``, ``'linear_fixed_rf'`` or ``'frozen'``.
        qs : float
            Synchrotron tune of the segment. Only used if ``longitudinal_mode``
            is ``'linear_fixed_qs'``.
        bets : float
            Synchrotron beta function of the segment (positive above transition,
            negative below transition). Only used if ``longitudinal_mode``
            is ``'linear_fixed_qs'``.
        bucket_length : float
            The linear RF force becomes a sawtooth with a fixed point every
            bucket_length [full length in seconds]. Only used if
            ``longitudinal_mode`` is ``'linear_fixed_qs'``.
        momentum_compaction_factor : float
            Momentum compaction factor of the segment. Only used if
            ``longitudinal_mode`` is ``'nonlinear'`` or ``'linear_fixed_rf'``.
        slippage_length : float
            Slippage length of the segment. Only used if ``longitudinal_mode``
            is ``'nonlinear'`` or ``'linear_fixed_rf'``. If not given, the
            ``length`` of the segment is used.
        voltage_rf : list of float
            List of voltages of the RF kicks in the segment. Only used if
            ``longitudinal_mode`` is ``'nonlinear'`` or ``'linear_fixed_rf'``.
        frequency_rf : list of float
            List of frequencies of the RF kicks in the segment. Only used if
            ``longitudinal_mode`` is ``'nonlinear'`` or ``'linear_fixed_rf'``.
        lag_rf : list of float
            List of lag of the RF kicks in the segment. Only used if
            ``longitudinal_mode`` is ``'nonlinear'`` or ``'linear_fixed_rf'``.
dqx : float or list of float
            Horizontal linear chromaticity of the segment.
        dqy : float or list of float
            Vertical linear chromaticity of the segment.
        ddqx: float
            Horizontal second order chromaticity of the segment
        ddqy: float
            Vertical second order chromaticity of the segment
        dnqx: list of float
            List of horizontal chromaticities up to any order. The first element
            of the list is the horizontal tune, the second element is the
            horizontal linear chromaticity, the third element the horizontal
            second order chromaticity and so on. It can be specified only if the
            horizontal tune, and chromaticities are not specified.
        dnqy: list of float
            List of vertical chromaticities up to any order. The first element
            of the list is the vertical tune, the second element is the
            vertical linear chromaticity, the third element the vertical
            second order chromaticity and so on. It can be specified only if the
            vertical tune, and chromaticities are not specified.
        det_xx : float
            Anharmonicity xx coefficient (i.e. dqx / dJx, where Jx is the horizontal
            action). Optional, default is ``0``.
        det_xy : float
            Anharmonicity xy coefficient (i.e. dqx / dJy, where Jy is the vertical
            action). Optional, default is ``0``.
        det_yx : float
            Anharmonicity yx coefficient (i.e. dqy / dJx, where Jx is the horizontal
            action). Optional, default is ``0``.
        det_yy : float
            Anharmonicity yy coefficient (i.e. dqy / dJy, where Jy is the vertical
            action). Optional, default is ``0``.
        energy_increment : float
            Energy increment of the segment in eV.
        energy_ref_increment : float
            Increment of the reference energy in eV.
        damping_rate_x : float
            Damping rate of the horizontal position
            x_n+1 = (1-damping_rate_x)*x_n. Optional, default is ``0``.
        damping_rate_px : float
            Damping rate of the horizontal momentum
            px_n+1 = (1-damping_rate_px)*px_n. Optional, default is ``0``.
        damping_rate_y : float
            Damping rate of the vertical position
            y_n+1 = (1-damping_rate_y)*y_n. Optional, default is ``0``.
        damping_rate_py : float
            Damping rate of the vertical momentum
            px_n+1 = (1-damping_rate_x)*py_n. Optional, default is ``0``.
        damping_rate_z : float
            Damping rate of the longitudinal position
            z_n+1 = (1-damping_rate_z)*z_n. Optional, default is ``0``.
        damping_rate_pzeta : float
            Damping rate on the momentum
            pzeta_n+1 = (1-damping_rate_pzeta)*pzeta_n. Optional, default is ``0``.
        gauss_noise_ampl_x : float
            Amplitude of Gaussian noise on the horizontal position. Optional, default is ``0``.
        gauss_noise_ampl_px : float
            Amplitude of Gaussian noise on the horizontal momentum. Optional, default is ``0``.
        gauss_noise_ampl_y : float
            Amplitude of Gaussian noise on the vertical position. Optional, default is ``0``.
        gauss_noise_ampl_py : float
            Amplitude of Gaussian noise on the vertical momentum. Optional, default is ``0``.
        gauss_noise_ampl_zeta : float
            Amplitude of Gaussian noise on the longitudinal position. Optional, default is ``0``.
        gauss_noise_ampl_pzeta : float
            Amplitude of Gaussian noise on the longitudinal momentum. Optional, default is ``0``.
        damping_matrix : float[6,6]
            Matrix of damping: Each paticles coordinate vector (x,px,y,py,zeta,pzeta) is multiplied
            by the identity + the damping matrix. Incompatible with inputs damping_rate_*.
            Optional, default is ``None``
        gauss_noise_matrix : float[6,6]
            Covariance matrix of the Gaussian noise applied in (x,px,y,py,zeta,pzeta).
            Incompatible with inputs gauss_noise_ampl_*. Optional, default is ``None``
        '''

        if '_xobject' in nargs.keys() and nargs['_xobject'] is not None:
            self._xobject = nargs['_xobject']
            return

        assert longitudinal_mode in [
            'linear_fixed_qs', 'nonlinear', 'linear_fixed_rf', 'frozen', None]

        if dnqx is not None:
            assert qx == 0 and dqx == 0 and ddqx == 0
            qx = dnqx[0]
        else:
            dnqx = [qx]
            if dqx != 0:
                dnqx.append(dqx)
            if ddqx != 0:
                dnqx.append(ddqx)

        if dnqy is not None:
            assert qy == 0 and dqy == 0 and ddqy == 0
            qy = dnqy[0]
        else:
            dnqy = [qy]
            if dqy != 0:
                dnqy.append(dqy)
            if ddqy != 0:
                dnqy.append(ddqy)

        coeffs_dqx = [dnqx[i] / float(factorial(i)) for i in range(len(dnqx))]
        coeffs_dqy = [dnqy[i] / float(factorial(i)) for i in range(len(dnqy))]

        nargs['qx'] = qx
        nargs['qy'] = qy
        nargs['coeffs_dqx'] = coeffs_dqx
        nargs['coeffs_dqy'] = coeffs_dqy
        nargs['det_xx'] = det_xx
        nargs['det_xy'] = det_xy
        nargs['det_yy'] = det_yy
        nargs['det_yx'] = det_yx
        nargs['length'] = length

        if longitudinal_mode is None:
            if qs is not None:
                longitudinal_mode = 'linear_fixed_qs'
            elif voltage_rf is not None:
                longitudinal_mode = 'nonlinear'
            else:
                longitudinal_mode = 'frozen'

        if longitudinal_mode == 'linear_fixed_qs':
            assert qs is not None
            assert bets is not None
            assert momentum_compaction_factor is None
            assert voltage_rf is None
            assert frequency_rf is None
            assert lag_rf is None
            if bucket_length == None:
                bucket_length = -1.0
            nargs['longitudinal_mode_flag'] = 1
            nargs['qs'] = qs
            nargs['bets'] = bets
            nargs['bucket_length'] = bucket_length
            nargs['voltage_rf'] = [0]
            nargs['frequency_rf'] = [0]
            nargs['lag_rf'] = [0]
        elif longitudinal_mode == 'nonlinear' or longitudinal_mode == 'linear_fixed_rf':
            assert voltage_rf is not None
            assert frequency_rf is not None
            assert lag_rf is not None
            assert momentum_compaction_factor is not None
            assert qs is None
            assert bets is None
            assert bucket_length is None

            if slippage_length is None:
                nargs['slippage_length'] = length
            else:
                nargs['slippage_length'] = slippage_length

            if longitudinal_mode == 'nonlinear':
                nargs['longitudinal_mode_flag'] = 2
            elif longitudinal_mode == 'linear_fixed_rf':
                nargs['longitudinal_mode_flag'] = 3

            nargs['voltage_rf'] = voltage_rf
            nargs['frequency_rf'] = frequency_rf
            nargs['lag_rf'] = lag_rf
            nargs['momentum_compaction_factor'] = momentum_compaction_factor
            for nn in ['frequency_rf', 'lag_rf', 'voltage_rf']:
                if np.isscalar(nargs[nn]):
                    nargs[nn] = [nargs[nn]]

            assert (len(nargs['frequency_rf'])
                    == len(nargs['lag_rf'])
                    == len(nargs['voltage_rf']))

            if longitudinal_mode == 'linear_fixed_rf':
                assert len(nargs['frequency_rf']) == 1

        elif longitudinal_mode == 'frozen':
            nargs['longitudinal_mode_flag'] = 0
            nargs['voltage_rf'] = [0]
            nargs['frequency_rf'] = [0]
            nargs['lag_rf'] = [0]
        else:
            raise ValueError('longitudinal_mode must be one of "linear_fixed_qs", "nonlinear" or "frozen"')


        if np.isscalar(betx): betx = [betx, betx]
        else: assert len(betx) == 2

        if np.isscalar(bety): bety = [bety, bety]
        else: assert len(bety) == 2

        if np.isscalar(alfx): alfx = [alfx, alfx]
        else: assert len(alfx) == 2

        if np.isscalar(alfy): alfy = [alfy, alfy]
        else: assert len(alfy) == 2

        if np.isscalar(dx): dx = [dx, dx]
        else: assert len(dx) == 2

        if np.isscalar(dpx): dpx = [dpx, dpx]
        else: assert len(dpx) == 2

        if np.isscalar(dy): dy = [dy, dy]
        else: assert len(dy) == 2

        if np.isscalar(dpy): dpy = [dpy, dpy]
        else: assert len(dpy) == 2

        if np.isscalar(x_ref): x_ref = [x_ref, x_ref]
        else: assert len(x_ref) == 2

        if np.isscalar(px_ref): px_ref = [px_ref, px_ref]
        else: assert len(px_ref) == 2

        if np.isscalar(y_ref): y_ref = [y_ref, y_ref]
        else: assert len(y_ref) == 2

        if np.isscalar(py_ref): py_ref = [py_ref, py_ref]
        else: assert len(py_ref) == 2

        nargs['betx'] = betx
        nargs['bety'] = bety
        nargs['alfx'] = alfx
        nargs['alfy'] = alfy
        nargs['dx'] = dx
        nargs['dpx'] = dpx
        nargs['dy'] = dy
        nargs['dpy'] = dpy
        nargs['x_ref'] = x_ref
        nargs['px_ref'] = px_ref
        nargs['y_ref'] = y_ref
        nargs['py_ref'] = py_ref

        # acceleration with change of reference momentum
        nargs['energy_ref_increment'] = energy_ref_increment
        # acceleration without change of reference momentum
        nargs['energy_increment'] = energy_increment


        assert damping_rate_x >= 0.0
        assert damping_rate_px >= 0.0
        assert damping_rate_y >= 0.0
        assert damping_rate_py >= 0.0
        assert damping_rate_zeta >= 0.0
        assert damping_rate_pzeta >= 0.0
        
        if (damping_rate_x > 0.0 or damping_rate_px > 0.0
                or damping_rate_y > 0.0 or damping_rate_py > 0.0 
                or damping_rate_zeta > 0.0 or damping_rate_pzeta > 0.0):
            assert damping_matrix is None
            nargs['uncorrelated_rad_damping'] = True
            nargs['correlated_rad_damping'] = False
            nargs['damping_factors'] = np.identity(6,dtype=float)
            nargs['damping_factors'][0,0] -= damping_rate_x
            nargs['damping_factors'][1,1] -= damping_rate_px
            nargs['damping_factors'][2,2] -= damping_rate_y
            nargs['damping_factors'][3,3] -= damping_rate_py
            nargs['damping_factors'][4,4] -= damping_rate_zeta
            nargs['damping_factors'][5,5] -= damping_rate_pzeta
        elif damping_matrix is not None:
            assert np.shape(damping_matrix) == (6,6)
            nargs['correlated_rad_damping'] = True
            nargs['uncorrelated_rad_damping'] = False
            nargs['damping_factors'] = np.identity(6,dtype=float)+damping_matrix
        else:
            nargs['uncorrelated_rad_damping'] = False
            nargs['correlated_rad_damping'] = False

        assert gauss_noise_ampl_x >= 0.0
        assert gauss_noise_ampl_px >= 0.0
        assert gauss_noise_ampl_y >= 0.0
        assert gauss_noise_ampl_py >= 0.0
        assert gauss_noise_ampl_zeta >= 0.0
        assert gauss_noise_ampl_pzeta >= 0.0
        if (gauss_noise_ampl_x > 0 or gauss_noise_ampl_px > 0 or
                gauss_noise_ampl_y > 0 or gauss_noise_ampl_py > 0 or
                gauss_noise_ampl_zeta > 0 or gauss_noise_ampl_pzeta > 0):
            assert gauss_noise_matrix is None
            nargs['uncorrelated_gauss_noise'] = True
            nargs['correlated_gauss_noise'] = False
            nargs['gauss_noise_matrix'] = np.zeros((6,6),dtype=float)
            nargs['gauss_noise_matrix'][0,0] = gauss_noise_ampl_x
            nargs['gauss_noise_matrix'][1,1] = gauss_noise_ampl_px
            nargs['gauss_noise_matrix'][2,2] = gauss_noise_ampl_y
            nargs['gauss_noise_matrix'][3,3] = gauss_noise_ampl_py
            nargs['gauss_noise_matrix'][4,4] = gauss_noise_ampl_zeta
            nargs['gauss_noise_matrix'][5,5] = gauss_noise_ampl_pzeta
        elif gauss_noise_matrix is not None:
            nargs['correlated_gauss_noise'] = True
            nargs['uncorrelated_gauss_noise'] = False
            assert np.shape(gauss_noise_matrix) == (6,6)
            (u, s, vh) = np.linalg.svd(gauss_noise_matrix)
            nargs['gauss_noise_matrix'] = u*np.sqrt(s)
        else:
            nargs['uncorrelated_gauss_noise'] = False
            nargs['correlated_gauss_noise'] = False
        super().__init__(**nargs)

    @property
    def longitudinal_mode(self):
        ret = {
            0: 'frozen',
            1: 'linear_fixed_qs',
            2: 'nonlinear',
            3: 'linear_fixed_rf'
        }[self.longitudinal_mode_flag]
        return ret


class FirstOrderTaylorMap(BeamElement):
    """First order Taylor map.

    Parameters
    ----------
    length : float
        length of the element in meters.
    m0 : array_like
        6x1 array of the zero order Taylor map coefficients.
    m1 : array_like
        6x6 array of the first order Taylor map coefficients.
    """

    isthick = True

    _xofields = {
        'length': xo.Float64,
        'm0': xo.Field(xo.Float64[6], default=np.zeros(6, dtype=np.float64)),
        'm1': xo.Field(xo.Float64[6, 6], default=np.eye(6, dtype=np.float64)),
    }

    _depends_on = [RandomUniformAccurate, RandomExponential]

    _extra_c_sources = [
        _pkg_root.joinpath('beam_elements/elements_src/firstordertaylormap.h')]

    _internal_record_class = SynchrotronRadiationRecord # not functional,
    # included for compatibility with Multipole


class LinearTransferMatrix:
    def __init__(self, **kwargs):
        raise NotImplementedError(
            '`LinearTransferMatrix` is deprecated. Use `LineSegmentMap` instead.'
        )


def _angle_from_trig(cos=None, sin=None, tan=None):
    """
    Given at least two values of (cos, sin, tan), return the angle in radians.
    Raises ValueError if the values are inconsistent.
    """
    sin_given, cos_given, tan_given = (trig is not None for trig in (sin, cos, tan))

    if sum([sin_given, cos_given, tan_given]) <= 1:
        raise ValueError('At least two of (cos, sin, tan) must be given')

    if sin_given and cos_given:
        tan = tan if tan_given else sin / cos
    elif sin_given and tan_given:
        cos = cos if cos_given else sin / tan
    elif cos_given and tan_given:
        sin = sin if sin_given else cos * tan

    if (not np.isclose(sin**2 + cos**2, 1, atol=1e-13)
            or not np.isclose(sin / cos, tan, atol=1e-13)):
        raise ValueError('Given values of sin, cos, tan are inconsistent '
                         'with each other.')

    angle = np.arctan2(sin, cos)
    return angle, cos, sin, tan


def _unregister_if_preset(ref):
    try:
        ref._manager.unregister(ref)
    except KeyError:
        pass


def _get_expr(knob):
    """Return an xdeps expression for `knob`, or, if unavailable, the value."""
    if knob is None:
        return 0
    if hasattr(knob, '_expr'):
        if knob._expr is not None:
            return knob._expr

        value = knob._get_value()
        if hasattr(value, 'get'):  # On cupy, pyopencl gets ndarray
            value = value.get()
        if hasattr(value, 'item'):  # Extract the scalar
            value = value.item()
        return value
    if isinstance(knob, Number):
        return knob
    if hasattr(knob, 'dtype'):
        if hasattr(knob, 'get'):
            return knob.get()
        return knob
    raise ValueError(f'Cannot get expression for {knob}.')


def _nonzero(val_or_expr):
    if isinstance(val_or_expr, Number):
        return val_or_expr != 0

    return val_or_expr._expr

class SecondOrderTaylorMap(BeamElement):

    '''
    Implements the second order Taylor map:

       z_out[i] = k[i] + sum_j (R[i,j]*z_in[j]) + sum_jk (T[i,j,k]*z_in[j]*z_in[k])

       where z = (x, px, y, py, zeta, pzeta)

    Parameters
    ----------
    length : float
        length of the element in meters.
    k : array_like
        6x1 array of the zero order Taylor map coefficients.
    R : array_like
        6x6 array of the first order Taylor map coefficients.
    T : array_like
        6x6x6 array of the second order Taylor map coefficients.

    '''

    isthick = True

    _extra_c_sources = [
        _pkg_root.joinpath('beam_elements/elements_src/second_order_taylor_map.h')]

    _xofields={
        'k': xo.Float64[6],
        'R': xo.Float64[6,6],
        'T': xo.Float64[6,6,6],
        'length': xo.Float64
    }

    @classmethod
    def from_line(cls, line, start, end, twiss_table=None,
                  **kwargs):

        '''
        Generate a `SecondOrderTaylorMap` from a `Line` object.
        The coefficients are computed with finite differences around the closed
        orbit.

        Parameters
        ----------
        line : Line
            A `Line` object.
        start : str
            Name of the element where the map starts.
        end : str
            Name of the element where the map stops.
        twiss_table : TwissTable, optional
            A `TwissTable` object. If not given, it will be computed.

        Returns
        -------
        SecondOrderTaylorMap
            A `SecondOrderTaylorMap` object.

        '''
        if start == end:
            # start == end will lead to compute_one_turn_matrix_finite_differences() computing a
            # full one-turn response matrix (but here we would rather expect identity)
            raise NotImplementedError('end element must be after start element')

        if twiss_table is None:
            tw = line.twiss(reverse=False)
        else:
            tw = twiss_table

        twinit = tw.get_twiss_init(start)
        twinit_out = tw.get_twiss_init(end)

        RR = line.compute_one_turn_matrix_finite_differences(
            start=start, end=end, particle_on_co=twinit.particle_on_co
            )['R_matrix']
        TT = line.compute_T_matrix(start=start, end=end,
                                    particle_on_co=twinit.particle_on_co)

        x_co_in = np.array([
            twinit.particle_on_co.x[0],
            twinit.particle_on_co.px[0],
            twinit.particle_on_co.y[0],
            twinit.particle_on_co.py[0],
            twinit.particle_on_co.zeta[0],
            twinit.particle_on_co.pzeta[0],
        ])

        x_co_out = np.array([
            twinit_out.particle_on_co.x[0],
            twinit_out.particle_on_co.px[0],
            twinit_out.particle_on_co.y[0],
            twinit_out.particle_on_co.py[0],
            twinit_out.particle_on_co.zeta[0],
            twinit_out.particle_on_co.pzeta[0],
        ])

        # Handle feeddown (express the expansion in z instead of z - z_co)
        R_T_fd = np.einsum('ijk,k->ij', TT, x_co_in)
        K_T_fd = R_T_fd @ x_co_in

        K_hat = x_co_out - RR @ x_co_in + K_T_fd
        RR_hat = RR - 2 * R_T_fd

        smap = cls(R=RR_hat, T=TT, k=K_hat,
                   length=tw['s', end] - tw['s', start],
                   **kwargs)

        return smap

    def scale_coordinates(self, scale_x=1, scale_px=1, scale_y=1, scale_py=1,
                          scale_zeta=1, scale_pzeta=1):

        '''
        Generate a new `SecondOrderTaylorMap` with scaled coordinates.

        Parameters
        ----------
        scale_x : float
            Scaling factor for x.
        scale_px : float
            Scaling factor for px.
        scale_y : float
            Scaling factor for y.
        scale_py : float
            Scaling factor for py.
        scale_zeta : float
            Scaling factor for zeta.
        scale_pzeta : float
            Scaling factor for pzeta.

        Returns
        -------
        SecondOrderTaylorMap
            A new `SecondOrderTaylorMap` with scaled coordinates.

        '''

        out = self.copy()

        scale_factors = np.array(
            [scale_x, scale_px, scale_y, scale_py, scale_zeta, scale_pzeta])

        for ii in range(6):
            out.T[ii, :, :] *= scale_factors[ii]
            out.R[ii, :] *= scale_factors[ii]
            out.k[ii] *= scale_factors[ii]

        for jj in range(6):
            out.T[:, jj, :] *= scale_factors[jj]
            out.R[:, jj] *= scale_factors[jj]

        for kk in range(6):
            out.T[:, :, kk] *= scale_factors[kk]

        return out

class ThinSliceNotNeededError(Exception):
    pass
<|MERGE_RESOLUTION|>--- conflicted
+++ resolved
@@ -19,11 +19,7 @@
     _INDEX_TO_INTEGRATOR, _INTEGRATOR_TO_INDEX, _MODEL_TO_INDEX_CURVED,
     _INDEX_TO_MODEL_CURVED, _MODEL_TO_INDEX_STRAIGHT, _INDEX_TO_MODEL_STRAIGHT,
     DEFAULT_MULTIPOLE_ORDER, SynchrotronRadiationRecord, _prepare_multipolar_params,
-<<<<<<< HEAD
-    _NOEXPR_FIELDS
-=======
-    COMMON_MAGNET_SOURCES
->>>>>>> 079e8be2
+    _NOEXPR_FIELDS, COMMON_MAGNET_SOURCES
 )
 
 
