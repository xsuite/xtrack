--- conflicted
+++ resolved
@@ -362,7 +362,6 @@
         return xt.DriftSlice
 
 
-<<<<<<< HEAD
 class DriftExact(BeamElement):
     """Beam element modeling an exact drift section.
 
@@ -405,10 +404,8 @@
         return xt.DriftExactSlice
 
 
-class Cavity(BeamElement):
-=======
+
 class Cavity(_HasModelRF, _HasIntegrator, BeamElement):
->>>>>>> ac831205
     '''Beam element modeling an RF cavity.
 
     Parameters
@@ -974,8 +971,6 @@
     ]
 
     _store_in_to_dict = ['dzeta']
-
-<<<<<<< HEAD
 
 class Misalignment(BeamElement):
     """Beam element modeling a misalignment of a strait or curved element.
@@ -1031,10 +1026,8 @@
     ]
 
 
-class Multipole(BeamElement):
-=======
 class Multipole(_HasKnlKsl, _HasModelStraight, _HasIntegrator, BeamElement):
->>>>>>> ac831205
+
     '''Beam element modeling a thin magnetic multipole.
 
     Parameters
