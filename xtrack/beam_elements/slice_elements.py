--- conflicted
+++ resolved
@@ -254,19 +254,6 @@
 
     def get_equivalent_element(self):
 
-<<<<<<< HEAD
-        return DipoleEdge(
-            k=self._parent.k0,
-            e1=self._parent.edge_entry_angle,
-            e1_fd=self._parent.edge_entry_angle_fdown,
-            hgap=self._parent.edge_entry_hgap,
-            fint=self._parent.edge_entry_fint,
-            model=self._parent.edge_entry_model,
-            delta_taper=self.delta_taper,
-            side='entry',
-            _buffer=self._buffer
-        )
-=======
         if self._parent.edge_entry_active:
             return DipoleEdge(
                 k=self._parent.k0,
@@ -284,7 +271,6 @@
             )
         else:
             return Marker(_buffer=self._buffer)
->>>>>>> dc04138a
 
 
 class ThinSliceBendExit(BeamElement):
@@ -721,18 +707,6 @@
 
     def get_equivalent_element(self):
 
-<<<<<<< HEAD
-        return DipoleEdge(
-            k=self._parent.k0,
-            e1=self._parent.edge_exit_angle + self._parent.angle / 2,
-            e1_fd=self._parent.edge_exit_angle_fdown,
-            hgap=self._parent.edge_exit_hgap,
-            fint=self._parent.edge_exit_fint,
-            model=self._parent.edge_exit_model,
-            side='exit',
-            _buffer=self._buffer
-        )
-=======
         if self._parent.edge_exit_active:
             return DipoleEdge(
                 k=self._parent.k0,
@@ -750,4 +724,3 @@
             )
         else:
             return Marker(_buffer=self._buffer)
->>>>>>> dc04138a
