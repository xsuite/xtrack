--- conflicted
+++ resolved
@@ -23,13 +23,10 @@
 
     START_PER_PARTICLE_BLOCK(part0, part);
         XRotation_single_particle(part, sin_angle, cos_angle, tan_angle);
-<<<<<<< HEAD
-    //end_per_particle_block
 
-    /* Spin tracking is disabled by the synrad compile flag */
-    #ifndef XTRACK_MULTIPOLE_NO_SYNRAD
-        // Rotate spin
-        //start_per_particle_block (part0->part)
+        /* Spin tracking is disabled by the synrad compile flag */
+        #ifndef XTRACK_MULTIPOLE_NO_SYNRAD
+            // Rotate spin
             double const spin_y_0 = LocalParticle_get_spin_y(part);
             double const spin_z_0 = LocalParticle_get_spin_z(part);
             if ((spin_y_0 != 0) || (spin_z_0 != 0)){
@@ -38,12 +35,8 @@
                 LocalParticle_set_spin_y(part, spin_y_1);
                 LocalParticle_set_spin_z(part, spin_z_1);
             }
-        //end_per_particle_block
-    #endif
-
-=======
+        #endif
     END_PER_PARTICLE_BLOCK;
->>>>>>> b98d0a15
 }
 
 #endif /* XTRACK_XROTATION_H */