// copyright ############################### //
// This file is part of the Xtrack Package.  //
// Copyright (c) CERN, 2023.                 //
// ######################################### //

#ifndef XTRACK_TRACK_THICK_BEND_H
#define XTRACK_TRACK_THICK_BEND_H

#define POW2(X) ((X)*(X))
#define NONZERO(X) ((X) != 0.0)

/*gpufun*/
void track_thick_bend(
        LocalParticle* part,  // LocalParticle to track
        const double length,  // length of the element
        const double k,       // normal dipole strength
        const double h        // curvature
) {

    if(fabs(k) < 1e-8 && fabs(h) < 1e-8) {
        Drift_single_particle(part, length);
        return;
    }

    const double rvv = LocalParticle_get_rvv(part);
    // Particle coordinates
    const double x = LocalParticle_get_x(part);
    const double y = LocalParticle_get_y(part);
    const double px = LocalParticle_get_px(part);
    const double py = LocalParticle_get_py(part);
    const double s = length;

    double new_x, new_px, new_y, delta_ell;

    // Useful constants
    const double one_plus_delta = LocalParticle_get_delta(part) + 1.0;
    const double A = 1.0 / sqrt(POW2(one_plus_delta) - POW2(py));
    const double pz = sqrt(POW2(one_plus_delta) - POW2(px) - POW2(py));

    if (fabs(h) > 1e-8) {
        // The case for non-zero curvature, s is arc length
        // Useful constants
        const double C = pz - k * ((1 / h) + x);
        new_px = px * cos(s * h) + C * sin(s * h);
        double const new_pz = sqrt(POW2(one_plus_delta) - POW2(new_px) - POW2(py));
        // double const d_new_px_ds = new_px / new_pz;

        const double d_new_px_ds = C * h * cos(h * s) - h * px * sin(h * s);

        // Update particle coordinates

        new_x = (new_pz * h - d_new_px_ds - k)/(h*k);
        const double D = asin(A * px) - asin(A * new_px);
        new_y = y + ((py * s) / (k / h)) + (py / k) * D;

        delta_ell = ((one_plus_delta * s * h) / k) + (one_plus_delta / k) * D;
    }
    else {
        // The case for zero curvature -- straight bend, s is Cartesian length
        new_px = px - k * s;
        new_x = x + (sqrt(POW2(one_plus_delta) - POW2(new_px) - POW2(py)) - pz) / k;

        const double D = asin(A * px) - asin(A * new_px);
        new_y = y + (py / k) * D;

<<<<<<< HEAD
         delta_ell = (one_plus_delta / k) * D;
=======
        new_ell = ell + (one_plus_delta / k) * D;
>>>>>>> 275ce31b
    }

    // Update Particles object
    LocalParticle_set_x(part, new_x);
    LocalParticle_set_px(part, new_px);
    LocalParticle_set_y(part, new_y);
    LocalParticle_add_to_zeta(part, length - delta_ell / rvv);
    LocalParticle_add_to_s(part, s);
}

#endif // XTRACK_TRACK_THICK_BEND_H<|MERGE_RESOLUTION|>--- conflicted
+++ resolved
@@ -63,11 +63,7 @@
         const double D = asin(A * px) - asin(A * new_px);
         new_y = y + (py / k) * D;
 
-<<<<<<< HEAD
-         delta_ell = (one_plus_delta / k) * D;
-=======
-        new_ell = ell + (one_plus_delta / k) * D;
->>>>>>> 275ce31b
+        delta_ell = (one_plus_delta / k) * D;
     }
 
     // Update Particles object
