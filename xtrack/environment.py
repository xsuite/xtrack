from collections import Counter, UserDict
from collections.abc import Iterable
from contextlib import contextmanager
from typing import Literal
from weakref import WeakKeyDictionary, WeakSet
from copy import deepcopy
import json
import re
import importlib.util
import uuid
from pathlib import Path

import numpy as np
import pandas as pd

import xobjects as xo
import xdeps as xd
import xtrack as xt
from .multiline_legacy.multiline_legacy import MultilineLegacy
from .progress_indicator import progress
from .functions import Functions
from .match import Action
from .view import View

ReferType = Literal['start', 'center', 'centre', 'end']

DEFAULT_REF_STRENGTH_NAME = {
    'Bend': 'k0',
    'Quadrupole': 'k1',
    'Sextupole': 'k2',
    'Octupole': 'k3',
}



class Environment:

    def __init__(self, element_dict=None, particle_ref=None, lines=None,
                 _var_management_dct=None):

        '''
        Create an environment.

        Parameters
        ----------
        element_dict : dict, optional
            Dictionary with the elements of the environment.
        particle_ref : ParticleRef, optional
            Reference particle.
        lines : dict, optional
            Dictionary with the lines of the environment.

        Short description of main attributes of the Environment class:
         - Environment[...]: accesses values of variables, elements and lines.
         - ref[...]: provides reference objects to variables and elements.
         - vars[...]: container with all variables, returns variable objects.
         - elements[...]: container with all elements.
         - lines[...]: container with all lines.

        Short description of main methods of the Environment class:
         - info(...): displays information about a variable or element.
         - get(...): returns variable value or element.
         - set(...): sets variable or element properties.
         - eval(...): evaluates an expression provided as a string (returns a value).
         - new_expr(...): creates a new expression from a string.
         - get_expr(...): returns the expression for a variable.
         - new(...): creates a new element.
         - new_line(...): creates a new line.
         - place(...): creates a place object, which can be user in new_line(...).

        Examples
        --------

        .. code-block:: python

            env = xt.Environment()
            env['a'] = 3 # Define a variable
            env.new('mq1', xt.Quadrupole, length=0.3, k1='a')  # Create an element
            env.new('mq2', xt.Quadrupole, length=0.3, k1='-a')  # Create another element

            ln = env.new_line(name='myline', components=[
                'mq',  # Add the element 'mq' at the start of the line
                env.new('mymark', xt.Marker, at=10.0),  # Create a marker at s=10
                env.new('mq1_clone', 'mq1', k1='2*a'),   # Clone 'mq1' with a different k1
                env.place('mq2', at=20.0, from_='mymark'),  # Place 'mq2' at s=20
                ])

        '''
        self._element_dict = element_dict or {}
        self._particles = {}
        self.particle_ref = particle_ref

        self._var_management = _make_var_management(
            element_dict=self._element_dict,
            particles=self._particles,
            dct=_var_management_dct)
        self._line_vars = EnvVars(self)

        self.lines = EnvLines(self)
        self._lines_weakrefs = WeakSet()
        self._line_builders = WeakKeyDictionary()
        self._drift_counter = 0
        self.ref = EnvRef(self)
        self._elements = EnvElements(self)
        self._particles_container = EnvParticles(self)
        self._enable_name_clash_check = True

        if lines is not None:

            # Identify common elements
            counts = Counter()
            for ll in lines.values():
                # Extract names of all elements and parents
                elems_and_parents = set(ll.element_names)
                for nn in ll.element_names:
                    if hasattr(ll._element_dict[nn], 'parent_name'):
                        elems_and_parents.add(ll._element_dict[nn].parent_name)
                # Count if it is not a marker or a drift, which will be handled by
                # `import_line`
                for nn in elems_and_parents:
                    if (not (isinstance(ll._element_dict[nn], (xt.Marker))) and
                        not bool(re.match(r'^drift_\d+$', nn))):
                        counts[nn] += 1
            common_elements = [nn for nn, cc in counts.items() if cc>1]

            for nn, ll in lines.items():
                rename_elements = {el: el+'/'+nn for el in common_elements}
                self.import_line(line=ll, suffix_for_common_elements='/'+nn,
                    line_name=nn, rename_elements=rename_elements)
                self.lines[nn]._renamed_elements = rename_elements

        self.metadata = {}

    def __repr__(self):
        line_names = list(self.lines.keys())
        n_lines = len(line_names)
        n_elements = len(self.elements)
        n_vars = len(self.vars)
        n_particles = len(self.particles)
        preview_tokens = []
        for ii, nn in enumerate(line_names):
            preview_tokens.append(nn)
            if ii >= 2:
                preview_tokens.append('...')
                break
        preview_lines = ', '.join(preview_tokens)
        return (f"Environment({n_lines} lines: {{{preview_lines}}}, "
                f"{n_elements} elements, {n_vars} vars, {n_particles} particles)")

    def __getstate__(self):
        out = self.__dict__.copy()
        out.pop('_lines_weakrefs')
        out.pop('_line_builders', None)
        out.pop('_xdeps_eval_obj', None)
        return out

    def __setstate__(self, state):
        self.__dict__.update(state)
        self._lines_weakrefs = WeakSet()
        self._line_builders = WeakKeyDictionary()

    def new(self, name, parent, mode=None, at=None, from_=None,
            anchor=None, from_anchor=None,
            extra=None,
            mirror=False, force=False, import_from=None, **kwargs):

        '''
        Create a new element or line.

        Parameters
        ----------
        name : str
            Name of the new element or line
        parent : str or class
            Parent class or name of the parent element
        mode : str, optional
             - clone: clone the parent element or line.
               The parent element or line is copied, together with the associated
               expressions.
             - replica: replicate the parent elements or lines are made.
             - import: clone from a different environment. `import_from` must be
               provided.
        at : float or str, optional
            Position of the created object.
        from_: str, optional
            Name of the element from which the position is calculated (its center
            is used as reference).
        mirror : bool, optional
            Can only be used when cloning lines. If True, the order of the elements
            is reversed.
        import_from : Environment, optional. Only to be used when mode is 'import'.

        Returns
        -------
        str or Place
            Name of the created element or line or a Place object if at or from_ is
            provided.
        '''

        if name in self.elements and not force:
            raise ValueError(f'Element `{name}` already exists')

        if from_ is not None or at is not None:
            all_kwargs = locals()
            all_kwargs.pop('self')
            all_kwargs.pop('at')
            all_kwargs.pop('from_')
            all_kwargs.pop('anchor')
            all_kwargs.pop('from_anchor')
            all_kwargs.pop('kwargs')
            all_kwargs.update(kwargs)
            return xt.Place(self.new(**all_kwargs), at=at, from_=from_,
                         anchor=anchor, from_anchor=from_anchor)

        _ALLOWED_ELEMENT_TYPES_IN_NEW = xt.line._ALLOWED_ELEMENT_TYPES_IN_NEW
        _ALLOWED_ELEMENT_TYPES_DICT = xt.line._ALLOWED_ELEMENT_TYPES_DICT
        _STR_ALLOWED_ELEMENT_TYPES_IN_NEW = xt.line._STR_ALLOWED_ELEMENT_TYPES_IN_NEW

        if parent in self.lines:
            parent = self.lines[parent]

        if isinstance(parent, xt.Line):
            assert len(kwargs) == 0, 'No kwargs allowed when creating a line'
            if mode == 'replica':
                assert name is not None, 'Name must be provided when replicating a line'
                self.lines[name] = parent.replicate(suffix=name, mirror=mirror)
                return name
            else:
                assert mode in [None, 'clone'], f'Unknown mode {mode}'
                assert name is not None, 'Name must be provided when cloning a line'
                self.lines[name] = parent.clone(suffix=name, mirror=mirror)
                return name

        assert mirror is False, 'mirror=True only allowed when cloning lines.'

        if parent is xt.Line or (parent=='Line' and (
            'Line' not in self.lines and 'Line' not in self.elements)):
            assert mode is None, 'Mode not allowed when cls is Line'
            return self.new_line(name=name, **kwargs)

        if mode == 'replica':
            assert parent in self.elements, f'Element {parent} not found, cannot replicate'
            kwargs['parent_name'] = xo.String(parent)
            parent = xt.Replica
        elif mode == 'clone':
            assert parent in self.elements, f'Element {parent} not found, cannot clone'
        else:
            assert mode is None, f'Unknown mode {mode}'

        _eval = self._xdeps_eval.eval

        if not (isinstance(parent, str) or parent in _ALLOWED_ELEMENT_TYPES_IN_NEW):
            raise ValueError(
            'Only '
            + _STR_ALLOWED_ELEMENT_TYPES_IN_NEW
            + ' elements are allowed in `new` for now. In this case it is possible '
            + 'to create a new element using the class and add it to the environment '
            + ' using `env.elements`. For example:\n\n'
            + '`env.elements["myname"] = MyClass(...)`\n'
            )

        needs_instantiation = True
        parent_element = None
        prototype = None
        if isinstance(parent, str):
            if parent in self.elements:
                # Clone an existing element
                prototype = parent
                self.elements[name] = xt.Replica(parent_name=parent)
                self.replace_replica(name)

                parent_element = self._element_dict[name]
                parent = type(parent_element)
                needs_instantiation = False
            elif parent in _ALLOWED_ELEMENT_TYPES_DICT:
                parent = _ALLOWED_ELEMENT_TYPES_DICT[parent]
                needs_instantiation = True
            else:
                raise ValueError(f'Element type {parent} not found')

        if 'rbend' in kwargs:
            raise ValueError('Use the `RBend` element directly, instead of '
                             'specifying the `rbend` flag.')

        if 'rbarc' in kwargs:
            raise ValueError('Use the `RBend` element with the `length` or '
                             '`length_straight` parameter set accordingly, '
                             'instead of specifying the `rbarc` flag.')

        ref_kwargs, value_kwargs = _parse_kwargs(parent, kwargs, _eval)

        if needs_instantiation: # Parent is a class and not another element
            self.elements[name] = parent(**value_kwargs)

        _set_kwargs(name=name, ref_kwargs=ref_kwargs, value_kwargs=value_kwargs,
                    element_dict=self._element_dict, elem_refs=self._xdeps_eref)

        if extra is not None:
            assert isinstance(extra, dict)
            if not hasattr(self[name], 'extra'):
                self[name].extra = {}
            for kk in extra:
                self.ref[name].extra[kk] = extra[kk]

        self._element_dict[name].prototype = prototype

        return name

    def new_particle(self, name, parent=None, force=False, **kwargs):

        '''
        Create a new particle type.

        Parameters
        ----------
        name : str
            Name of the new particle type
        parent : str or class
            Parent class or name of the parent particle type


        '''

        if name in self.particles and not force:
            raise ValueError(f'Particle `{name}` already exists')

        if parent is None:
            parent = xt.Particles

        _eval = self._xdeps_eval.eval

        needs_instantiation = True
        prototype = None
        if isinstance(parent, str):
            if parent in self.particles:
                # Clone an existing particle
                raise NotImplementedError # To be sorted out
                prototype = parent
                self.particles[name] = xt.Replica(parent_name=parent)
                self.replace_replica(self, name)

                parent_element = self._element_dict[name]
                parent = type(parent_element)
                needs_instantiation = False
            elif parent == 'Particles':
                parent = xt.Particles
                needs_instantiation = True
            else:
                 self.particles[name] = xt.particles.reference_from_pdg_id(parent)
                 parent = xt.Particles
                 needs_instantiation = False

        # Make lists where needed
        for kk in kwargs:
            if not np.isscalar(kwargs[kk]):
                continue
            if kk in xt.Particles._xofields and 'Arr' in xt.Particles._xofields[kk].__name__:
                kwargs[kk] = [kwargs[kk]]

        ref_kwargs, value_kwargs = _parse_kwargs(parent, kwargs, _eval)

        if needs_instantiation: # Parent is a class and not another particle
            self.particles[name] = parent(**value_kwargs)

        _set_kwargs(name=name, ref_kwargs=ref_kwargs, value_kwargs=value_kwargs,
                    element_dict=self._particles, elem_refs=self._xdeps_pref)

        self.particles[name].prototype = prototype

        return name


    def new_line(self, components=None, name=None, refer: ReferType = 'center',
<<<<<<< HEAD
                 length=None, s_tol=1e-6) -> xt.Line:
=======
                 length=None, mirror=False, s_tol=1e-6, compose=False):
>>>>>>> 3f774622

        '''
        Create a new line.

        Parameters
        ----------
        components : list, optional
            List of components to be added to the line. It can include strings,
            place objects, and lines.
        name : str, optional
            Name of the new line.
        refer : str, optional
            Specifies which part of the component the ``at`` position will refer
            to. Allowed values are ``start``, ``center`` (default; also allowed
            is ``centre```), and ``end``.
        length : float | str, optional
            Length of the line to be built by the builder. Can be an expression.
            If not specified, the length will be the minimum length that can
            fit all the components.

        Returns
        -------
        line
            The new line.

        Examples
        --------
        .. code-block:: python

            env = xt.Environment()
            env['a'] = 3 # Define a variable
            env.new('mq1', xt.Quadrupole, length=0.3, k1='a')  # Create an element
            env.new('mq2', xt.Quadrupole, length=0.3, k1='-a')  # Create another element

            ln = env.new_line(name='myline', components=[
                'mq',  # Add the element 'mq' at the start of the line
                env.new('mymark', xt.Marker, at=10.0),  # Create a marker at s=10
                env.new('mq1_clone', 'mq1', k1='2a'),   # Clone 'mq1' with a different k1
                env.place('mq2', at=20.0, from='mymark'),  # Place 'mq2' at s=20
                ])
        '''

        out = xt.Line(env=self, compose=True, length=length, refer=refer,
                      s_tol=s_tol, mirror=mirror)

        if components is not None:
            out.composer.components += list(components)

        if not compose:
            out.end_compose()
            out.composer = None

        self._lines_weakrefs.add(out) # Weak references

        out._name = name

        # Temporary solution to keep consistency in multiline
        if hasattr(self, '_in_multiline') and self._in_multiline is not None:
            out._var_management = None
            out._in_multiline = self._in_multiline
            out._name_in_multiline = self._name_in_multiline

        if name is not None:
            self.lines[name] = out

        return out

    def place(self, name, obj=None, at=None, from_=None, anchor=None, from_anchor=None):
        '''
        Create a place object.

        Parameters
        ----------
        name : str or Line
            Name of the element or line to be placed.
        at : float or str, optional
            Position of the created object.
        from_: str, optional
            Name of the element from which the position is calculated (its center
            is used as reference).

        Returns
        -------
        Place
            The new place object.
        '''

        if obj is not None:
            assert not isinstance(name, xt.Line)
            assert name not in self.elements
            self.elements[name] = obj

        # if list of strings, create a line
        if (isinstance(name, Iterable) and not isinstance(name, str)
            and all(isinstance(item, str) for item in name)):
            name = self.new_line(components=name)

        if isinstance(name, xt.Line):
            if hasattr(name, 'name') and name.name is not None:
                assert name.name in self.lines
                name = name.name
            else:
                name = name.copy(shallow=True)

        return xt.Place(name, at=at, from_=from_, anchor=anchor, from_anchor=from_anchor)

    def new_builder(self, components=None, name=None, refer: ReferType = 'center',
                    length=None, s_tol=1e-6):
        '''
        Create a new builder.

        Parameters
        ----------
        components : list, optional
            List of components to be added to the builder. It can include strings,
            place objects, and lines.
        name : str, optional
            Name of the line that will be built by the builder.
        refer : str, optional
            Specifies which part of the component the ``at`` position will refer
            to. Allowed values are ``start``, ``center`` (default; also allowed
            is ``centre```), and ``end``.
        length : float | str, optional
            Length of the line to be built by the builder. Can be an expression.
            If not specified, the length will be the minimum length that can
            fit all the components.

        Returns
        -------
        Builder
            The new builder.
        '''

        out = xt.Builder(env=self, components=components, name=name, refer=refer,
                       length=length, s_tol=s_tol)

        return out

    def call(self, filename):
        '''
        Call a file with xtrack commands.

        Parameters
        ----------
        filename : str
            Name of the file to be called.
        '''
        import xtrack
        xtrack._passed_env = self
        try:
            load_module_from_path(Path(filename))
        except Exception as ee:
            xtrack._passed_env = None
            raise ee
        xtrack._passed_env = None

    def copy(self):
        return self.__class__.from_dict(self.to_dict())

    def copy_element_from(self, name, source, new_name=None):
        """Copy an element from another environment.

        Parameters
        ----------
        name: str
            Name of the element to copy.
        source: Environment | Line
            Environment or line where the element is located.
        new_name: str, optional
            Rename the element in the new line/environment. If not provided, the
            element is copied with the same name.
        """
        new_name_input = new_name if new_name != name else None
        new_name = new_name or name
        cls = type(source._element_dict[name])

        if (cls not in xt.line._ALLOWED_ELEMENT_TYPES_IN_NEW + [xt.DipoleEdge] # No issue in copying DipoleEdge while creating it requires handling properties which are strings.
            and 'ThickSlice' not in cls.__name__ and 'ThinSlice' not in cls.__name__
            and 'DriftSlice' not in cls.__name__):
            raise ValueError(
                f'Only {xt.line._STR_ALLOWED_ELEMENT_TYPES_IN_NEW} elements are '
                f'allowed in `copy_from_env` for now.'
            )

        self._element_dict[new_name] = source._element_dict[name].copy()

        pars_with_expr = list(
            source._xdeps_manager.tartasks[source._xdeps_eref[name]].keys())

        formatter = xd.refs.CompactFormatter(scope=None)

        for rr in pars_with_expr:
            # Assign expressions by string to avoid having to deal with the
            # fact that they come from a different manager!
            expr_string = rr._expr._formatted(formatter)
            new_expr = self.new_expr(expr_string)

            if isinstance(rr, xd.refs.AttrRef):
                setattr(self.ref[new_name], rr._key, new_expr)
            elif isinstance(rr, xd.refs.ItemRef):
                getattr(self.ref[new_name], rr._owner._key)[rr._key] = new_expr
            else:
                raise ValueError('Only AttrRef and ItemRef are supported for now')

        return new_name

    def replace_replica(self, name):
        name_parent = self._element_dict[name].resolve(self, get_name=True)
        self.copy_element_from(name_parent, self, new_name=name)

    def _import_element(self, line, name, rename_elements, suffix_for_common_elements,
                        already_imported):
        new_name = name
        if name in rename_elements:
            new_name = rename_elements[name]
        elif (bool(re.match(r'^drift_\d+$', name))
            and line.ref[name].length._expr is None):
            new_name = self._get_a_drift_name()
        elif (name in self.elements and
                not (isinstance(line[name], xt.Marker) and
                    isinstance(self._element_dict.get(name), xt.Marker))):
            new_name += suffix_for_common_elements

        self.copy_element_from(name, line, new_name=new_name)
        already_imported[name] = new_name
        if hasattr(line._element_dict[name], 'parent_name'):
            parent_name = line._element_dict[name].parent_name
            if parent_name not in already_imported:
                self._import_element(line, parent_name, rename_elements,
                                     suffix_for_common_elements, already_imported)
            self._element_dict[new_name].parent_name = already_imported[parent_name]

        return new_name

    def import_line(
            self,
            line,
            suffix_for_common_elements=None,
            rename_elements={},
            line_name=None,
            overwrite_vars=False,
    ):
        """Import a line into this environment.

        Parameters
        ----------
        suffix_for_common_elements : str, optional
            Suffix to be added to the names of the elements that are common to
            the imported line and the line in this environment. If None,
            '_{source_line_name}' is used.
        rename_elements : dict, optional
            Dictionary with the elements to be renamed. The keys are the names
            of the elements in `line`, and the values are the new names.
        line_name : str, optional
            Name of the new line. If None, the name of the imported line is used.
        overwrite_vars : bool, optional
            If True, the variables in the imported line will overwrite the
            variables with the same name in this environment. Default is False.
        """
        line_name = line_name or line.name
        if suffix_for_common_elements is None:
            suffix_for_common_elements = f'/{line_name}'

        new_var_values = line.ref_manager.containers['vars']._owner
        if not overwrite_vars:
            new_var_values = new_var_values.copy()
            new_var_values.update(self.ref_manager.containers['vars']._owner)
        self.ref_manager.containers['vars']._owner.update(new_var_values)

        self.ref_manager.copy_expr_from(line.ref_manager, 'vars', overwrite=overwrite_vars)
        old_default_to_zero = self.vars.default_to_zero # Not sure why this is needed
        self.vars.default_to_zero = True
        self.ref_manager.run_tasks()
        self.vars.default_to_zero = old_default_to_zero

        components = []
        already_imported = {}
        for name in line.element_names:
            new_name = self._import_element(
                line, name, rename_elements, suffix_for_common_elements,
                already_imported)

            components.append(new_name)

        out = self.new_line(components=components, name=line_name)

        if line.particle_ref is not None:
            out.particle_ref = line.particle_ref.copy()

        out.config.clear()
        out.config.update(line.config.copy())
        out._extra_config.update(line._extra_config.copy())
        out.metadata.clear()
        out.metadata.update(line.metadata)

        if out.energy_program is not None:
            out.energy_program.line = out

    def _ensure_tracker_consistency(self, buffer):
        for ln in self._lines_weakrefs:
            if ln._has_valid_tracker() and ln._buffer is not buffer:
                ln.discard_tracker()

    def discard_trackers(self):
        '''Discard all trackers in all lines of the environment.'''
        for ln in self._lines_weakrefs:
            if ln._has_valid_tracker():
                ln.discard_tracker()

    def _get_a_drift_name(self):
        self._drift_counter += 1
        while nn := f'drift_{self._drift_counter}':
            if nn not in self.elements:
                return nn
            self._drift_counter += 1

    def __setitem__(self, key, value):

        if isinstance(value, xt.Line):
            assert value.env is self, 'Line must be in the same environment'
            if key in self.lines:
                raise ValueError(f'There is already a line with name {key}')
            if key in self.elements:
                raise ValueError(f'There is already an element with name {key}')
            self.lines[key] = value
        else:
            xt.Line.__setitem__(self, key, value)

    def to_dict(self, include_var_management=True, include_version=True):

        out = {}
        out['__class__'] = self.__class__.__name__

        if include_version:
            out["xtrack_version"] = xt.__version__

        out["elements"] = {k: el.to_dict() for k, el in self._element_dict.items()}

        if self._particle_ref is not None:
            if isinstance(self._particle_ref, str):
                out['particle_ref'] = self._particle_ref
            else:
                out['particle_ref'] = self._particle_ref.to_dict()
        if self._var_management is not None and include_var_management:
            if hasattr(self, '_in_multiline') and self._in_multiline is not None:
                raise ValueError('The line is part ot a MultiLine object. '
                    'To save without expressions please use '
                    '`line.to_dict(include_var_management=False)`.\n'
                    'To save also the deferred expressions please save the '
                    'entire multiline.\n ')

            out.update(self._var_management_to_dict())

        if hasattr(self, '_bb_config') and self._bb_config is not None:
            out['_bb_config'] = {}
            for nn, vv in self._bb_config.items():
                if nn == 'dataframes':
                    out['_bb_config'][nn] = {}
                    for kk, vv in vv.items():
                        if vv is not None:
                            out['_bb_config'][nn][kk] = vv.to_dict()
                        else:
                            out['_bb_config'][nn][kk] = None
                else:
                    out['_bb_config'][nn] = vv

        out["metadata"] = deepcopy(self.metadata)

        out['xsuite_data_type'] = 'Environment'

        out['lines'] = {}
        for nn, ll in self.lines.items():
            if isinstance(ll, xt.Line):
                out['lines'][nn] = ll.to_dict(include_element_dict=False,
                                            include_var_management=False)
            else:
                raise ValueError(f'Unknown line type {type(ll)}')

        out['particles'] = {}
        for nn, pp in self.particles.items():
            out['particles'][nn] = pp.to_dict()

        return out

    @classmethod
    def from_dict(cls, dct, _context=None, _buffer=None, classes=()):
        cls = xt.Environment

        if "xtrack_version" in dct:
            version = dct["xtrack_version"]
            if xt.general._compare_versions(version, xt.__version__) > 0:
                print(f'Warning: The environment you are loading was created '
                      f'with xtrack version {version}, which is more recent '
                      f'than the current version {xt.__version__}. '
                      'Some features may not be available or '
                      f'may not work correctly. Please update your xsuite '
                      f'package to the latest version.')

        elements = _deserialize_elements(dct=dct, classes=classes,
                                         _buffer=_buffer, _context=_context)

        particle_ref = None
        if 'particle_ref' in dct.keys():
            particle_ref = dct['particle_ref']
            if not isinstance(particle_ref, str):
                particle_ref = xt.Particles.from_dict(particle_ref,
                                    _context=_context, _buffer=_buffer)

        if '_var_manager' in dct.keys():
            _var_management_dct = dct
        else:
            _var_management_dct = None

        out = cls(element_dict=elements, particle_ref=particle_ref,
                _var_management_dct=_var_management_dct)

        dct_lines = dct.copy()
        dct_lines.pop('elements', None)
        for nn in dct['lines'].keys():
            ddll = dct_lines['lines'][nn]
            llcls = ddll.get('__class__', 'Line') # For backward compatibility
            if llcls == 'Line':
                ll = xt.Line.from_dict(ddll, _env=out, verbose=False)
            else:
                raise ValueError(f'Unknown line type {type(ll)}')

            out[nn] = ll

        if '_bb_config' in dct:
            out._bb_config = dct['_bb_config']
            for nn, vv in dct['_bb_config']['dataframes'].items():
                if vv is not None:
                    df = pd.DataFrame(vv)
                else:
                    df = None
                out._bb_config[
                    'dataframes'][nn] = df

        if "metadata" in dct:
            out.metadata = dct["metadata"]

        if 'particles' in dct:
            for nn, ppd in dct['particles'].items():
               out._particles[nn] = xt.Particles.from_dict(ppd)

        return out

    @classmethod
    def from_json(cls, file, **kwargs):

        """Constructs an environment from a json file.

        Parameters
        ----------
        file : str or file-like object
            Path to the json file or file-like object.
            If filename ends with '.gz' file is decompressed.
        **kwargs : dict
            Additional keyword arguments passed to `Environment.from_dict`.

        Returns
        -------
        environment : Environment
            Environment object.

        """

        dct = xt.json.load(file)

        return cls.from_dict(dct, **kwargs)


    def to_json(self, file, indent=1, **kwargs):
        '''Save the environment to a json file.

        Parameters
        ----------
        file: str or file-like object
            The file to save to. If a string is provided, a file is opened and
            closed. If a file-like object is provided, it is used directly.
        **kwargs:
            Additional keyword arguments are passed to the `Environment.to_dict` method.

        '''

        if 'include_version' not in kwargs:
            kwargs['include_version'] = True

        xt.json.dump(self.to_dict(**kwargs), file, indent=indent)

    @classmethod
    def from_madx(cls, filename=None, madx=None, stdout=None, return_lines=False, **kwargs):
        '''
        Load a multiline from a MAD-X file.

        Parameters
        ----------
        file: str
            The MAD-X file to load from.
        **kwargs: dict
            Additional keyword arguments are passed to the `Line.from_madx_sequence`
            method.

        Returns
        -------
        new_multiline: Multiline
            The multiline object.
        '''
        return xt.multiline_legacy._multiline_from_madx(cls, filename=filename, madx=madx, stdout=stdout,
                             return_lines=return_lines, **kwargs)

    @property
    def elements(self):
        return self._elements

    @property
    def particles(self):
        return self._particles_container

    def set_particle_ref(self, *args, lines=True, **kwargs):

        if lines is True:
            lines = self.lines.keys()
        elif lines is False or lines is None:
            lines = []
        elif isinstance(lines, str):
            lines = [lines]
        elif isinstance(lines, Iterable):
            lines = list(lines)
        else:
            raise ValueError('lines must be True, False, None, a string or an iterable of strings')

        if len(args)==1 and isinstance(args[0], xt.Particles):
            self.particle_ref = args[0].copy()
            for ln in lines:
                self.lines[ln].particle_ref = self.particle_ref.copy()
        elif len(args)==1 and isinstance(args[0], str):
            name = args[0]
            if name in self.particles:
                self.particle_ref = name
                for ln in lines:
                    self.lines[ln].particle_ref = name
            else:
                self.particle_ref = xt.Particles(*args, **kwargs)
                for ln in lines:
                    self.lines[ln].particle_ref = self.particle_ref.copy()
        else:
            self.particle_ref = xt.Particles(*args, **kwargs)
            for ln in lines:
                self.lines[ln].particle_ref = self.particle_ref.copy()

    @property
    def particle_ref(self):
        if self._particle_ref is None:
            return None
        return EnvParticleRef(self)

    @particle_ref.setter
    def particle_ref(self, particle_ref):
        self._particle_ref = particle_ref

    @property
    def line_names(self):
        return list(self.lines.keys())

    @property
    def functions(self):
        return self._xdeps_fref

    def _remove_element(self, name):

        pars_with_expr = list(
            self._xdeps_manager.tartasks[self._xdeps_eref[name]].keys())

        # Kill all references
        for rr in pars_with_expr:
            if isinstance(rr, xd.refs.AttrRef):
                setattr(self[name], rr._key, 99)
            elif isinstance(rr, xd.refs.ItemRef):
                getattr(self[name], rr._owner._key)[rr._key] = 99
            else:
                raise ValueError('Only AttrRef and ItemRef are supported for now')

        self._element_dict.pop(name)

    def __getattr__(self, key):
        if key == 'lines':
            return object.__getattribute__(self, 'lines')
        if key in self.lines:
            return self.lines[key]
        else:
            raise AttributeError(f"Environment object has no attribute `{key}`.")

    def __dir__(self):
        return [nn for nn  in list(self.lines.keys()) if '.' not in nn
                    ] + object.__dir__(self)

    def set_multipolar_errors(env, errors):

        '''
        Set multipolar errors for specified elements of the environment.

        Parameters
        ----------

        errors : dict
            Dictionary with the errors to be set. The keys are the names of the
            elements, and the values are dictionaries with the following keys:
             - rel_knl: list of relative errors for the normal multipolar strengths.
             - rel_ksl: list of relative errors for the skew multipolar strengths.
             - refer: name of the strength to be used as reference, which is
               multiplied by the length. If None, the default reference strength
               is used (k0 for bends, k1 for quadrupoles, k2 for sextupoles,
               and k3 for octupoles).

        Examples
        --------

        .. code-block:: python

            env = xt.Environment()
            env.vars.default_to_zero = True
            line = env.new_line(components=[
                env.new('mq', 'Quadrupole', length=0.5, k1='kq'),
                env.new('mqs', 'Quadrupole', length=0.5, k1s='kqs'),
                env.new('mb', 'Bend', length=0.5, angle='ang', k0_from_h=True),
            ])

            env.set_multipolar_errors({
                'mq': {'rel_knl': [1e-6, 1e-5, 1e-4],
                       'rel_ksl': [-1e-6, -1e-5, -1e-4]},
                'mqs': {'rel_knl': [2e-6, 2e-5, 2e-4],
                        'rel_ksl': [3e-6, 3e-5, 3e-4],
                        'refer': 'k1s'},
                'mb': {'rel_knl': [2e-6, 3e-5, 4e-4],
                       'rel_ksl': [5e-6, 6e-5, 7e-4]},
                })

        '''

        for ele_name in progress(errors.keys(), desc='Setting multipolar errors'):

            err = errors[ele_name]
            rel_knl = err.get('rel_knl', [])
            rel_ksl = err.get('rel_ksl', [])
            refer = err.get('refer', None)
            ele_class = env[ele_name].__class__.__name__

            if 'Replica' in ele_class or 'Slice' in ele_class:
                raise ValueError(f'Cannot set multipolar errors for element `{ele_name}`'
                                 f' of type `{ele_class}`')

            if refer is not None:
                reference_strength_name = refer
            else:
                reference_strength_name = DEFAULT_REF_STRENGTH_NAME.get(ele_class, None)

            if reference_strength_name is None:
                raise ValueError(f'Cannot find reference strength for element `{ele_name}`')

            ref_str_ref = getattr(env.ref[ele_name], reference_strength_name)
            length_ref = env.ref[ele_name].length

            for ii, kk in enumerate(rel_knl):
                err_vname = f'err_{ele_name}_knl{ii}'
                env[err_vname] = kk
                if (env.ref[ele_name].knl[ii]._expr is None or env.ref[err_vname] in
                        env.ref[ele_name].knl[ii]._expr._get_dependencies()):
                    env[ele_name].knl[ii] += env.ref[err_vname] * ref_str_ref * length_ref

            for ii, kk in enumerate(rel_ksl):
                err_vname = f'err_{ele_name}_ksl{ii}'
                env[err_vname] = kk
                if (env.ref[ele_name].ksl[ii]._expr is None or env.ref[err_vname] in
                        env.ref[ele_name].ksl[ii]._expr._get_dependencies()):
                    env[ele_name].ksl[ii] += env.ref[err_vname] * ref_str_ref * length_ref

    @property
    def element_dict(self):
        return self._element_dict

    @element_dict.setter
    def element_dict(self, value):
        if self._element_dict is None:
            self._element_dict = {}
        self._element_dict.clear()
        self._element_dict.update(value)

    @property
    def _xdeps_vref(self):
        if hasattr(self, '_in_multiline') and self._in_multiline is not None:
            return self._in_multiline._xdeps_vref
        if self._var_management is not None:
            return self._var_management['vref']

    @property
    def _xdeps_eref(self):
        if hasattr(self, '_in_multiline') and self._in_multiline is not None:
            return self._in_multiline.element_refs
        if self._var_management is not None:
            return self._var_management['lref']

    @property
    def _xdeps_fref(self):
        if hasattr(self, '_in_multiline') and self._in_multiline is not None:
            return self._in_multiline._xdeps_fref
        if self._var_management is not None:
            return self._var_management['fref']

    @property
    def _xdeps_manager(self):
        if hasattr(self, '_in_multiline') and self._in_multiline is not None:
            return self._in_multiline._xdeps_manager
        if self._var_management is not None:
            return self._var_management['manager']

    @property
    def _xdeps_eval(self):
        try:
            eva_obj = self._xdeps_eval_obj
        except AttributeError:
            eva_obj = xd.madxutils.MadxEval(variables=self._xdeps_vref,
                                            functions=self._xdeps_fref,
                                            elements=self._element_dict,
                                            get='attr')
            self._xdeps_eval_obj = eva_obj

        return eva_obj

    @property
    def vars(self):
        return self._line_vars

    @property
    def varval(self):
        return self.vars.val

    @property
    def vv(self): # Shorter alias
        return self.vars.val

    def eval(self, expr):
        '''
        Get the value of an expression

        Parameters
        ----------
        expr : str
            Expression to evaluate.

        Returns
        -------
        value : float
            Value of the expression.
        '''

        return self.vars.eval(expr)


    @property
    def element_refs(self):
        if self._var_management is not None:
            return self._var_management['lref']

    @property
    def _xdeps_pref(self):
        if self._var_management is not None:
            return self._var_management['pref']

    def __getitem__(self, key):
        assert isinstance(key, str)
        if key in self._element_dict:
            if self.ref_manager is None:
                return self._element_dict[key]
            return View(self._element_dict[key], self._xdeps_eref[key],
                        evaluator=self._xdeps_eval.eval)
        elif key in self.particles:
            if self._xdeps_pref is None:
                return self.particles[key]
            return View(self.particles[key], self._xdeps_pref[key],
                        evaluator=self._xdeps_eval.eval)
        elif key in self.vars:
            return self.vv[key]
        elif key in self.lines: # Want to reuse the method for the env
            return self.lines[key]
        else:
            raise KeyError(f'Name `{key}` not found')

    def __contains__(self, key):
        return (key in self._element_dict or
                key in self.particles or
                key in self.vars or
                key in self.lines)

    def remove(self, key):

        if key in self._element_dict:
            self.elements.remove(key)
        elif key in self.particles:
            self.particles.remove(key)
        elif key in self.lines:
            self.lines.remove(key)
        elif key in self.vars:
            self.vars.remove(key)
        else:
            raise KeyError(f'Name {key} not found')

    def __delitem__(self, key):
        self.remove(key)

    def __setitem__(self, key, value):

        if isinstance(value, xt.Line):
            assert value.env is self, 'Line must be in the same environment'
            self.lines[key] = value
        elif np.isscalar(value) or xd.refs.is_ref(value):
            self.vars[key] = value
        else:
            raise ValueError('Only lines, scalars or references are allowed')


    def set(self, name, *args, **kwargs):
        '''
        Set the values or expressions of variables or element properties.

        Parameters
        ----------
        name : str
            Name(s) of the variable or element.
        value: float or str
            Value or expression of the variable to set. Can be provided only
            if the name is associated to a variable.
        **kwargs, float or str
            Attributes to set. Can be provided only if the name is associated
            to an element.

        Examples
        --------
        >>> line.set('a', 0.1)
        >>> line.set('k1', '3*a')
        >>> line.set('quad', k1=0.1, k2='3*a')
        >>> line.set(['quad1', 'quad2'], k1=0.1, k2='3*a')
        >>> line.set(['c', 'd'], 0.1)
        >>> line.set(['e', 'f'], '3*a')

        '''
        if hasattr(name, 'env_name'):
            name = name.env_name
        elif hasattr(name, 'name'):
            name = name.name

        if isinstance(name, Iterable) and not isinstance(name, str):
            for nn in name:
                self.set(nn, *args, **kwargs)
            return

        _eval = self._xdeps_eval.eval

        if hasattr(self, 'lines') and name in self.lines:
            raise ValueError('Cannot set a line')

        if name in self.elements:
            if len(args) > 0:
                raise ValueError(f'Only kwargs are allowed when setting element attributes')

            extra = kwargs.pop('extra', None)

            ref_kwargs, value_kwargs = xt.environment._parse_kwargs(
                type(self._element_dict[name]), kwargs, _eval)
            xt.environment._set_kwargs(
                name=name, ref_kwargs=ref_kwargs, value_kwargs=value_kwargs,
                element_dict=self._element_dict, elem_refs=self._xdeps_eref)
            if extra is not None:
                assert isinstance(extra, dict), (
                    'Description must be a dictionary')
                if (not hasattr(self._element_dict[name], 'extra')
                    or not isinstance(self._element_dict[name].extra, dict)):
                    self._element_dict[name].extra = {}
                self._element_dict[name].extra.update(extra)
        else:
            if len(kwargs) > 0:
                raise ValueError(f'Only a single value is allowed when setting variable')
            if len(args) != 1:
                raise ValueError(f'A value must be provided when setting a variable')
            value = args[0]
            if 'extra' in kwargs and kwargs['extra'] is not None:
                raise ValueError(f'Extra is only allowed for elements')
            if isinstance(value, str):
                self.vars[name] = _eval(value)
            else:
                self.vars[name] = value

    def get(self, key):
        '''
        Get an element or the value of a variable.

        Parameters
        ----------
        key : str
            Name of the element or variable.

        Returns
        -------
        element : Element or float
            Element or value of the variable.

        '''

        if key in self._element_dict:
            return self._element_dict[key]
        elif key in self.particles:
            return self._particles[key]
        elif self._xdeps_vref and key in self._xdeps_vref._owner:
            return self._xdeps_vref._owner[key]
        else:
            raise KeyError(f'Element or variable {key} not found')

    def info(self, key, limit=30):
        """
            Get information about an element or a variable.
        """

        if key in self.elements:
            return self[key].get_info()
        elif key in self.vars:
            return self.vars.info(key, limit=limit)
        else:
            raise KeyError(f'Element or variable {key} not found')


    def get_expr(self, var):
        '''
        Get expression associated to a variable

        Parameters
        ----------
        var: str
            Name of the variable

        Returns
        -------
        expr : Expression
            Expression associated to the variable
        '''

        return self.vars.get_expr(var)

    def new_expr(self, expr):
        '''
        Create a new expression

        Parameters
        ----------
        expr : str
            Expression to create.

        Returns
        -------
        expr : Expression
            New expression.
        '''
        return self.vars.new_expr(expr)

    @property
    def ref_manager(self):
        return self._xdeps_manager

    def _var_management_to_dict(self):
        out = {}
        out['_var_management_data'] = deepcopy(self._var_management['data'])
        for kk in out['_var_management_data'].keys():
            if hasattr(out['_var_management_data'][kk], 'to_dict'):
                out['_var_management_data'][kk] = (
                    out['_var_management_data'][kk].to_dict())
        out['_var_manager'] = self._var_management['manager'].dump()
        return out

    def _check_name_clashes(self, name, check_vars=True):
        if not self._enable_name_clash_check:
            return
        if name in self._element_dict:
            raise ValueError(f'There is already an element with name {name}')
        if name in self.lines:
            raise ValueError(f'There is already a line with name {name}')
        if name in self._particles:
            raise ValueError(f'There is already a particle with name {name}')
        if (check_vars and self._xdeps_vref is not None
            and name in self._xdeps_vref._owner):
            raise ValueError(f'There is already a variable with name {name}')

    def _unregister_object(self,name):

        rr = self.ref[name]

        revdeps = self.ref_manager.find_deps([rr])
        if len(revdeps) > 1:
            raise RuntimeError(f'Cannot remove object {name} because it is used '
                               f'to control: {revdeps[1:]}')

        for task in list(self.ref_manager.tasks):
            deps = task._get_dependencies()
            if rr in deps:
                self.ref_manager.unregister(task)

    twiss = MultilineLegacy.twiss
    build_trackers = MultilineLegacy.build_trackers
    match = MultilineLegacy.match
    match_knob = MultilineLegacy.match_knob
    install_beambeam_interactions = MultilineLegacy.install_beambeam_interactions
    configure_beambeam_interactions =  MultilineLegacy.configure_beambeam_interactions
    apply_filling_pattern = MultilineLegacy.apply_filling_pattern





def _parse_kwargs(cls, kwargs, _eval):
    ref_kwargs = {}
    value_kwargs = {}
    for kk in kwargs:
        if hasattr(kwargs[kk], '_value'):
            ref_kwargs[kk] = kwargs[kk]
            value_kwargs[kk] = kwargs[kk]._value
        elif (hasattr(cls, '_xofields') and kk in cls._xofields
                and xo.array.is_array(cls._xofields[kk])):
            assert hasattr(kwargs[kk], '__iter__'), (
                f'{kk} should be an iterable for {cls} element')
            ref_vv = []
            value_vv = []
            for ii, vvv in enumerate(kwargs[kk]):
                if hasattr(vvv, '_value'):
                    ref_vv.append(vvv)
                    value_vv.append(vvv._value)
                elif isinstance(vvv, str):
                    ref_vv.append(_eval(vvv))
                    if hasattr(ref_vv[-1], '_value'):
                        value_vv.append(ref_vv[-1]._value)
                    else:
                        value_vv.append(ref_vv[-1])
                else:
                    ref_vv.append(None)
                    value_vv.append(vvv)
            ref_kwargs[kk] = ref_vv
            value_kwargs[kk] = value_vv
        elif (isinstance(kwargs[kk], str) and hasattr(cls, '_xofields')
            and (not hasattr(cls, '_noexpr_fields') or kk not in cls._noexpr_fields)):
            ref_kwargs[kk] = _eval(kwargs[kk])
            if hasattr(ref_kwargs[kk], '_value'):
                value_kwargs[kk] = ref_kwargs[kk]._value
            else:
                value_kwargs[kk] = ref_kwargs[kk]
        elif isinstance(kwargs[kk], xo.String):
            vvv = kwargs[kk].to_str()
            value_kwargs[kk] = vvv
        else:
            value_kwargs[kk] = kwargs[kk]

    return ref_kwargs, value_kwargs

def _set_kwargs(name, ref_kwargs, value_kwargs, element_dict, elem_refs):
    for kk in value_kwargs:
        if hasattr(value_kwargs[kk], '__iter__') and not isinstance(value_kwargs[kk], str):
            len_value = len(value_kwargs[kk])
            getattr(element_dict[name], kk)[:len_value] = value_kwargs[kk]
            if kk in ref_kwargs:
                for ii, vvv in enumerate(value_kwargs[kk]):
                    if ref_kwargs[kk][ii] is not None:
                        getattr(elem_refs[name], kk)[ii] = ref_kwargs[kk][ii]
        elif kk in ref_kwargs:
            setattr(elem_refs[name], kk, ref_kwargs[kk])
        else:
            setattr(element_dict[name], kk, value_kwargs[kk])

class EnvElements:
    def __init__(self, env):
        self.env = env

    def __getitem__(self, key):

        if key in self.env._element_dict:
            if self.env.ref_manager is None:
                return self.env._element_dict[key]
            return View(self.env._element_dict[key], self.env._xdeps_eref[key],
                        evaluator=self.env._xdeps_eval.eval)
        else:
            raise KeyError(f'Element `{key}` not found.')

    def __setitem__(self, key, value):
        self.env._check_name_clashes(key)
        self.env._element_dict[key] = value

    def __contains__(self, key):
        return key in self.env._element_dict

    def __getattr__(self, name):
        env = object.__getattribute__(self, 'env')
        return getattr(env._element_dict, name)

    def __repr__(self):
        names = list(self.env._element_dict.keys())
        n = len(names)
        preview = ', '.join(names[:5]) + (', ...' if n > 5 else '')
        return f'EnvElements({n} elements: {{{preview}}})'

    def __len__(self):
        return len(self.env._element_dict)

    def get_table(self):
        names = sorted(list(self.env._element_dict.keys()))
        dumline = self.env.new_line(components=names)
        tt = dumline.get_table()
        assert tt.name[-1] == '_end_point'
        tt = tt.rows[:-1] # Remove endpoint
        del tt['s']
        del tt['s_start']
        del tt['s_center']
        del tt['s_end']
        del tt['env_name']
        tt['length'] = np.array(
            [getattr(self.env._element_dict[nn], 'length', 0) for nn in tt.name])
        return tt

    def remove(self, name):

        if name not in self.env._element_dict:
            raise KeyError(f'Element `{name}` not found.')

        if (self.env.ref_manager is not None
            and not isinstance(self.env._element_dict[name], xt.Marker)):

            self.env._unregister_object(name)

        self.env.discard_trackers()
        del self.env._element_dict[name]

    def __delitem__(self, name):
        self.remove(name)


class EnvParticles:
    def __init__(self, env):
        self.env = env

    def __getitem__(self, key):

        if key in self.env._particles:
            if self.env.ref_manager is None:
                return self.env._particles[key]
            return View(self.env._particles[key], self.env._xdeps_pref[key],
                        evaluator=self.env._xdeps_eval.eval)
        else:
            raise KeyError(f'Particle `{key}` not found.')

    def __setitem__(self, key, value):
        self.env._check_name_clashes(key)
        self.env._particles[key] = value

    def __contains__(self, key):
        return key in self.env._particles

    def __getattr__(self, name):
        env = object.__getattribute__(self, 'env')
        return getattr(env._particles, name)

    def __repr__(self):
        names = list(self.env._particles.keys())
        n = len(names)
        preview = ', '.join(names[:5]) + (', ...' if n > 5 else '')
        return f'EnvParticles({n} particles: {{{preview}}})'

    def __len__(self):
        return len(self.env._particles)

    def get_table(self):
        names = sorted(list(self.env._particles.keys()))
        mass0 = np.array(
            [self.env._particles[nn].mass0[0] for nn in names])
        charge0 = np.array(
            [self.env._particles[nn].charge0[0] for nn in names])
        energy0 = np.array(
            [self.env._particles[nn].energy0[0] for nn in names])
        p0c = np.array(
            [self.env._particles[nn].p0c[0] for nn in names])
        gamma0 = np.array(
            [self.env._particles[nn].gamma0[0] for nn in names])
        beta0 = np.array(
            [self.env._particles[nn].beta0[0] for nn in names])
        tt = xt.Table({
            'name': names,
            'mass0': mass0,
            'charge0': charge0,
            'energy0': energy0,
            'p0c': p0c,
            'gamma0': gamma0,
            'beta0': beta0
        })
        return tt

    def remove(self, name):

        if name not in self.env._particles:
            raise KeyError(f'Particle `{name}` not found.')

        if self.env.ref_manager is not None:
            self.env._unregister_object(name)

        del self.env._particles[name]

    def __delitem__(self, name):
        self.remove(name)


class EnvRef:
    def __init__(self, env):
        self.env = env

    def __getitem__(self, name):
        if hasattr(self.env, 'lines') and name in self.env.lines:
            return self.env.lines[name].ref
        elif name in self.env._element_dict:
            return self.env._xdeps_eref[name]
        elif name in self.env.vars:
            return self.env._xdeps_vref[name]
        elif name in self.env.particles:
            return self.env._xdeps_pref[name]
        else:
            raise KeyError(f'Name {name} not found.')

    def __setitem__(self, key, value):
        if isinstance(value, xt.Line):
            assert value.env is self.env, 'Line must be in the same environment'
            if key in self.env.lines:
                raise ValueError(f'There is already a line with name {key}')
            if key in self.env._element_dict:
                raise ValueError(f'There is already an element with name {key}')
            self.env.lines[key] = value

        if hasattr(value, '_value'):
            val_ref = value
            val_value = value._value
        else:
            val_ref = value
            val_value = value

        if np.isscalar(val_value):
            if key in self.env._element_dict:
                raise ValueError(f'There is already an element with name {key}')
            self.env.vars[key] = val_ref
        else:
            if key in self.env.vars:
                raise ValueError(f'There is already a variable with name {key}')
            self.env._xdeps_eref[key] = val_ref

    @property
    def elements(self):
        return self.env._xdeps_eref

    @property
    def particles(self):
        return self.env._xdeps_pref

    @property
    def vars(self):
        return self.env._xdeps_vref


class EnvLines(UserDict):

    def __init__(self, env):
        self.data = {}
        self.env = env

    def __setitem__(self, key, value):
        self.env._check_name_clashes(key)
        self.env._lines_weakrefs.add(value)
        UserDict.__setitem__(self, key, value)

    def get_table(self):
        names = np.array(list(self.keys()))
        num_elements = np.array([len(self.env.lines[nn]) for nn in names])
        mode = np.array([self.env.lines[nn].mode for nn in names])
        tt = xt.Table({'name': names, 'num_elements': num_elements, 'mode':mode})
        return tt

    def __repr__(self):
        names = list(self.keys())
        n = len(names)
        preview = ', '.join(names[:5]) + (', ...' if n > 5 else '')
        return f'EnvLines({n} lines: {{{preview}}})'

    def remove(self, name):

        del self.env.lines[name]

def get_environment(verbose=False):
    import xtrack
    if hasattr(xtrack, '_passed_env') and xtrack._passed_env is not None:
        if verbose:
            print('Using existing environment')
        return xtrack._passed_env
    else:
        if verbose:
            print('Creating new environment')
        return Environment()




def load_module_from_path(file_path):
    """
    Load a module from the given file path, always generating a unique module name.

    Parameters:
        file_path (str): The full path to the module file.

    Returns:
        module: The newly loaded module.
    """
    # Generate a unique module name using uuid4.
    module_name = f"module_{uuid.uuid4().hex}"

    # Create a module spec from the file location.
    spec = importlib.util.spec_from_file_location(module_name, file_path)
    if spec is None:
        raise ImportError(f"Cannot load module from path: {file_path}")

    # Create a new module based on the spec.
    module = importlib.util.module_from_spec(spec)

    # Execute the module in its own namespace.
    spec.loader.exec_module(module)

    return module

def _reverse_element(env, name):
    """Return a reversed element without modifying the original."""

    SUPPORTED = {'RBend', 'Bend', 'Quadrupole', 'Sextupole', 'Octupole',
                'Multipole', 'Cavity', 'UniformSolenoid',
                'Marker', 'Drift', 'LimitRect', 'LimitEllipse', 'LimitPolygon',
                'LimitRectEllipse', 'CrabCavity'}

    ee = env.get(name)
    ee_ref = env.ref[name]

    if ee.__class__.__name__ not in SUPPORTED:
        raise NotImplementedError(
            f'Cannot reverse the element `{name}`, as reversing elements '
            f'of type `{ee.__class__.__name__}` is not supported!'
        )

    def _reverse_field(key):
        if hasattr(ee, key):
            key_ref = getattr(ee_ref, key)
            if key_ref._expr is not None:
                setattr(ee_ref, key,  -(key_ref._expr))
            else:
                setattr(ee_ref, key,  -(key_ref._value))

    def _exchange_fields(key1, key2):
        value1 = None
        if hasattr(ee, key1):
            key1_ref = getattr(ee_ref, key1)
            value1 = key1_ref._expr or key1_ref._value

        value2 = None
        if hasattr(ee, key2):
            key2_ref = getattr(ee_ref, key2)
            value2 = key2_ref._expr or key2_ref._value


        if value1 is not None:
            setattr(ee_ref, key2, value1)

        if value2 is not None:
            setattr(ee_ref, key1, value2)

    _reverse_field('k0s')
    _reverse_field('k1')
    _reverse_field('k2s')
    _reverse_field('k3')
    _reverse_field('ks')
    _reverse_field('ksi')
    _reverse_field('rot_s_rad')

    if ee.__class__.__name__ == 'CrabCavity':
        ee_ref.voltage = -ee_ref.voltage._expr or ee_ref.voltage._value

    if hasattr(ee, 'lag'):
        ee_ref.lag = 180 - (ee_ref.lag._expr or ee_ref.lag._value)

    if hasattr(ee, 'knl'):
        for i in range(1, len(ee.knl), 2):
            ee_ref.knl[i] = -(ee_ref.knl[i]._expr or ee_ref.knl[i]._value)

    if hasattr(ee, 'ksl'):
        for i in range(0, len(ee.ksl), 2):
            ee_ref.ksl[i] = -(ee_ref.ksl[i]._expr or ee_ref.ksl[i]._value)

    _exchange_fields('edge_entry_model', 'edge_exit_model')
    _exchange_fields('edge_entry_angle', 'edge_exit_angle')
    _exchange_fields('edge_entry_angle_fdown', 'edge_exit_angle_fdown')
    _exchange_fields('edge_entry_fint', 'edge_exit_fint')
    _exchange_fields('edge_entry_hgap', 'edge_exit_hgap')



def _deserialize_elements(dct, classes, _buffer, _context):
    class_dict = xt.line.mk_class_namespace(classes)

    _buffer = xo.get_a_buffer(context=_context, buffer=_buffer,size=8)

    if isinstance(dct['elements'], dict):
        elements = {}
        for (kk, ee) in progress(dct['elements'].items(), desc='Loading line from dict'):
            elements[kk] = xt.line._deserialize_element(ee, class_dict, _buffer)
    elif isinstance(dct['elements'], list):
        elements = []
        for ii, ee in enumerate(
                progress(dct['elements'], desc='Loading line from dict')):
            elements.append(xt.line._deserialize_element(ee, class_dict, _buffer))
    else:
        raise ValueError('Field `elements` must be a dict or a list')

    return elements

def _make_var_management(element_dict, particles, dct=None):

    from collections import defaultdict

    _var_values = defaultdict(lambda: 0)
    _var_values.default_factory = None

    functions = Functions()

    manager = xd.Manager()
    _vref = manager.ref(_var_values, 'vars')
    _fref = manager.ref(functions, 'f')
    _lref = manager.ref(element_dict, 'element_refs')
    _pref = manager.ref(particles, 'particles')

    _var_management = {}
    _var_management['data'] = {}
    _var_management['data']['var_values'] = _var_values
    _var_management['data']['functions'] = functions

    _var_management['manager'] = manager
    _var_management['lref'] = _lref
    _var_management['vref'] = _vref
    _var_management['fref'] = _fref
    _var_management['pref'] = _pref

    _vref['t_turn_s'] = 0.0

    if dct is not None:
        manager = _var_management['manager']
        for kk in dct['_var_management_data'].keys():
            data_item = dct['_var_management_data'][kk]
            if kk == 'functions':
                data_item = Functions.from_dict(data_item)
            _var_management['data'][kk].update(data_item)
        manager.load(dct['_var_manager'])

    return _var_management

class EnvParticleRef:

    def __init__(self, env):
        self.env = env

    @property
    def _resolved(self):
        _particle_ref = self.env._particle_ref
        if isinstance(_particle_ref, str):
            return self.env[_particle_ref]
        else:
            return _particle_ref

    def __getattr__(self, key):
        return getattr(self._resolved, key)

    def __setattr__(self, key, value):
        if key == 'env':
            object.__setattr__(self, key, value)
        else:
            setattr(self._resolved, key, value)

    def copy(self, **kwargs):
        return self._resolved.copy(**kwargs)
   
class EnvVars:

    def __init__(self, env):
        self.env = env
        if '__vary_default' not in self.env._xdeps_vref._owner.keys():
            self.env._xdeps_vref._owner['__vary_default'] = {}
        self.val = VarValues(self)
        self.vars_to_update = WeakSet()

    def __repr__(self):
        if self.env._xdeps_vref is None:
            return 'EnvVars(inactive, no xdeps manager)'
        n = len(self.env._xdeps_vref._owner) - 1
        names_preview = []
        for ii, kk in enumerate(self.env._xdeps_vref._owner.keys()):
            if kk != '__vary_default':
                names_preview.append(str(kk))
            if ii == 5:
                names_preview.append('...')
                break
        preview = ', '.join(names_preview)
        return f'EnvVars({n} vars: {{{preview}}})'

    def keys(self):
        if self.env._xdeps_vref is None:
            raise RuntimeError(
                f'Cannot access variables as the environment has no xdeps manager')
        out = list(self.env._xdeps_vref._owner.keys()).copy()
        return out

    def __iter__(self):
        raise NotImplementedError('Use keys() method') # Untested
        return self.env._xdeps_vref._owner.__iter__()

    def __len__(self):
        if self.env._xdeps_vref is None:
            raise RuntimeError(
                f'Cannot access variables as the environment has no xdeps manager')
        return len(self.env._xdeps_vref._owner) - 1

    def update(self, *args, **kwargs):
        default_to_zero = kwargs.pop('default_to_zero', None)
        old_default_to_zero = self.default_to_zero
        if default_to_zero is not None:
            self.default_to_zero = default_to_zero
        try:
            if self.env._xdeps_vref is None:
                raise RuntimeError(
                    f'Cannot access variables as the environment has no xdeps manager')
            if len(args) > 0:
                assert len(args) == 1, 'update expected at most 1 positional argument'
                other = args[0]
                for kk in other.keys():
                    self[kk] = other[kk]
            for kk, vv in kwargs.items():
                self[kk] = vv
        except Exception as ee:
            if default_to_zero is not None:
                self.default_to_zero = old_default_to_zero
            raise ee
        if default_to_zero is not None:
            self.default_to_zero = old_default_to_zero

    def load(
            self,
            file=None,
            string=None,
            format: Literal['json', 'madx', 'python'] = None,
            timeout=5.,
        ):

        if isinstance(file, Path):
            file = str(file)

        if (file is None) == (string is None):
            raise ValueError('Must specify either file or string, but not both')

        FORMATS = {'json', 'madx', 'python'}
        if string and format not in FORMATS:
            raise ValueError(f'Format must be specified to be one of {FORMATS} when '
                            f'using string input')

        if format is None and file is not None:
            if file.endswith('.json') or file.endswith('.json.gz'):
                format = 'json'
            elif file.endswith('.str') or file.endswith('.madx'):
                format = 'madx'
            elif file.endswith('.py'):
                format = 'python'

        if file and (file.startswith('http://') or file.startswith('https://')):
            string = xt.general.read_url(file, timeout=timeout)
            file = None

        if format == 'json':
            ddd = xt.json.load(file=file, string=string)
            self.update(ddd, default_to_zero=True)
        elif format == 'madx':
            return self.load_madx(file, string)
        elif format == 'python':
            if string is not None:
                raise NotImplementedError('Loading from string not implemented for python format')
            env = xt.Environment()
            env.call(file)
            self.update(env.vars.get_table().to_dict(), default_to_zero=True)
            return env

    @property
    def vary_default(self):
        if self.env._xdeps_vref is None:
            raise RuntimeError(
                f'Cannot access variables as the environment has no xdeps manager')
        return self.env._xdeps_vref._owner['__vary_default']

    def get_table(self, compact=True):
        if self.env._xdeps_vref is None:
            raise RuntimeError(
                f'Cannot access variables as the environment has no xdeps manager')
        name = np.array([kk for kk in list(self.keys()) if kk != '__vary_default'], dtype=object)
        value = np.array([self.env._xdeps_vref[kk]._value for kk in name])

        if compact:
            formatter = xd.refs.CompactFormatter(scope=None)
            expr = []
            for kk in name:
                ee = self.env._xdeps_vref[kk]._expr
                if ee is None:
                    expr.append(None)
                else:
                    expr.append(ee._formatted(formatter))
        else:
            expr  = [self.env._xdeps_vref[str(kk)]._expr for kk in name]
            for ii, ee in enumerate(expr):
                if ee is not None:
                    expr[ii] = str(ee)

        expr = np.array(expr)

        return VarsTable({'name': name, 'value': value, 'expr': expr})

    def new_expr(self, expr):
        return self.env._xdeps_eval.eval(expr)

    def eval(self, expr):
        expr_or_value = self.new_expr(expr)
        if xd.refs.is_ref(expr_or_value):
            return expr_or_value._get_value()
        return expr_or_value

    def info(self, var, limit=10):
        return self[var]._info(limit=limit)

    def get_expr(self, var):
        return self[var]._expr

    def __contains__(self, key):
        if self.env._xdeps_vref is None:
            raise RuntimeError(
                f'Cannot access variables as the environment has no xdeps manager')
        return key in self.env._xdeps_vref._owner

    def get_independent_vars(self):

        """
        Returns the list of independent variables in the environment.
        """

        out = []
        for kk in self.keys():
            if self[kk]._expr is None:
                out.append(kk)
        return out

    def __getitem__(self, key):
        if key not in self: # uses __contains__ method
            raise KeyError(f'Variable `{key}` not found')
        return self.env._xdeps_vref[key]

    def __setitem__(self, key, value):
        self.env._check_name_clashes(key, check_vars=False)
        if isinstance(value, str):
            value = self.env._xdeps_eval.eval(value)
        self.env._xdeps_vref[key] = value
        for cc in self.vars_to_update:
            cc[key] = value

    def __getstate__(self):
        out = self.__dict__.copy()
        out['vars_to_update'] = None
        return out

    def __setstate__(self, state):
        self.__dict__.update(state)
        self.vars_to_update = WeakSet()

    def set_from_madx_file(self, filename=None, string=None):

        '''
        Set variables veluas of expression from a MAD-X file.

        Parameters
        ----------
        filename : str or list of str
            Path to the MAD-X file(s) to load.
        '''
        loader = xt.mad_parser.MadxLoader(env=self.env)
        if filename is not None:
            assert string is None, 'Cannot specify both filename and string'
            loader.load_file(filename)
        elif string is not None:
            assert filename is None, 'Cannot specify both filename and string'
            loader.load_string(string)

    def load_madx_optics_file(self, filename=None, string=None):
        self.set_from_madx_file(filename, string)

    load_madx = load_madx_optics_file

    def load_json(self, filename):

        with open(filename, 'r') as fid:
            data = json.load(fid)

        _old_default_to_zero = self.default_to_zero
        self.default_to_zero = True
        self.update(data)
        self.default_to_zero = _old_default_to_zero

    def target(self, tar, value, **kwargs):
        action = ActionVars(self.env)
        return xt.Target(action=action, tar=tar, value=value, **kwargs)

    def __call__(self, *args, **kwargs):
        _eval = self.env._xdeps_eval.eval
        if len(args) > 0:
            assert len(kwargs) == 0
            assert len(args) == 1
            if isinstance(args[0], str):
                return self[args[0]]
            elif isinstance(args[0], dict):
                kwargs.update(args[0])
            else:
                raise ValueError('Invalid argument')
        for kk in kwargs:
            if isinstance(kwargs[kk], str):
                self[kk] = _eval(kwargs[kk])
            else:
                self[kk] = kwargs[kk]

    def set(self, name, value):
        if isinstance(value, str):
            self[name] = self.env._xdeps_eval.eval(value)
        else:
            self[name] = value

    def get(self, name):
        return self[name]._value

    @property
    def default_to_zero(self):
        default_factory = self.env._xdeps_vref._owner.default_factory
        if default_factory is None:
            return False
        return default_factory.default == 0

    @default_to_zero.setter
    def default_to_zero(self, value):
        assert value in (True, False)
        if value:
            self.env._xdeps_vref._owner.default_factory = _DefaultFactory(0.)
        else:
            self.env._xdeps_vref._owner.default_factory = None

    def remove(self, name):

        if name not in self:
            raise KeyError(f'Variable `{name}` not found')

        if self.env.ref_manager is not None:
            self.env._unregister_object(name)

        del self.env._xdeps_vref._owner[name]

    def __delitem__(self, name):
        self.remove(name)

class VarsTable(xd.Table):

    def to_dict(self):
        out = {}
        for nn, ee, vv in zip(self['name'], self['expr'], self['value']):
            if ee is not None:
                out[nn] = ee
            else:
                out[nn] = vv
        return out

class ActionVars(Action):

    def __init__(self, line):
        self.line = line

    def run(self, **kwargs):
        return self.line._xdeps_vref._owner

class VarValues:

    def __init__(self, vars):
        self.vars = vars

    def __getitem__(self, key):
        return self.vars[key]._value

    def __setitem__(self, key, value):
        self.vars[key] = value

    def get(self,key, default=0):
        if key in self.vars:
            return self.vars[key]._value
        else:
            return default

class _DefaultFactory:
    def __init__(self, default):
        self.default = default

    def __call__(self):
        return self.default

@contextmanager
def _disable_name_clash_checks(env):
    old_value = env._enable_name_clash_check
    env._enable_name_clash_check = False
    try:
        yield
    finally:
        env._enable_name_clash_check = old_value
<|MERGE_RESOLUTION|>--- conflicted
+++ resolved
@@ -371,13 +371,8 @@
 
 
     def new_line(self, components=None, name=None, refer: ReferType = 'center',
-<<<<<<< HEAD
-                 length=None, s_tol=1e-6) -> xt.Line:
-=======
-                 length=None, mirror=False, s_tol=1e-6, compose=False):
->>>>>>> 3f774622
-
-        '''
+                 length=None, mirror=False, s_tol=1e-6, compose=False) -> xt.Line:
+        """
         Create a new line.
 
         Parameters
@@ -416,7 +411,7 @@
                 env.new('mq1_clone', 'mq1', k1='2a'),   # Clone 'mq1' with a different k1
                 env.place('mq2', at=20.0, from='mymark'),  # Place 'mq2' at s=20
                 ])
-        '''
+        """
 
         out = xt.Line(env=self, compose=True, length=length, refer=refer,
                       s_tol=s_tol, mirror=mirror)
