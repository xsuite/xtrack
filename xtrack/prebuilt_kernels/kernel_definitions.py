# copyright ################################# #
# This file is part of the Xobjects Package.  #
# Copyright (c) CERN, 2023.                   #
# ########################################### #
import logging

from xtrack.beam_elements import *
from xtrack.random import *
from xtrack.multisetter import MultiSetter

LOGGER = logging.getLogger(__name__)

BASE_CONFIG = {
    'XTRACK_MULTIPOLE_NO_SYNRAD': True,
    'XFIELDS_BB3D_NO_BEAMSTR': True,
    'XFIELDS_BB3D_NO_BHABHA': True,
    'XTRACK_GLOBAL_XY_LIMIT': 1.0,
}

FREEZE_ENERGY = {
    'FREEZE_VAR_delta': True,
    'FREEZE_VAR_ptau': True,
    'FREEZE_VAR_rpp': True,
    'FREEZE_VAR_rvv': True,
}

FREEZE_LONGITUDINAL = {
    **FREEZE_ENERGY,
    'FREEZE_VAR_zeta': True,
}

ONLY_XTRACK_ELEMENTS = [
    Drift,
    Multipole,
    Marker,
    ReferenceEnergyIncrease,
    Cavity,
    XYShift,
    ZetaShift,
    Elens,
    Wire,
    SRotation,
    YRotation,
<<<<<<< HEAD
=======
    Solenoid,
>>>>>>> db1fab71
    RFMultipole,
    DipoleEdge,
    SimpleThinBend,
    SimpleThinQuadrupole,
    LineSegmentMap,
    NonLinearLens,
    LimitEllipse,
    LimitRectEllipse,
    LimitRect,
    LimitRacetrack,
    LimitPolygon
]

NO_SYNRAD_ELEMENTS = [
    Bend,
    Quadrupole,
    Sextupole,
    Octupole,
]

NON_TRACKING_ELEMENTS = [
    RandomUniform,
    RandomExponential,
    RandomNormal,
    RandomRutherford,
    MultiSetter
]

# These are enumerated in order specified below: the highest priority at the top
kernel_definitions = [
    ('default_only_xtrack_no_config', {
        'config': {},
        'classes': ONLY_XTRACK_ELEMENTS + NO_SYNRAD_ELEMENTS,
    }),
    ('default_only_xtrack', {
        'config': BASE_CONFIG,
        'classes': ONLY_XTRACK_ELEMENTS + NO_SYNRAD_ELEMENTS,
    }),
    ('default_only_xtrack_no_limit', {
        'config': {
            **{k: v for k, v in BASE_CONFIG.items()
                if k != 'XTRACK_GLOBAL_XY_LIMIT'}
        },
        'classes': ONLY_XTRACK_ELEMENTS + NO_SYNRAD_ELEMENTS,
    }),
    ('only_xtrack_non_tracking_kernels', {
        'config': BASE_CONFIG,
        'classes': [],
        'extra_classes': NON_TRACKING_ELEMENTS
    }),
    ('default_only_xtrack_backtrack', {
        'config': {**BASE_CONFIG, 'XSUITE_BACKTRACK': True},
        'classes': ONLY_XTRACK_ELEMENTS + NO_SYNRAD_ELEMENTS,
    }),
    ('default_only_xtrack_backtrack_no_limit', {
        'config': {
            **{k: v for k, v in BASE_CONFIG.items()
                if k != 'XTRACK_GLOBAL_XY_LIMIT'},
            'XSUITE_BACKTRACK': True
        },
        'classes': ONLY_XTRACK_ELEMENTS + NO_SYNRAD_ELEMENTS,
    }),
    ('only_xtrack_frozen_longitudinal', {
        'config': {**BASE_CONFIG, **FREEZE_LONGITUDINAL},
        'classes': ONLY_XTRACK_ELEMENTS + NO_SYNRAD_ELEMENTS,
    }),
    ('only_xtrack_frozen_energy', {
        'config': {**BASE_CONFIG, **FREEZE_ENERGY},
        'classes': ONLY_XTRACK_ELEMENTS + NO_SYNRAD_ELEMENTS,
    }),
    ('only_xtrack_backtrack_frozen_energy', {
        'config': {**BASE_CONFIG, **FREEZE_ENERGY, 'XSUITE_BACKTRACK': True},
        'classes': ONLY_XTRACK_ELEMENTS + NO_SYNRAD_ELEMENTS,
    }),
    ('only_xtrack_taper', {
        'config': {
            **BASE_CONFIG,
            'XTRACK_MULTIPOLE_NO_SYNRAD': False,
            'XTRACK_MULTIPOLE_TAPER': True,
            'XTRACK_DIPOLEEDGE_TAPER': True,
        },
        'classes': ONLY_XTRACK_ELEMENTS,
    }),
    ('only_xtrack_with_synrad', {
        'config': {**BASE_CONFIG, 'XTRACK_MULTIPOLE_NO_SYNRAD': False},
        'classes': ONLY_XTRACK_ELEMENTS,
    }),
    ('only_xtrack_with_synrad_kick_as_co', {
        'config': {
            **BASE_CONFIG, 'XTRACK_MULTIPOLE_NO_SYNRAD': False,
            'XTRACK_SYNRAD_KICK_SAME_AS_FIRST': True
        },
        'classes': ONLY_XTRACK_ELEMENTS,
    }),
]


try:
    import xfields as xf

    DEFAULT_BB3D_ELEMENTS = [
        *ONLY_XTRACK_ELEMENTS,
        xf.BeamBeamBiGaussian2D,
        xf.BeamBeamBiGaussian3D,
    ]

    kernel_definitions.append(('default_bb3d', {
        'config': BASE_CONFIG,
        'classes': [*DEFAULT_BB3D_ELEMENTS, LineSegmentMap],
    }))

    kernel_definitions.append(('default_bb3d_no_config', {
        'config': {},
        'classes': [*DEFAULT_BB3D_ELEMENTS, LineSegmentMap],
    }))

except ImportError:
    LOGGER.warning('Xfields not installed, skipping BB3D elements')


try:
    import xcoll as xc

    DEFAULT_XCOLL_ELEMENTS = [
        *ONLY_XTRACK_ELEMENTS,
        *NO_SYNRAD_ELEMENTS,
        ZetaShift,
        xc.BlackAbsorber,
        xc.EverestBlock,
        xc.EverestCollimator,
        xc.EverestCrystal
    ]

    kernel_definitions += [
        ('default_xcoll', {
            'config': BASE_CONFIG,
            'classes': DEFAULT_XCOLL_ELEMENTS,
        }),
        ('default_xcoll_no_config', {
            'config': {},
            'classes': DEFAULT_XCOLL_ELEMENTS,
        }),
        ('default_xcoll_no_limit', {
            'config': {
                **{k: v for k, v in BASE_CONFIG.items()
                    if k != 'XTRACK_GLOBAL_XY_LIMIT'}
            },
            'classes': DEFAULT_XCOLL_ELEMENTS,
        }),
        ('default_xcoll_frozen_longitudinal', {
            'config': {**BASE_CONFIG, **FREEZE_LONGITUDINAL},
            'classes': DEFAULT_XCOLL_ELEMENTS,
        }),
        ('default_xcoll_frozen_energy', {
            'config': {**BASE_CONFIG, **FREEZE_ENERGY},
            'classes': DEFAULT_XCOLL_ELEMENTS,
        }),
        ('default_xcoll_backtrack', {
            'config': {**BASE_CONFIG, 'XSUITE_BACKTRACK': True},
            'classes': DEFAULT_XCOLL_ELEMENTS,
        }),
        ('default_xcoll_backtrack_no_limit', {
            'config': {
                **{k: v for k, v in BASE_CONFIG.items()
                    if k != 'XTRACK_GLOBAL_XY_LIMIT'},
                'XSUITE_BACKTRACK': True
            },
            'classes': DEFAULT_XCOLL_ELEMENTS,
        }),
        ('default_xcoll_backtrack_frozen_energy', {
            'config': {**BASE_CONFIG, **FREEZE_ENERGY, 'XSUITE_BACKTRACK': True},
            'classes': DEFAULT_XCOLL_ELEMENTS,
        }),
    ]

except ImportError:
    LOGGER.warning('Xcoll not installed, skipping collimator elements')
<|MERGE_RESOLUTION|>--- conflicted
+++ resolved
@@ -41,10 +41,7 @@
     Wire,
     SRotation,
     YRotation,
-<<<<<<< HEAD
-=======
     Solenoid,
->>>>>>> db1fab71
     RFMultipole,
     DipoleEdge,
     SimpleThinBend,
