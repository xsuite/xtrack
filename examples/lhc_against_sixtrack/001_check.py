import numpy as np

import sixtracktools
import xtrack as xt
import xobjects as xo
import xpart as xp
import xfields as xf

<<<<<<< HEAD
sixtrack_folder = './sixtrack_lhc_no_bb'; atol = 2e-13
=======
sixtrack_folder = './sixtrack_lhc_no_bb';
atol = {
    #'x':1e-16, 'px':1e-16, 'y':1e-16, 'py':1e-16, 'zeta':2e-10, 'delta':1e-12}
    'x':1e-16, 'px':1e-16, 'y':1e-16, 'py':1e-16, 'zeta':10, 'delta':10}
>>>>>>> 224dafde
#sixtrack_folder = '../../test_data/hllhc_14/'; atol = 5e-12

context = xo.ContextCpu()

sixinput = sixtracktools.SixInput(sixtrack_folder)
line = sixinput.generate_xtrack_line()
tracker = xt.Tracker(_context=context, line=line)
iconv = line.other_info["iconv"]

sixdump_all = sixtracktools.SixDump101(sixtrack_folder + "/res/dump3.dat")

if any(ee.__class__.__name__.startswith('BeamBeam') for ee in line.elements):
    Nele_st = len(iconv)
    sixdump_CO = sixdump_all[::2][:Nele_st]
    # Get closed-orbit from sixtrack 
    p0c_eV = sixinput.initialconditions[-3] * 1e6
    part_on_CO = xp.Particles(
            p0c=p0c_eV,
            x=sixdump_CO.x[0],
            px=sixdump_CO.px[0],
            y=sixdump_CO.y[0],
            py=sixdump_CO.py[0],
            zeta=sixdump_CO.tau[0]*sixdump_CO.beta0[0],
            delta=sixdump_CO.delta[0])
    xf.configure_orbit_dependent_parameters_for_bb(tracker,
                           particle_on_co=part_on_CO)

def compare(prun, pbench):
    out = []
    for att in "x px y py zeta delta".split():
        vrun = getattr(prun, att)[0]
        vbench = getattr(pbench, att)[0]
        diff = vrun - vbench
        out.append(abs(diff))
        print(f"{att:<5} {vrun:22.13e} {vbench:22.13e} {diff:22.13g}")
    print(f"max {max(out):21.12e}")
    return max(out), out

sixdump = sixdump_all[1::2]
print("")
diffs = []
s_coord = []
for ii in range(1, len(iconv)):
    jja = iconv[ii - 1]
    jjb = iconv[ii]
    prun = xp.Particles.from_dict(_context=context,
            dct=sixdump[ii - 1].get_minimal_beam())
    prun.state[0]=1
    prun.reorganize()
    print(f"\n-----sixtrack={ii} xtrack={jja} --------------")
    # print(f"pysixtr {jja}, x={prun.x}, px={prun.px}")
    for jj in range(jja + 1, jjb + 1):
        label, elem = line.element_names[jj], line.elements[jj]
        #elem.track(prun)
        tracker.track(particles=prun, ele_start=jj, num_elements=1)
        print(f"{jj} {label},{str(elem)[:50]}")
    pbench = xp.Particles.from_dict(sixdump[ii].get_minimal_beam())
    s_coord.append(pbench.s)
    # print(f"sixdump {ii}, x={pbench.x}, px={pbench.px}")
    print("-----------------------")
    out, out_all = compare(prun, pbench)
    print("-----------------------\n\n")
    diffs.append(out_all)
    issue_found = False
    for ii, nn in enumerate('x px y py zeta delta'.split()):
        if out_all[ii] > atol[nn]:
            print("Too large discrepancy")
            issue_found = True

    if issue_found:
        break

diffs = np.array(diffs)

import matplotlib.pyplot as plt
plt.close('all')
fig = plt.figure(1, figsize=(6.4*1.5, 4.8*1.3))
for ii, (vv, uu) in enumerate(
        zip(['x', 'px', 'y', 'py', r'$\zeta$', r'$\delta$'],
            ['[m]', '[-]', '[m]', '[-]', '[m]', '[-]'])):
    ax = fig.add_subplot(3, 2, ii+1)
    ax.plot(s_coord, diffs[:, ii])
    ax.set_ylabel('Difference on '+ vv + ' ' + uu)
    ax.set_xlabel('s [m]')
fig.subplots_adjust(hspace=.48)


plt.show()<|MERGE_RESOLUTION|>--- conflicted
+++ resolved
@@ -6,14 +6,11 @@
 import xpart as xp
 import xfields as xf
 
-<<<<<<< HEAD
-sixtrack_folder = './sixtrack_lhc_no_bb'; atol = 2e-13
-=======
 sixtrack_folder = './sixtrack_lhc_no_bb';
 atol = {
     #'x':1e-16, 'px':1e-16, 'y':1e-16, 'py':1e-16, 'zeta':2e-10, 'delta':1e-12}
     'x':1e-16, 'px':1e-16, 'y':1e-16, 'py':1e-16, 'zeta':10, 'delta':10}
->>>>>>> 224dafde
+
 #sixtrack_folder = '../../test_data/hllhc_14/'; atol = 5e-12
 
 context = xo.ContextCpu()
