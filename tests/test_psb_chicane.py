--- conflicted
+++ resolved
@@ -92,13 +92,8 @@
     assert np.isclose(tw['bety', 'bi1.tstr1l1'], 6.902887, rtol=0, atol=1e-4)
     assert np.isclose(tw.qy, 4.474414126093382, rtol=0, atol=1e-6) # verify that it does not change from one version to the other
     assert np.isclose(tw.qx, 4.396717774779403, rtol=0, atol=1e-6)
-<<<<<<< HEAD
-    assert np.isclose(tw.dqy, -8.625637734560598, rtol=0, atol=1e-4)
-    assert np.isclose(tw.dqx, -3.5604677592626643, rtol=0, atol=1e-4)
-=======
     assert np.isclose(tw.dqy, -8.625637734560598, rtol=0, atol=1e-3)
     assert np.isclose(tw.dqx, -3.5604677592626643, rtol=0, atol=1e-3)
->>>>>>> db1fab71
 
     line.vars['bsw_k2l'] = bsw_k2l_ref / 3
     assert np.isclose(line['bi1.bsw1l1.1']._xobject.knl[2], bsw_k2l_ref / 3, rtol=0, atol=1e-10)
@@ -117,13 +112,8 @@
     assert np.isclose(tw['bety', 'bi1.tstr1l1'], 6.320286, rtol=0, atol=1e-4)
     assert np.isclose(tw.qy, 4.471766776419623, rtol=0, atol=1e-6)
     assert np.isclose(tw.qx, 4.398899960718224, rtol=0, atol=1e-6)
-<<<<<<< HEAD
-    assert np.isclose(tw.dqy, -8.2058757683523, rtol=0, atol=1e-4)
-    assert np.isclose(tw.dqx, -3.563488925077962, rtol=0, atol=1e-4)
-=======
     assert np.isclose(tw.dqy, -8.2058757683523, rtol=0, atol=1e-3)
     assert np.isclose(tw.dqx, -3.563488925077962, rtol=0, atol=1e-3)
->>>>>>> db1fab71
 
     # Switch off bsws
     line.vars['bsw_k0l'] = 0
