import pathlib
import json
import numpy as np

import xtrack as xt
from xobjects.test_helpers import for_all_test_contexts

test_data_folder = pathlib.Path(
        __file__).parent.joinpath('../test_data').absolute()

@for_all_test_contexts
def test_match_orbit_bump(test_context):

    filename = test_data_folder.joinpath(
        'hllhc14_no_errors_with_coupling_knobs/line_b1.json')

    with open(filename, 'r') as fid:
        dct = json.load(fid)
    line = xt.Line.from_dict(dct)

    line.build_tracker(_context=test_context)

    tw_before = line.twiss()

    line.match(
        ele_start='mq.33l8.b1',
        ele_stop='mq.23l8.b1',
        twiss_init=tw_before.get_twiss_init(at_element='mq.33l8.b1'),
        vary=[
            xt.Vary(name='acbv30.l8b1', step=1e-10),
            xt.Vary(name='acbv28.l8b1', step=1e-10),
            xt.Vary(name='acbv26.l8b1', step=1e-10),
            xt.Vary(name='acbv24.l8b1', step=1e-10),
        ],
        targets=[
            # I want the vertical orbit to be at 3 mm at mq.28l8.b1 with zero angle
            xt.Target('y', at='mb.b28l8.b1', value=3e-3, tol=1e-4, scale=1),
            xt.Target('py', at='mb.b28l8.b1', value=0, tol=1e-6, scale=1000),
            # I want the bump to be closed
            xt.Target('y', at='mq.23l8.b1', value=tw_before['y', 'mq.23l8.b1'],
                      tol=1e-6, scale=1),
            xt.Target('py', at='mq.23l8.b1', value=tw_before['py', 'mq.23l8.b1'],
                      tol=1e-7, scale=1000),
        ]
    )

    tw = line.twiss()

    assert np.isclose(tw['y', 'mb.b28l8.b1'], 3e-3, atol=1e-4)
    assert np.isclose(tw['py', 'mb.b28l8.b1'], 0, atol=1e-6)
    assert np.isclose(tw['y', 'mq.23l8.b1'], tw_before['y', 'mq.23l8.b1'], atol=1e-6)
    assert np.isclose(tw['py', 'mq.23l8.b1'], tw_before['py', 'mq.23l8.b1'], atol=1e-7)
    assert np.isclose(tw['y', 'mq.33l8.b1'], tw_before['y', 'mq.33l8.b1'], atol=1e-6)
    assert np.isclose(tw['py', 'mq.33l8.b1'], tw_before['py', 'mq.33l8.b1'], atol=1e-7)

    # There is a bit of leakage in the horizontal plane (due to feed-down from sextupoles)
    assert np.isclose(tw['x', 'mb.b28l8.b1'], tw_before['x', 'mb.b28l8.b1'], atol=100e-6)
    assert np.isclose(tw['px', 'mb.b28l8.b1'], tw_before['px', 'mb.b28l8.b1'], atol=100e-7)
    assert np.isclose(tw['x', 'mq.23l8.b1'], tw_before['x', 'mq.23l8.b1'], atol=100e-6)
    assert np.isclose(tw['px', 'mq.23l8.b1'], tw_before['px', 'mq.23l8.b1'], atol=100e-7)
    assert np.isclose(tw['x', 'mq.33l8.b1'], tw_before['x', 'mq.33l8.b1'], atol=100e-6)
    assert np.isclose(tw['px', 'mq.33l8.b1'], tw_before['px', 'mq.33l8.b1'], atol=100e-7)

    # Now I match the bump including the horizontal plane
    # I start from scratch
    line.vars['acbv30.l8b1'] = 0
    line.vars['acbv28.l8b1'] = 0
    line.vars['acbv26.l8b1'] = 0
    line.vars['acbv24.l8b1'] = 0

    line.match(
        ele_start='mq.33l8.b1',
        ele_stop='mq.23l8.b1',
        twiss_init=tw_before.get_twiss_init(at_element='mq.33l8.b1'),
        vary=[
            xt.Vary(name='acbv30.l8b1', step=1e-10),
            xt.Vary(name='acbv28.l8b1', step=1e-10),
            xt.Vary(name='acbv26.l8b1', step=1e-10),
            xt.Vary(name='acbv24.l8b1', step=1e-10),
            xt.Vary(name='acbh27.l8b1', step=1e-10),
            xt.Vary(name='acbh25.l8b1', step=1e-10),
        ],
        targets=[
            # I want the vertical orbit to be at 3 mm at mq.28l8.b1 with zero angle
            xt.Target('y', at='mb.b28l8.b1', value=3e-3, tol=1e-4, scale=1),
            xt.Target('py', at='mb.b28l8.b1', value=0, tol=1e-6, scale=1000),
            # I want the bump to be closed
            xt.Target('y', at='mq.23l8.b1', value=tw_before['y', 'mq.23l8.b1'],
                    tol=1e-6, scale=1),
            xt.Target('py', at='mq.23l8.b1', value=tw_before['py', 'mq.23l8.b1'],
                    tol=1e-7, scale=1000),
            xt.Target('x', at='mq.23l8.b1', value=tw_before['x', 'mq.23l8.b1'],
                    tol=1e-6, scale=1),
            xt.Target('px', at='mq.23l8.b1', value=tw_before['px', 'mq.23l8.b1'],
                    tol=1e-7, scale=1000),
        ]
    )

    tw = line.twiss()
    assert np.isclose(tw['y', 'mb.b28l8.b1'], 3e-3, atol=1e-4)
    assert np.isclose(tw['py', 'mb.b28l8.b1'], 0, atol=1e-6)
    assert np.isclose(tw['y', 'mq.23l8.b1'], tw_before['y', 'mq.23l8.b1'], atol=1e-6)
    assert np.isclose(tw['py', 'mq.23l8.b1'], tw_before['py', 'mq.23l8.b1'], atol=1e-7)
    assert np.isclose(tw['y', 'mq.33l8.b1'], tw_before['y', 'mq.33l8.b1'], atol=1e-6)
    assert np.isclose(tw['py', 'mq.33l8.b1'], tw_before['py', 'mq.33l8.b1'], atol=1e-7)

    # There is a bit of leakage in the horizontal plane (due to feed-down from sextupoles)
    assert np.isclose(tw['x', 'mb.b28l8.b1'], tw_before['x', 'mb.b28l8.b1'], atol=50e-6)
    assert np.isclose(tw['px', 'mb.b28l8.b1'], tw_before['px', 'mb.b28l8.b1'], atol=2e-6)
    assert np.isclose(tw['x', 'mq.23l8.b1'], tw_before['x', 'mq.23l8.b1'], atol=1e-6)
    assert np.isclose(tw['px', 'mq.23l8.b1'], tw_before['px', 'mq.23l8.b1'], atol=1e-7)
    assert np.isclose(tw['x', 'mq.33l8.b1'], tw_before['x', 'mq.33l8.b1'], atol=1e-6)
    assert np.isclose(tw['px', 'mq.33l8.b1'], tw_before['px', 'mq.33l8.b1'], atol=1e-7)

def test_match_orbit_bump_with_weights():

    with open(test_data_folder /
              'hllhc14_no_errors_with_coupling_knobs/line_b1.json', 'r') as fid:
        dct = json.load(fid)
    line = xt.Line.from_dict(dct)

    line.build_tracker()

    for twiss_init in ['preserve', 'preserve_start', 'preserve_end']:
        res = line.match(
            #verbose=True,
            solver='jacobian',
            # Portion of the beam line to be modified and initial conditions
            ele_start='mq.33l8.b1',
            ele_stop='mq.17l8.b1',
            twiss_init=twiss_init,
            # Dipole corrector strengths to be varied
            vary=[
                xt.Vary(name='acbv32.l8b1', step=1e-10, weight=0.7),
                xt.Vary(name='acbv28.l8b1', step=1e-10, weight=0.3),
                xt.Vary(name='acbv26.l8b1', step=1e-10),
                xt.Vary(name='acbv24.l8b1', step=1e-10),
                xt.Vary(name='acbv22.l8b1', step=1e-10, limits=[-38e-6, 38e-6], weight=1000),
                xt.Vary(name='acbv18.l8b1', step=1e-10),
            ],
            targets=[
                # I want the vertical orbit to be at 3 mm at mq.28l8.b1 with zero angle
                xt.Target('y', at='mb.b26l8.b1', value=3e-3, tol=1e-4),
                xt.Target('py', at='mb.b26l8.b1', value=0, tol=1e-6),
                # I want the bump to be closed
                xt.Target('y', at='mq.17l8.b1', value='preserve', tol=1e-6),
                xt.Target('py', at='mq.17l8.b1', value='preserve', tol=1e-7, weight=1e3),
                xt.Target('y', at='mq.33l8.b1', value='preserve', tol=1e-6),
                xt.Target('py', at='mq.33l8.b1', value='preserve', tol=1e-7, weight=1e3),
                # I want to limit the negative excursion ot the bump
                xt.TargetInequality('y', '>', -1e-3, at='mq.30l8.b1', tol=1e-6),
            ]
        )

        tw = line.twiss()

        assert np.isclose(tw['y', 'mq.33l8.b1'], 0, atol=1e-6, rtol=0)
        assert np.isclose(tw['y', 'mq.17l8.b1'], 0, atol=1e-6, rtol=0)
        assert np.isclose(tw['py', 'mq.17l8.b1'], 0, atol=1e-8, rtol=0)
        assert np.isclose(tw['py', 'mq.33l8.b1'], 0, atol=1e-6, rtol=0)

        assert np.isclose(tw['y', 'mb.b26l8.b1'], 3e-3, atol=1e-6, rtol=0)
        assert np.isclose(tw['py', 'mb.b26l8.b1'], 0, atol=1e-8, rtol=0)

        assert np.isclose(tw['y', 'mq.30l8.b1'], -1e-3, atol=1e-6, rtol=0)
        assert np.isclose(line.vars['acbv22.l8b1']._value, 38e-6, atol=0, rtol=0.02)

        # Extract last twiss done by optimizer
        last_data = res['optimizer']._err._last_data
        action = list(last_data.keys())[0]
        last_twiss  = last_data[action]
        assert last_twiss.orientation == (
            'backward' if twiss_init == 'preserve_end' else 'forward')
        assert last_twiss.method == '6d'
        assert last_twiss.reference_frame == 'proper'

        targets = res['optimizer'].targets
        assert targets[0].tar == ('y', 'mb.b26l8.b1')
        assert targets[0].weight == 10
        assert targets[1].tar == ('py', 'mb.b26l8.b1')
        assert targets[1].weight == 100
        assert targets[3].tar == ('py', 'mq.17l8.b1')
<<<<<<< HEAD
        assert targets[3].weight == 1000
=======
        assert targets[3].weight == 1000


@for_all_test_contexts
def test_match_orbit_bump_within_multiline(test_context):

    filename = test_data_folder.joinpath(
        'hllhc14_no_errors_with_coupling_knobs/line_b1.json')

    with open(filename, 'r') as fid:
        dct = json.load(fid)
    line = xt.Line.from_dict(dct)
    collider = xt.Multiline(
        lines={'lhcb1': line}
    )

    collider.build_trackers(_context=test_context)

    tw_before = collider.twiss().lhcb1

    collider.match(
        lines=['lhcb1'],
        ele_start=['mq.33l8.b1'],
        ele_stop=['mq.23l8.b1'],
        twiss_init=['preserve_start'],
        vary=[
            xt.Vary(name='acbv30.l8b1', step=1e-10),
            xt.Vary(name='acbv28.l8b1', step=1e-10),
            xt.Vary(name='acbv26.l8b1', step=1e-10),
            xt.Vary(name='acbv24.l8b1', step=1e-10),
        ],
        targets=[
            # I want the vertical orbit to be at 3 mm at mq.28l8.b1 with zero angle
            xt.Target('y', line='lhcb1', at='mb.b28l8.b1', value=3e-3, tol=1e-4, scale=1),
            xt.Target('py', line='lhcb1', at='mb.b28l8.b1', value=0, tol=1e-6, scale=1000),
            # I want the bump to be closed
            xt.Target('y', line='lhcb1', at='mq.23l8.b1', value=tw_before['y', 'mq.23l8.b1'],
                      tol=1e-6, scale=1),
            xt.Target('py', line='lhcb1', at='mq.23l8.b1', value=tw_before['py', 'mq.23l8.b1'],
                      tol=1e-7, scale=1000),
        ]
    )

    tw_after_collider = collider.twiss()
    tw = tw_after_collider.lhcb1

    assert np.isclose(tw['y', 'mb.b28l8.b1'], 3e-3, atol=1e-4)
    assert np.isclose(tw['py', 'mb.b28l8.b1'], 0, atol=1e-6)
    assert np.isclose(tw['y', 'mq.23l8.b1'], tw_before['y', 'mq.23l8.b1'], atol=1e-6)
    assert np.isclose(tw['py', 'mq.23l8.b1'], tw_before['py', 'mq.23l8.b1'], atol=1e-7)
    assert np.isclose(tw['y', 'mq.33l8.b1'], tw_before['y', 'mq.33l8.b1'], atol=1e-6)
    assert np.isclose(tw['py', 'mq.33l8.b1'], tw_before['py', 'mq.33l8.b1'], atol=1e-7)
>>>>>>> 38c166a6
<|MERGE_RESOLUTION|>--- conflicted
+++ resolved
@@ -180,9 +180,6 @@
         assert targets[1].tar == ('py', 'mb.b26l8.b1')
         assert targets[1].weight == 100
         assert targets[3].tar == ('py', 'mq.17l8.b1')
-<<<<<<< HEAD
-        assert targets[3].weight == 1000
-=======
         assert targets[3].weight == 1000
 
 
@@ -234,5 +231,4 @@
     assert np.isclose(tw['y', 'mq.23l8.b1'], tw_before['y', 'mq.23l8.b1'], atol=1e-6)
     assert np.isclose(tw['py', 'mq.23l8.b1'], tw_before['py', 'mq.23l8.b1'], atol=1e-7)
     assert np.isclose(tw['y', 'mq.33l8.b1'], tw_before['y', 'mq.33l8.b1'], atol=1e-6)
-    assert np.isclose(tw['py', 'mq.33l8.b1'], tw_before['py', 'mq.33l8.b1'], atol=1e-7)
->>>>>>> 38c166a6
+    assert np.isclose(tw['py', 'mq.33l8.b1'], tw_before['py', 'mq.33l8.b1'], atol=1e-7)